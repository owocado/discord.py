--- conflicted
+++ resolved
@@ -696,11 +696,7 @@
         self.allowed_contexts: Optional[AppCommandContext] = allowed_contexts or getattr(
             callback, '__discord_app_commands_contexts__', None
         )
-<<<<<<< HEAD
-        self.allowed_installs: Optional[AppInstallationType] = getattr(
-=======
         self.allowed_installs: Optional[AppInstallationType] = allowed_installs or getattr(
->>>>>>> 71358b8d
             callback, '__discord_app_commands_installation_types__', None
         )
 
@@ -1233,11 +1229,7 @@
         type: AppCommandType = MISSING,
         nsfw: bool = False,
         guild_ids: Optional[List[int]] = None,
-<<<<<<< HEAD
-        allowed_contexts: Optional[AppCommandContext] = MISSING,
-=======
         allowed_contexts: Optional[AppCommandContext] = None,
->>>>>>> 71358b8d
         allowed_installs: Optional[AppInstallationType] = None,
         auto_locale_strings: bool = True,
         extras: Dict[Any, Any] = MISSING,
@@ -1267,11 +1259,7 @@
         self.allowed_contexts: Optional[AppCommandContext] = allowed_contexts or getattr(
             callback, '__discord_app_commands_contexts__', None
         )
-<<<<<<< HEAD
-        self.allowed_installs: Optional[AppInstallationType] = getattr(
-=======
         self.allowed_installs: Optional[AppInstallationType] = allowed_installs or getattr(
->>>>>>> 71358b8d
             callback, '__discord_app_commands_installation_types__', None
         )
         self.checks: List[Check] = getattr(callback, '__discord_app_commands_checks__', [])
@@ -1467,11 +1455,7 @@
         Whether the group should only be usable in guild contexts.
 
         Due to a Discord limitation, this does not work on subcommands.
-<<<<<<< HEAD
-    allowed_contexts: Optional[:class:`~discord.app_commands..AppCommandContext`]
-=======
     allowed_contexts: Optional[:class:`~discord.app_commands.AppCommandContext`]
->>>>>>> 71358b8d
         The contexts that this group is allowed to be used in. Overrides
         guild_only if set.
 
@@ -2531,8 +2515,6 @@
 
         allowed_contexts.guild = True
 
-<<<<<<< HEAD
-=======
         return f
 
     # Check if called with parentheses or not
@@ -2698,7 +2680,6 @@
 
         allowed_installs.guild = True
 
->>>>>>> 71358b8d
         return f
 
     # Check if called with parentheses or not
@@ -2709,14 +2690,10 @@
         return inner(func)
 
 
-<<<<<<< HEAD
-def private_channel_only(func: Optional[T] = None) -> Union[T, Callable[[T], T]]:
-    """A decorator that indicates this command can only be used in the context of DMs and group DMs.
+def user_install(func: Optional[T] = None) -> Union[T, Callable[[T], T]]:
+    """A decorator that indicates this command should be installed for users.
 
     This is **not** implemented as a :func:`check`, and is instead verified by Discord server side.
-    Therefore, there is no error handler called when a command is used within a guild.
-
-    This decorator can be called with or without parentheses.
 
     Due to a Discord limitation, this decorator does nothing in subcommands and is ignored.
 
@@ -2726,135 +2703,9 @@
     .. code-block:: python3
 
         @app_commands.command()
-        @app_commands.private_channel_only()
-        async def my_private_channel_only_command(interaction: discord.Interaction) -> None:
-            await interaction.response.send_message('I am only available in GDMs!')
-    """
-
-    def inner(f: T) -> T:
-        if isinstance(f, (Command, Group, ContextMenu)):
-            f.guild_only = False
-            allowed_contexts = f.allowed_contexts or AppCommandContext()
-            f.allowed_contexts = allowed_contexts
-        else:
-            allowed_contexts = getattr(f, '__discord_app_commands_contexts__', None) or AppCommandContext()
-            f.__discord_app_commands_contexts__ = allowed_contexts  # type: ignore # Runtime attribute assignment
-
-        allowed_contexts.private_channel = True
-
-        return f
-
-    # Check if called with parentheses or not
-    if func is None:
-        # Called with parentheses
-        return inner
-    else:
-        return inner(func)
-
-
-def dm_only(func: Optional[T] = None) -> Union[T, Callable[[T], T]]:
-    """A decorator that indicates this command can only be used in the context of bot DMs.
-
-    This is **not** implemented as a :func:`check`, and is instead verified by Discord server side.
-    Therefore, there is no error handler called when a command is used within a guild or group DM.
-
-    This decorator can be called with or without parentheses.
-
-    Due to a Discord limitation, this decorator does nothing in subcommands and is ignored.
-
-    Examples
-    ---------
-
-    .. code-block:: python3
-
-        @app_commands.command()
-        @app_commands.dm_only()
-        async def my_dm_only_command(interaction: discord.Interaction) -> None:
-            await interaction.response.send_message('I am only available in DMs!')
-    """
-
-    def inner(f: T) -> T:
-        if isinstance(f, (Command, Group, ContextMenu)):
-            f.guild_only = False
-            allowed_contexts = f.allowed_contexts or AppCommandContext()
-            f.allowed_contexts = allowed_contexts
-        else:
-            allowed_contexts = getattr(f, '__discord_app_commands_contexts__', None) or AppCommandContext()
-            f.__discord_app_commands_contexts__ = allowed_contexts  # type: ignore # Runtime attribute assignment
-
-        allowed_contexts.dm_channel = True
-
-        return f
-
-    # Check if called with parentheses or not
-    if func is None:
-        # Called with parentheses
-        return inner
-    else:
-        return inner(func)
-
-
-# wrapper over previous 3 commands
-def allowed_contexts(
-    guilds: bool = MISSING, dms: bool = MISSING, private_channels: bool = MISSING
-) -> Union[T, Callable[[T], T]]:
-    """A decorator that indicates this command can only be used in certain contexts.
-    Valid contexts are guilds, DMs and private channels.
-
-    This is **not** implemented as a :func:`check`, and is instead verified by Discord server side.
-
-    Due to a Discord limitation, this decorator does nothing in subcommands and is ignored.
-
-    Examples
-    ---------
-
-    .. code-block:: python3
-
-        @app_commands.command()
-        @app_commands.allowed_contexts(guilds=True, dms=False, private_channels=True)
-        async def my_command(interaction: discord.Interaction) -> None:
-            await interaction.response.send_message('I am only available in guilds and private channels!')
-    """
-
-    def inner(f: T) -> T:
-        if isinstance(f, (Command, Group, ContextMenu)):
-            f.guild_only = False
-            allowed_contexts = f.allowed_contexts or AppCommandContext()
-            f.allowed_contexts = allowed_contexts
-        else:
-            allowed_contexts = getattr(f, '__discord_app_commands_contexts__', None) or AppCommandContext()
-            f.__discord_app_commands_contexts__ = allowed_contexts  # type: ignore # Runtime attribute assignment
-
-        if guilds is not MISSING:
-            allowed_contexts.guild = guilds
-
-        if dms is not MISSING:
-            allowed_contexts.dm_channel = dms
-
-        if private_channels is not MISSING:
-            allowed_contexts.private_channel = private_channels
-
-        return f
-
-    return inner
-
-
-def guild_install(func: Optional[T] = None) -> Union[T, Callable[[T], T]]:
-    """A decorator that indicates this command should be installed in guilds.
-
-    This is **not** implemented as a :func:`check`, and is instead verified by Discord server side.
-
-    Due to a Discord limitation, this decorator does nothing in subcommands and is ignored.
-
-    Examples
-    ---------
-
-    .. code-block:: python3
-
-        @app_commands.command()
-        @app_commands.guild_install()
-        async def my_guild_install_command(interaction: discord.Interaction) -> None:
-            await interaction.response.send_message('I am installed in guilds by default!')
+        @app_commands.user_install()
+        async def my_user_install_command(interaction: discord.Interaction) -> None:
+            await interaction.response.send_message('I am installed in users by default!')
     """
 
     def inner(f: T) -> T:
@@ -2865,7 +2716,7 @@
             allowed_installs = getattr(f, '__discord_app_commands_installation_types__', None) or AppInstallationType()
             f.__discord_app_commands_installation_types__ = allowed_installs  # type: ignore # Runtime attribute assignment
 
-        allowed_installs.guild = True
+        allowed_installs.user = True
 
         return f
 
@@ -2877,10 +2728,12 @@
         return inner(func)
 
 
-=======
->>>>>>> 71358b8d
-def user_install(func: Optional[T] = None) -> Union[T, Callable[[T], T]]:
-    """A decorator that indicates this command should be installed for users.
+def allowed_installs(
+    guilds: bool = MISSING,
+    users: bool = MISSING,
+) -> Union[T, Callable[[T], T]]:
+    """A decorator that indicates this command should be installed in certain contexts.
+    Valid contexts are guilds and users.
 
     This is **not** implemented as a :func:`check`, and is instead verified by Discord server side.
 
@@ -2892,8 +2745,8 @@
     .. code-block:: python3
 
         @app_commands.command()
-        @app_commands.user_install()
-        async def my_user_install_command(interaction: discord.Interaction) -> None:
+        @app_commands.allowed_installs(guilds=False, users=True)
+        async def my_command(interaction: discord.Interaction) -> None:
             await interaction.response.send_message('I am installed in users by default!')
     """
 
@@ -2905,52 +2758,6 @@
             allowed_installs = getattr(f, '__discord_app_commands_installation_types__', None) or AppInstallationType()
             f.__discord_app_commands_installation_types__ = allowed_installs  # type: ignore # Runtime attribute assignment
 
-        allowed_installs.user = True
-
-        return f
-
-    # Check if called with parentheses or not
-    if func is None:
-        # Called with parentheses
-        return inner
-    else:
-        return inner(func)
-
-
-def allowed_installs(
-    guilds: bool = MISSING,
-    users: bool = MISSING,
-) -> Union[T, Callable[[T], T]]:
-    """A decorator that indicates this command should be installed in certain contexts.
-<<<<<<< HEAD
-
-=======
->>>>>>> 71358b8d
-    Valid contexts are guilds and users.
-
-    This is **not** implemented as a :func:`check`, and is instead verified by Discord server side.
-
-    Due to a Discord limitation, this decorator does nothing in subcommands and is ignored.
-
-    Examples
-    ---------
-
-    .. code-block:: python3
-
-        @app_commands.command()
-        @app_commands.allowed_installs(guilds=False, users=True)
-        async def my_command(interaction: discord.Interaction) -> None:
-            await interaction.response.send_message('I am installed in users by default!')
-    """
-
-    def inner(f: T) -> T:
-        if isinstance(f, (Command, Group, ContextMenu)):
-            allowed_installs = f.allowed_installs or AppInstallationType()
-            f.allowed_installs = allowed_installs
-        else:
-            allowed_installs = getattr(f, '__discord_app_commands_installation_types__', None) or AppInstallationType()
-            f.__discord_app_commands_installation_types__ = allowed_installs  # type: ignore # Runtime attribute assignment
-
         if guilds is not MISSING:
             allowed_installs.guild = guilds
 
