"""
The MIT License (MIT)

Copyright (c) 2015-present Rapptz

Permission is hereby granted, free of charge, to any person obtaining a
copy of this software and associated documentation files (the "Software"),
to deal in the Software without restriction, including without limitation
the rights to use, copy, modify, merge, publish, distribute, sublicense,
and/or sell copies of the Software, and to permit persons to whom the
Software is furnished to do so, subject to the following conditions:

The above copyright notice and this permission notice shall be included in
all copies or substantial portions of the Software.

THE SOFTWARE IS PROVIDED "AS IS", WITHOUT WARRANTY OF ANY KIND, EXPRESS
OR IMPLIED, INCLUDING BUT NOT LIMITED TO THE WARRANTIES OF MERCHANTABILITY,
FITNESS FOR A PARTICULAR PURPOSE AND NONINFRINGEMENT. IN NO EVENT SHALL THE
AUTHORS OR COPYRIGHT HOLDERS BE LIABLE FOR ANY CLAIM, DAMAGES OR OTHER
LIABILITY, WHETHER IN AN ACTION OF CONTRACT, TORT OR OTHERWISE, ARISING
FROM, OUT OF OR IN CONNECTION WITH THE SOFTWARE OR THE USE OR OTHER
DEALINGS IN THE SOFTWARE.
"""

from __future__ import annotations

import datetime
from typing import TYPE_CHECKING, Literal, Optional, Set, List, Tuple, Union

<<<<<<< HEAD
from .enums import ChannelType, try_enum
from .utils import _get_as_snowflake, MISSING
=======
from .enums import ChannelType, try_enum, ReactionType
from .utils import _get_as_snowflake
>>>>>>> efe81a67
from .app_commands import AppCommandPermissions
from .colour import Colour

if TYPE_CHECKING:
    from typing_extensions import Self

    from .types.gateway import (
        MessageDeleteEvent,
        MessageDeleteBulkEvent as BulkMessageDeleteEvent,
        MessageReactionAddEvent,
        MessageReactionRemoveEvent,
        MessageReactionRemoveAllEvent as ReactionClearEvent,
        MessageReactionRemoveEmojiEvent as ReactionClearEmojiEvent,
        MessageUpdateEvent,
        IntegrationDeleteEvent,
        ThreadUpdateEvent,
        ThreadDeleteEvent,
        ThreadMembersUpdate,
        TypingStartEvent,
        GuildMemberRemoveEvent,
<<<<<<< HEAD
        VoiceChannelStatusUpdate,
=======
        PollVoteActionEvent,
>>>>>>> efe81a67
    )
    from .types.command import GuildApplicationCommandPermissions
    from .message import Message
    from .partial_emoji import PartialEmoji
    from .member import Member
    from .threads import Thread
    from .user import User
    from .state import ConnectionState
    from .guild import Guild

    ReactionActionEvent = Union[MessageReactionAddEvent, MessageReactionRemoveEvent]
    ReactionActionType = Literal['REACTION_ADD', 'REACTION_REMOVE']


__all__ = (
    'RawMessageDeleteEvent',
    'RawBulkMessageDeleteEvent',
    'RawMessageUpdateEvent',
    'RawReactionActionEvent',
    'RawReactionClearEvent',
    'RawReactionClearEmojiEvent',
    'RawIntegrationDeleteEvent',
    'RawThreadUpdateEvent',
    'RawThreadDeleteEvent',
    'RawThreadMembersUpdate',
    'RawTypingEvent',
    'RawMemberRemoveEvent',
    'RawAppCommandPermissionsUpdateEvent',
<<<<<<< HEAD
    'RawVoiceChannelStatusUpdateEvent',
=======
    'RawPollVoteActionEvent',
>>>>>>> efe81a67
)


class _RawReprMixin:

    __slots__: Tuple[str, ...] = ()

    def __repr__(self) -> str:
        value = ' '.join(f'{attr}={getattr(self, attr)!r}' for attr in self.__slots__)
        return f'<{self.__class__.__name__} {value}>'

    @property
    def jump_url(self) -> Optional[str]:
        target = self.guild_id or '@me'
        if self.message_id and self.channel_id:
            return f'https://discord.com/channels/{target}/{self.channel_id}/{self.message_id}'
        return None


class RawMessageDeleteEvent(_RawReprMixin):
    """Represents the event payload for a :func:`on_raw_message_delete` event.

    Attributes
    ------------
    channel_id: :class:`int`
        The channel ID where the deletion took place.
    guild_id: Optional[:class:`int`]
        The guild ID where the deletion took place, if applicable.
    message_id: :class:`int`
        The message ID that got deleted.
    cached_message: Optional[:class:`Message`]
        The cached message, if found in the internal message cache.
    """

    __slots__ = ('message_id', 'channel_id', 'guild_id', 'cached_message')

    def __init__(self, data: MessageDeleteEvent) -> None:
        self.message_id: int = int(data['id'])
        self.channel_id: int = int(data['channel_id'])
        self.cached_message: Optional[Message] = None
        try:
            self.guild_id: Optional[int] = int(data['guild_id'])
        except KeyError:
            self.guild_id: Optional[int] = None


class RawBulkMessageDeleteEvent(_RawReprMixin):
    """Represents the event payload for a :func:`on_raw_bulk_message_delete` event.

    Attributes
    -----------
    message_ids: Set[:class:`int`]
        A :class:`set` of the message IDs that were deleted.
    channel_id: :class:`int`
        The channel ID where the message got deleted.
    guild_id: Optional[:class:`int`]
        The guild ID where the message got deleted, if applicable.
    cached_messages: List[:class:`Message`]
        The cached messages, if found in the internal message cache.
    """

    __slots__ = ('message_ids', 'channel_id', 'guild_id', 'cached_messages')

    def __init__(self, data: BulkMessageDeleteEvent) -> None:
        self.message_ids: Set[int] = {int(x) for x in data.get('ids', [])}
        self.channel_id: int = int(data['channel_id'])
        self.cached_messages: List[Message] = []

        try:
            self.guild_id: Optional[int] = int(data['guild_id'])
        except KeyError:
            self.guild_id: Optional[int] = None


class RawMessageUpdateEvent(_RawReprMixin):
    """Represents the payload for a :func:`on_raw_message_edit` event.

    Attributes
    -----------
    message_id: :class:`int`
        The message ID that got updated.
    channel_id: :class:`int`
        The channel ID where the update took place.

        .. versionadded:: 1.3
    guild_id: Optional[:class:`int`]
        The guild ID where the message got updated, if applicable.

        .. versionadded:: 1.7

    data: :class:`dict`
        The raw data given by the :ddocs:`gateway <topics/gateway-events#message-update>`
    cached_message: Optional[:class:`Message`]
        The cached message, if found in the internal message cache. Represents the message before
        it is modified by the data in :attr:`RawMessageUpdateEvent.data`.
    """

    __slots__ = ('message_id', 'channel_id', 'guild_id', 'data', 'cached_message')

    def __init__(self, data: MessageUpdateEvent) -> None:
        self.message_id: int = int(data['id'])
        self.channel_id: int = int(data['channel_id'])
        self.data: MessageUpdateEvent = data
        self.cached_message: Optional[Message] = None

        try:
            self.guild_id: Optional[int] = int(data['guild_id'])
        except KeyError:
            self.guild_id: Optional[int] = None


class RawReactionActionEvent(_RawReprMixin):
    """Represents the payload for a :func:`on_raw_reaction_add` or
    :func:`on_raw_reaction_remove` event.

    Attributes
    -----------
    message_id: :class:`int`
        The message ID that got or lost a reaction.
    user_id: :class:`int`
        The user ID who added the reaction or whose reaction was removed.
    channel_id: :class:`int`
        The channel ID where the reaction got added or removed.
    guild_id: Optional[:class:`int`]
        The guild ID where the reaction got added or removed, if applicable.
    emoji: :class:`PartialEmoji`
        The custom or unicode emoji being used.
    member: Optional[:class:`Member`]
        The member who added the reaction. Only available if ``event_type`` is ``REACTION_ADD`` and the reaction is inside a guild.

        .. versionadded:: 1.3
    message_author_id: Optional[:class:`int`]
        The author ID of the message being reacted to. Only available if ``event_type`` is ``REACTION_ADD``.

        .. versionadded:: 2.4
    event_type: :class:`str`
        The event type that triggered this action. Can be
        ``REACTION_ADD`` for reaction addition or
        ``REACTION_REMOVE`` for reaction removal.

        .. versionadded:: 1.3
    burst: :class:`bool`
        Whether the reaction was a burst reaction, also known as a "super reaction".

        .. versionadded:: 2.4
    burst_colours: List[:class:`Colour`]
        A list of colours used for burst reaction animation. Only available if ``burst`` is ``True``
        and if ``event_type`` is ``REACTION_ADD``.

        .. versionadded:: 2.0
    type: :class:`ReactionType`
        The type of the reaction.

        .. versionadded:: 2.4
    """

    __slots__ = (
        'message_id',
        'user_id',
        'channel_id',
        'guild_id',
        'emoji',
        'event_type',
        'member',
        'message_author_id',
        'burst',
        'burst_colours',
        'type',
    )

    def __init__(self, data: ReactionActionEvent, emoji: PartialEmoji, event_type: ReactionActionType) -> None:
        self.message_id: int = int(data['message_id'])
        self.channel_id: int = int(data['channel_id'])
        self.user_id: int = int(data['user_id'])
        self.emoji: PartialEmoji = emoji
        self.event_type: ReactionActionType = event_type
        self.member: Optional[Member] = None
        self.message_author_id: Optional[int] = _get_as_snowflake(data, 'message_author_id')
        self.burst: bool = data.get('burst', False)
        self.burst_colours: List[Colour] = [Colour.from_str(c) for c in data.get('burst_colours', [])]
        self.type: ReactionType = try_enum(ReactionType, data['type'])

        try:
            self.guild_id: Optional[int] = int(data['guild_id'])
        except KeyError:
            self.guild_id: Optional[int] = None

    @property
    def burst_colors(self) -> List[Colour]:
        """An alias of :attr:`burst_colours`.

        .. versionadded:: 2.4
        """
        return self.burst_colours


class RawReactionClearEvent(_RawReprMixin):
    """Represents the payload for a :func:`on_raw_reaction_clear` event.

    Attributes
    -----------
    message_id: :class:`int`
        The message ID that got its reactions cleared.
    channel_id: :class:`int`
        The channel ID where the reactions got cleared.
    guild_id: Optional[:class:`int`]
        The guild ID where the reactions got cleared.
    """

    __slots__ = ('message_id', 'channel_id', 'guild_id', 'data')

    def __init__(self, data: ReactionClearEvent) -> None:
        self.message_id: int = int(data['message_id'])
        self.channel_id: int = int(data['channel_id'])

        try:
            self.guild_id: Optional[int] = int(data['guild_id'])
        except KeyError:
            self.guild_id: Optional[int] = None
        self.data: ReactionClearEvent = data


class RawReactionClearEmojiEvent(_RawReprMixin):
    """Represents the payload for a :func:`on_raw_reaction_clear_emoji` event.

    .. versionadded:: 1.3

    Attributes
    -----------
    message_id: :class:`int`
        The message ID that got its reactions cleared.
    channel_id: :class:`int`
        The channel ID where the reactions got cleared.
    guild_id: Optional[:class:`int`]
        The guild ID where the reactions got cleared.
    emoji: :class:`PartialEmoji`
        The custom or unicode emoji being removed.
    """

    __slots__ = ('message_id', 'channel_id', 'guild_id', 'emoji')

    def __init__(self, data: ReactionClearEmojiEvent, emoji: PartialEmoji) -> None:
        self.emoji: PartialEmoji = emoji
        self.message_id: int = int(data['message_id'])
        self.channel_id: int = int(data['channel_id'])

        try:
            self.guild_id: Optional[int] = int(data['guild_id'])
        except KeyError:
            self.guild_id: Optional[int] = None


class RawIntegrationDeleteEvent(_RawReprMixin):
    """Represents the payload for a :func:`on_raw_integration_delete` event.

    .. versionadded:: 2.0

    Attributes
    -----------
    integration_id: :class:`int`
        The ID of the integration that got deleted.
    application_id: Optional[:class:`int`]
        The ID of the bot/OAuth2 application for this deleted integration.
    guild_id: :class:`int`
        The guild ID where the integration got deleted.
    """

    __slots__ = ('integration_id', 'application_id', 'guild_id', 'data')

    def __init__(self, data: IntegrationDeleteEvent) -> None:
        self.integration_id: int = int(data['id'])
        self.guild_id: int = int(data['guild_id'])
        self.data: IntegrationDeleteEvent = data

        try:
            self.application_id: Optional[int] = int(data['application_id'])
        except KeyError:
            self.application_id: Optional[int] = None


class RawThreadUpdateEvent(_RawReprMixin):
    """Represents the payload for a :func:`on_raw_thread_update` event.

    .. versionadded:: 2.0

    Attributes
    ----------
    thread_id: :class:`int`
        The ID of the thread that was updated.
    thread_type: :class:`discord.ChannelType`
        The channel type of the updated thread.
    guild_id: :class:`int`
        The ID of the guild the thread is in.
    parent_id: :class:`int`
        The ID of the channel the thread belongs to.
    data: :class:`dict`
        The raw data given by the :ddocs:`gateway <topics/gateway-events#thread-update>`
    thread: Optional[:class:`discord.Thread`]
        The thread, if it could be found in the internal cache.
    """

    __slots__ = ('thread_id', 'thread_type', 'parent_id', 'guild_id', 'data', 'thread')

    def __init__(self, data: ThreadUpdateEvent) -> None:
        self.thread_id: int = int(data['id'])
        self.thread_type: ChannelType = try_enum(ChannelType, data['type'])
        self.guild_id: int = int(data['guild_id'])
        self.parent_id: int = int(data['parent_id'])
        self.data: ThreadUpdateEvent = data
        self.thread: Optional[Thread] = None


class RawThreadDeleteEvent(_RawReprMixin):
    """Represents the payload for a :func:`on_raw_thread_delete` event.

    .. versionadded:: 2.0

    Attributes
    ----------
    thread_id: :class:`int`
        The ID of the thread that was deleted.
    thread_type: :class:`discord.ChannelType`
        The channel type of the deleted thread.
    guild_id: :class:`int`
        The ID of the guild the thread was deleted in.
    parent_id: :class:`int`
        The ID of the channel the thread belonged to.
    thread: Optional[:class:`discord.Thread`]
        The thread, if it could be found in the internal cache.
    """

    __slots__ = ('thread_id', 'thread_type', 'parent_id', 'guild_id', 'thread')

    def __init__(self, data: ThreadDeleteEvent) -> None:
        self.thread_id: int = int(data['id'])
        self.thread_type: ChannelType = try_enum(ChannelType, data['type'])
        self.guild_id: int = int(data['guild_id'])
        self.parent_id: int = int(data['parent_id'])
        self.thread: Optional[Thread] = None

    @classmethod
    def _from_thread(cls, thread: Thread) -> Self:
        data: ThreadDeleteEvent = {
            'id': thread.id,
            'type': thread.type.value,
            'guild_id': thread.guild.id,
            'parent_id': thread.parent_id,
        }

        instance = cls(data)
        instance.thread = thread

        return instance


class RawThreadMembersUpdate(_RawReprMixin):
    """Represents the payload for a :func:`on_raw_thread_member_remove` event.

    .. versionadded:: 2.0

    Attributes
    ----------
    thread_id: :class:`int`
        The ID of the thread that was updated.
    guild_id: :class:`int`
        The ID of the guild the thread is in.
    member_count: :class:`int`
        The approximate number of members in the thread. This caps at 50.
    data: :class:`dict`
        The raw data given by the :ddocs:`gateway <topics/gateway-events#thread-members-update>`.
    """

    __slots__ = ('thread_id', 'guild_id', 'member_count', 'data')

    def __init__(self, data: ThreadMembersUpdate) -> None:
        self.thread_id: int = int(data['id'])
        self.guild_id: int = int(data['guild_id'])
        self.member_count: int = int(data['member_count'])
        self.data: ThreadMembersUpdate = data


class RawTypingEvent(_RawReprMixin):
    """Represents the payload for a :func:`on_raw_typing` event.

    .. versionadded:: 2.0

    Attributes
    ----------
    channel_id: :class:`int`
        The ID of the channel the user started typing in.
    user_id: :class:`int`
        The ID of the user that started typing.
    user: Optional[Union[:class:`discord.User`, :class:`discord.Member`]]
        The user that started typing, if they could be found in the internal cache.
    timestamp: :class:`datetime.datetime`
        When the typing started as an aware datetime in UTC.
    guild_id: Optional[:class:`int`]
        The ID of the guild the user started typing in, if applicable.
    """

    __slots__ = ('channel_id', 'user_id', 'user', 'timestamp', 'guild_id')

    def __init__(self, data: TypingStartEvent, /) -> None:
        self.channel_id: int = int(data['channel_id'])
        self.user_id: int = int(data['user_id'])
        self.user: Optional[Union[User, Member]] = None
        self.timestamp: datetime.datetime = datetime.datetime.fromtimestamp(data['timestamp'], tz=datetime.timezone.utc)
        self.guild_id: Optional[int] = _get_as_snowflake(data, 'guild_id')


class RawMemberRemoveEvent(_RawReprMixin):
    """Represents the payload for a :func:`on_raw_member_remove` event.

    .. versionadded:: 2.0

    Attributes
    ----------
    user: Union[:class:`discord.User`, :class:`discord.Member`]
        The user that left the guild.
    guild_id: :class:`int`
        The ID of the guild the user left.
    """

    __slots__ = ('user', 'guild_id')

    def __init__(self, data: GuildMemberRemoveEvent, user: User, /) -> None:
        self.user: Union[User, Member] = user
        self.guild_id: int = int(data['guild_id'])


class RawAppCommandPermissionsUpdateEvent(_RawReprMixin):
    """Represents the payload for a :func:`on_raw_app_command_permissions_update` event.

    .. versionadded:: 2.0

    Attributes
    ----------
    target_id: :class:`int`
        The ID of the command or application whose permissions were updated.
        When this is the application ID instead of a command ID, the permissions
        apply to all commands that do not contain explicit overwrites.
    application_id: :class:`int`
        The ID of the application that the command belongs to.
    guild: :class:`~discord.Guild`
        The guild where the permissions were updated.
    permissions: List[:class:`~discord.app_commands.AppCommandPermissions`]
        List of new permissions for the app command.
    """

    __slots__ = ('target_id', 'application_id', 'guild', 'permissions')

    def __init__(self, *, data: GuildApplicationCommandPermissions, state: ConnectionState):
        self.target_id: int = int(data['id'])
        self.application_id: int = int(data['application_id'])
        self.guild: Guild = state._get_or_create_unavailable_guild(int(data['guild_id']))
        self.permissions: List[AppCommandPermissions] = [
            AppCommandPermissions(data=perm, guild=self.guild, state=state) for perm in data['permissions']
        ]


<<<<<<< HEAD
class RawVoiceChannelStatusUpdateEvent(_RawReprMixin):
    """Represents the payload for a :func:`on_raw_voice_channel_status_update` event.
=======
class RawPollVoteActionEvent(_RawReprMixin):
    """Represents the payload for a :func:`on_raw_poll_vote_add` or :func:`on_raw_poll_vote_remove`
    event.
>>>>>>> efe81a67

    .. versionadded:: 2.4

    Attributes
    ----------
<<<<<<< HEAD
    channel_id: :class:`int`
        The id of the voice channel whose status was updated.
    guild_id: :class:`int`
        The id of the guild the voice channel is in.
    status: Optional[:class:`str`]
        The newly updated status of the voice channel. ``None`` if no status is set.
    cached_status: Optional[:class:`str`]
        The cached status, if the voice channel is found in the internal channel cache otherwise :attr:`utils.MISSING`.
        Represents the status before it is modified. ``None`` if no status was set.
    """

    __slots__ = ('channel_id', 'guild_id', 'status', 'cached_status')

    def __init__(self, data: VoiceChannelStatusUpdate):
        self.channel_id: int = int(data['id'])
        self.guild_id: int = int(data['guild_id'])
        self.status: Optional[str] = data['status'] or None
        self.cached_status: Optional[str] = MISSING
=======
    user_id: :class:`int`
        The ID of the user that added or removed a vote.
    channel_id: :class:`int`
        The channel ID where the poll vote action took place.
    message_id: :class:`int`
        The message ID that contains the poll the user added or removed their vote on.
    guild_id: Optional[:class:`int`]
        The guild ID where the vote got added or removed, if applicable..
    answer_id: :class:`int`
        The poll answer's ID the user voted on.
    """

    __slots__ = ('user_id', 'channel_id', 'message_id', 'guild_id', 'answer_id')

    def __init__(self, data: PollVoteActionEvent) -> None:
        self.user_id: int = int(data['user_id'])
        self.channel_id: int = int(data['channel_id'])
        self.message_id: int = int(data['message_id'])
        self.guild_id: Optional[int] = _get_as_snowflake(data, 'guild_id')
        self.answer_id: int = int(data['answer_id'])
>>>>>>> efe81a67
<|MERGE_RESOLUTION|>--- conflicted
+++ resolved
@@ -27,13 +27,8 @@
 import datetime
 from typing import TYPE_CHECKING, Literal, Optional, Set, List, Tuple, Union
 
-<<<<<<< HEAD
-from .enums import ChannelType, try_enum
-from .utils import _get_as_snowflake, MISSING
-=======
 from .enums import ChannelType, try_enum, ReactionType
 from .utils import _get_as_snowflake
->>>>>>> efe81a67
 from .app_commands import AppCommandPermissions
 from .colour import Colour
 
@@ -54,11 +49,7 @@
         ThreadMembersUpdate,
         TypingStartEvent,
         GuildMemberRemoveEvent,
-<<<<<<< HEAD
-        VoiceChannelStatusUpdate,
-=======
         PollVoteActionEvent,
->>>>>>> efe81a67
     )
     from .types.command import GuildApplicationCommandPermissions
     from .message import Message
@@ -87,11 +78,7 @@
     'RawTypingEvent',
     'RawMemberRemoveEvent',
     'RawAppCommandPermissionsUpdateEvent',
-<<<<<<< HEAD
-    'RawVoiceChannelStatusUpdateEvent',
-=======
     'RawPollVoteActionEvent',
->>>>>>> efe81a67
 )
 
 
@@ -552,39 +539,14 @@
         ]
 
 
-<<<<<<< HEAD
-class RawVoiceChannelStatusUpdateEvent(_RawReprMixin):
-    """Represents the payload for a :func:`on_raw_voice_channel_status_update` event.
-=======
 class RawPollVoteActionEvent(_RawReprMixin):
     """Represents the payload for a :func:`on_raw_poll_vote_add` or :func:`on_raw_poll_vote_remove`
     event.
->>>>>>> efe81a67
 
     .. versionadded:: 2.4
 
     Attributes
     ----------
-<<<<<<< HEAD
-    channel_id: :class:`int`
-        The id of the voice channel whose status was updated.
-    guild_id: :class:`int`
-        The id of the guild the voice channel is in.
-    status: Optional[:class:`str`]
-        The newly updated status of the voice channel. ``None`` if no status is set.
-    cached_status: Optional[:class:`str`]
-        The cached status, if the voice channel is found in the internal channel cache otherwise :attr:`utils.MISSING`.
-        Represents the status before it is modified. ``None`` if no status was set.
-    """
-
-    __slots__ = ('channel_id', 'guild_id', 'status', 'cached_status')
-
-    def __init__(self, data: VoiceChannelStatusUpdate):
-        self.channel_id: int = int(data['id'])
-        self.guild_id: int = int(data['guild_id'])
-        self.status: Optional[str] = data['status'] or None
-        self.cached_status: Optional[str] = MISSING
-=======
     user_id: :class:`int`
         The ID of the user that added or removed a vote.
     channel_id: :class:`int`
@@ -604,5 +566,4 @@
         self.channel_id: int = int(data['channel_id'])
         self.message_id: int = int(data['message_id'])
         self.guild_id: Optional[int] = _get_as_snowflake(data, 'guild_id')
-        self.answer_id: int = int(data['answer_id'])
->>>>>>> efe81a67
+        self.answer_id: int = int(data['answer_id'])