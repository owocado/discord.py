"""
The MIT License (MIT)

Copyright (c) 2015-present Rapptz

Permission is hereby granted, free of charge, to any person obtaining a
copy of this software and associated documentation files (the "Software"),
to deal in the Software without restriction, including without limitation
the rights to use, copy, modify, merge, publish, distribute, sublicense,
and/or sell copies of the Software, and to permit persons to whom the
Software is furnished to do so, subject to the following conditions:

The above copyright notice and this permission notice shall be included in
all copies or substantial portions of the Software.

THE SOFTWARE IS PROVIDED "AS IS", WITHOUT WARRANTY OF ANY KIND, EXPRESS
OR IMPLIED, INCLUDING BUT NOT LIMITED TO THE WARRANTIES OF MERCHANTABILITY,
FITNESS FOR A PARTICULAR PURPOSE AND NONINFRINGEMENT. IN NO EVENT SHALL THE
AUTHORS OR COPYRIGHT HOLDERS BE LIABLE FOR ANY CLAIM, DAMAGES OR OTHER
LIABILITY, WHETHER IN AN ACTION OF CONTRACT, TORT OR OTHERWISE, ARISING
FROM, OUT OF OR IN CONNECTION WITH THE SOFTWARE OR THE USE OR OTHER
DEALINGS IN THE SOFTWARE.
"""

from __future__ import annotations

from typing import Callable, Dict, Iterable, List, Literal, Optional, Sequence, Union, TYPE_CHECKING
from datetime import datetime
import array

from .mixins import Hashable
from .abc import Messageable, GuildChannel, _purge_helper
from .enums import ChannelType, try_enum
from .errors import ClientException
from .flags import ChannelFlags
from .permissions import Permissions
from .utils import MISSING, parse_time, _get_as_snowflake, _unique

__all__ = (
    'Thread',
    'ThreadMember',
)

if TYPE_CHECKING:
    from typing_extensions import Self

    from .types.threads import (
        Thread as ThreadPayload,
        ThreadMember as ThreadMemberPayload,
        ThreadMetadata,
        ThreadArchiveDuration,
    )
    from .types.snowflake import SnowflakeList
    from .guild import Guild
    from .channel import TextChannel, CategoryChannel, ForumChannel, ForumTag
    from .member import Member
    from .message import Message, PartialMessage
    from .abc import Snowflake, SnowflakeTime
    from .role import Role
    from .state import ConnectionState
    from .user import ClientUser
    from .webhook import Webhook

    ThreadChannelType = Literal[ChannelType.news_thread, ChannelType.public_thread, ChannelType.private_thread]


class Thread(Messageable, Hashable):
    """Represents a Discord thread.

    .. container:: operations

        .. describe:: x == y

            Checks if two threads are equal.

        .. describe:: x != y

            Checks if two threads are not equal.

        .. describe:: hash(x)

            Returns the thread's hash.

        .. describe:: str(x)

            Returns the thread's name.

    .. versionadded:: 2.0

    Attributes
    -----------
    name: :class:`str`
        The thread name.
    guild: :class:`Guild`
        The guild the thread belongs to.
    id: :class:`int`
        The thread ID. This is the same as the thread starter message ID.
    parent_id: :class:`int`
        The parent :class:`TextChannel` or :class:`ForumChannel` ID this thread belongs to.
    owner_id: :class:`int`
        The user's ID that created this thread.
    last_message_id: Optional[:class:`int`]
        The last message ID of the message sent to this thread. It may
        *not* point to an existing or valid message.
    slowmode_delay: :class:`int`
        The number of seconds a member must wait between sending messages
        in this thread. A value of ``0`` denotes that it is disabled.
        Bots and users with :attr:`~Permissions.manage_channels` or
        :attr:`~Permissions.manage_messages` bypass slowmode.
    message_count: :class:`int`
        An approximate number of messages in this thread.
    member_count: :class:`int`
        An approximate number of members in this thread. This caps at 50.
    me: Optional[:class:`ThreadMember`]
        A thread member representing yourself, if you've joined the thread.
        This could not be available.
    archived: :class:`bool`
        Whether the thread is archived.
    locked: :class:`bool`
        Whether the thread is locked.
    invitable: :class:`bool`
        Whether non-moderators can add other non-moderators to this thread.
        This is always ``True`` for public threads.
    archiver_id: Optional[:class:`int`]
        The user's ID that archived this thread.
    auto_archive_duration: :class:`int`
        The duration in minutes until the thread is automatically hidden from the channel list.
        Usually a value of 60, 1440, 4320 and 10080.
    archive_timestamp: :class:`datetime.datetime`
        An aware timestamp of when the thread's archived status was last updated in UTC.
    """

    __slots__ = (
        'name',
        'id',
        'guild',
        '_type',
        '_state',
        '_members',
        'owner_id',
        'parent_id',
        'last_message_id',
        'message_count',
        'member_count',
        'slowmode_delay',
        'me',
        'locked',
        'archived',
        'invitable',
        'archiver_id',
        'auto_archive_duration',
        'archive_timestamp',
        '_created_at',
        '_flags',
        '_applied_tags',
    )

    def __init__(self, *, guild: Guild, state: ConnectionState, data: ThreadPayload) -> None:
        self._state: ConnectionState = state
        self.guild: Guild = guild
        self._members: Dict[int, ThreadMember] = {}
        self._from_data(data)

    async def _get_channel(self) -> Self:
        return self

    def __repr__(self) -> str:
        return (
            f'<Thread id={self.id!r} name={self.name!r} parent={self.parent}'
            f' owner_id={self.owner_id!r} locked={self.locked} archived={self.archived}>'
        )

    def __str__(self) -> str:
        return self.name

    def _from_data(self, data: ThreadPayload):
        self.id: int = int(data['id'])
        self.parent_id: int = int(data['parent_id'])
        self.owner_id: int = int(data['owner_id'])
        self.name: str = data['name']
        self._type: ThreadChannelType = try_enum(ChannelType, data['type'])  # type: ignore
        self.last_message_id: Optional[int] = _get_as_snowflake(data, 'last_message_id')
        self.slowmode_delay: int = data.get('rate_limit_per_user', 0)
        self.message_count: int = data['message_count']
        self.member_count: int = data['member_count']
        self._flags: int = data.get('flags', 0)
        # SnowflakeList is sorted, but this would not be proper for applied tags, where order actually matters.
        self._applied_tags: array.array[int] = array.array('Q', map(int, data.get('applied_tags', [])))
        self._unroll_metadata(data['thread_metadata'])

        self.me: Optional[ThreadMember]
        try:
            member = data['member']
        except KeyError:
            self.me = None
        else:
            self.me = ThreadMember(self, member)

    def _unroll_metadata(self, data: ThreadMetadata):
        self.archived: bool = data['archived']
        self.archiver_id: Optional[int] = _get_as_snowflake(data, 'archiver_id')
        self.auto_archive_duration: int = data['auto_archive_duration']
        self.archive_timestamp: datetime = parse_time(data['archive_timestamp'])
        self.locked: bool = data.get('locked', False)
        self.invitable: bool = data.get('invitable', True)
        self._created_at: Optional[datetime] = parse_time(data.get('create_timestamp'))

    def _update(self, data: ThreadPayload) -> None:
        try:
            self.name = data['name']
        except KeyError:
            pass

        self.slowmode_delay = data.get('rate_limit_per_user', 0)
        self._flags: int = data.get('flags', 0)
        self._applied_tags: array.array[int] = array.array('Q', map(int, data.get('applied_tags', [])))

        try:
            self._unroll_metadata(data['thread_metadata'])
        except KeyError:
            pass

    @property
    def type(self) -> ThreadChannelType:
        """:class:`ChannelType`: The channel's Discord type."""
        return self._type

    @property
    def parent(self) -> Optional[Union[ForumChannel, TextChannel]]:
        """Optional[Union[:class:`ForumChannel`, :class:`TextChannel`]]: The parent channel this thread belongs to."""
        return self.guild.get_channel(self.parent_id)  # type: ignore

    @property
    def flags(self) -> ChannelFlags:
        """:class:`ChannelFlags`: The flags associated with this thread."""
        return ChannelFlags._from_value(self._flags)

    @property
    def owner(self) -> Optional[Member]:
        """Optional[:class:`Member`]: The member this thread belongs to."""
        return self.guild.get_member(self.owner_id)

    @property
    def mention(self) -> str:
        """:class:`str`: The string that allows you to mention the thread."""
        return f'<#{self.id}>'

    @property
    def jump_url(self) -> str:
        """:class:`str`: Returns a URL that allows the client to jump to the thread.

        .. versionadded:: 2.0
        """
        return f'https://discord.com/channels/{self.guild.id}/{self.id}'

    @property
    def members(self) -> List[ThreadMember]:
        """List[:class:`ThreadMember`]: A list of thread members in this thread.

        This requires :attr:`Intents.members` to be properly filled. Most of the time however,
        this data is not provided by the gateway and a call to :meth:`fetch_members` is
        needed.
        """
        return list(self._members.values())

    @property
    def applied_tags(self) -> List[ForumTag]:
        """List[:class:`ForumTag`]: A list of tags applied to this thread.

        .. versionadded:: 2.1
        """
        tags = []
        if self.parent is None or self.parent.type not in {ChannelType.forum, ChannelType.media}:
            return tags

        parent = self.parent
        for tag_id in self._applied_tags:
            tag = parent.get_tag(tag_id)
            if tag is not None:
                tags.append(tag)

        return tags

    @property
    def starter_message(self) -> Optional[Message]:
        """Returns the thread starter message from the cache.

        The message might not be cached, valid, or point to an existing message.

        Note that the thread starter message ID is the same ID as the thread.

        Returns
        --------
        Optional[:class:`Message`]
            The thread starter message or ``None`` if not found.
        """
        return self._state._get_message(self.id)

    @property
    def last_message(self) -> Optional[Message]:
        """Returns the last message from this thread from the cache.

        The message might not be valid or point to an existing message.

        .. admonition:: Reliable Fetching
            :class: helpful

            For a slightly more reliable method of fetching the
            last message, consider using either :meth:`history`
            or :meth:`fetch_message` with the :attr:`last_message_id`
            attribute.

        Returns
        ---------
        Optional[:class:`Message`]
            The last message in this channel or ``None`` if not found.
        """
        return self._state._get_message(self.last_message_id) if self.last_message_id else None

    @property
    def category(self) -> Optional[CategoryChannel]:
        """The category channel the parent channel belongs to, if applicable.

        Raises
        -------
        ClientException
            The parent channel was not cached and returned ``None``.

        Returns
        -------
        Optional[:class:`CategoryChannel`]
            The parent channel's category.
        """

        parent = self.parent
        if parent is None:
            raise ClientException('Parent channel not found')
        return parent.category

    @property
    def category_id(self) -> Optional[int]:
        """The category channel ID the parent channel belongs to, if applicable.

        Raises
        -------
        ClientException
            The parent channel was not cached and returned ``None``.

        Returns
        -------
        Optional[:class:`int`]
            The parent channel's category ID.
        """

        parent = self.parent
        if parent is None:
            raise ClientException('Parent channel not found')
        return parent.category_id

    @property
    def created_at(self) -> Optional[datetime]:
        """An aware timestamp of when the thread was created in UTC.

        .. note::

            This timestamp only exists for threads created after 9 January 2022, otherwise returns ``None``.
        """
        return self._created_at

    def is_private(self) -> bool:
        """:class:`bool`: Whether the thread is a private thread.

        A private thread is only viewable by those that have been explicitly
        invited or have :attr:`~.Permissions.manage_threads`.
        """
        return self._type is ChannelType.private_thread

    def is_news(self) -> bool:
        """:class:`bool`: Whether the thread is a news thread.

        A news thread is a thread that has a parent that is a news channel,
        i.e. :meth:`.TextChannel.is_news` is ``True``.
        """
        return self._type is ChannelType.news_thread

    def is_nsfw(self) -> bool:
        """:class:`bool`: Whether the thread is NSFW or not.

        An NSFW thread is a thread that has a parent that is an NSFW channel,
        i.e. :meth:`.TextChannel.is_nsfw` is ``True``.
        """
        parent = self.parent
        return parent is not None and parent.is_nsfw()

    def permissions_for(self, obj: Union[ClientUser, Member, Role], /) -> Permissions:
        """Handles permission resolution for the :class:`~discord.Member`
        or :class:`~discord.Role`.

        Since threads do not have their own permissions, they mostly
        inherit them from the parent channel with some implicit
        permissions changed.

        Parameters
        ----------
        obj: Union[:class:`~discord.Member`, :class:`~discord.Role`]
            The object to resolve permissions for. This could be either
            a member or a role. If it's a role then member overwrites
            are not computed.

        Raises
        -------
        ClientException
            The parent channel was not cached and returned ``None``

        Returns
        -------
        :class:`~discord.Permissions`
            The resolved permissions for the member or role.
        """

        parent = self.parent
        if parent is None:
            raise ClientException('Parent channel not found')

        base = GuildChannel.permissions_for(parent, obj)

        # if you can't send a message in a channel then you can't have certain
        # permissions as well
        if not base.send_messages_in_threads:
            base.send_tts_messages = False
            base.mention_everyone = False
            base.embed_links = False
            base.attach_files = False

        # if you can't read a channel then you have no permissions there
        if not base.read_messages:
            denied = Permissions.all_channel()
            base.value &= ~denied.value

        return base

    async def delete_messages(self, messages: Iterable[Snowflake], /, *, reason: Optional[str] = None) -> None:
        """|coro|

        Deletes a list of messages. This is similar to :meth:`Message.delete`
        except it bulk deletes multiple messages.

        As a special case, if the number of messages is 0, then nothing
        is done. If the number of messages is 1 then single message
        delete is done. If it's more than two, then bulk delete is used.

        You cannot bulk delete more than 100 messages or messages that
        are older than 14 days old.

        You must have :attr:`~Permissions.manage_messages` to do this.

        Parameters
        -----------
        messages: Iterable[:class:`abc.Snowflake`]
            An iterable of messages denoting which ones to bulk delete.
        reason: Optional[:class:`str`]
            The reason for deleting the messages. Shows up on the audit log.

        Raises
        ------
        ClientException
            The number of messages to delete was more than 100.
        Forbidden
            You do not have proper permissions to delete the messages or
            you're not using a bot account.
        NotFound
            If single delete, then the message was already deleted.
        HTTPException
            Deleting the messages failed.
        """
        if not isinstance(messages, (list, tuple)):
            messages = list(messages)

        if len(messages) == 0:
            return  # do nothing

        if len(messages) == 1:
            message_id = messages[0].id
            await self._state.http.delete_message(self.id, message_id, reason=reason)
            return

        if len(messages) > 100:
            raise ClientException('Can only bulk delete messages up to 100 messages')

        message_ids: SnowflakeList = [m.id for m in messages]
        await self._state.http.delete_messages(self.id, message_ids, reason=reason)

    async def purge(
        self,
        *,
        limit: Optional[int] = 100,
        check: Callable[[Message], bool] = MISSING,
        before: Optional[SnowflakeTime] = None,
        after: Optional[SnowflakeTime] = None,
        around: Optional[SnowflakeTime] = None,
        oldest_first: Optional[bool] = None,
        bulk: bool = True,
        reason: Optional[str] = None,
    ) -> List[Message]:
        """|coro|

        Purges a list of messages that meet the criteria given by the predicate
        ``check``. If a ``check`` is not provided then all messages are deleted
        without discrimination.

        You must have :attr:`~Permissions.manage_messages` to
        delete messages even if they are your own.
        Having :attr:`~Permissions.read_message_history` is
        also needed to retrieve message history.

        Examples
        ---------

        Deleting bot's messages ::

            def is_me(m):
                return m.author == client.user

            deleted = await thread.purge(limit=100, check=is_me)
            await thread.send(f'Deleted {len(deleted)} message(s)')

        Parameters
        -----------
        limit: Optional[:class:`int`]
            The number of messages to search through. This is not the number
            of messages that will be deleted, though it can be.
        check: Callable[[:class:`Message`], :class:`bool`]
            The function used to check if a message should be deleted.
            It must take a :class:`Message` as its sole parameter.
        before: Optional[Union[:class:`abc.Snowflake`, :class:`datetime.datetime`]]
            Same as ``before`` in :meth:`history`.
        after: Optional[Union[:class:`abc.Snowflake`, :class:`datetime.datetime`]]
            Same as ``after`` in :meth:`history`.
        around: Optional[Union[:class:`abc.Snowflake`, :class:`datetime.datetime`]]
            Same as ``around`` in :meth:`history`.
        oldest_first: Optional[:class:`bool`]
            Same as ``oldest_first`` in :meth:`history`.
        bulk: :class:`bool`
            If ``True``, use bulk delete. Setting this to ``False`` is useful for mass-deleting
            a bot's own messages without :attr:`Permissions.manage_messages`. When ``True``, will
            fall back to single delete if messages are older than two weeks.
        reason: Optional[:class:`str`]
            The reason for purging the messages. Shows up on the audit log.

        Raises
        -------
        Forbidden
            You do not have proper permissions to do the actions required.
        HTTPException
            Purging the messages failed.

        Returns
        --------
        List[:class:`.Message`]
            The list of messages that were deleted.
        """

        return await _purge_helper(
            self,
            limit=limit,
            check=check,
            before=before,
            after=after,
            around=around,
            oldest_first=oldest_first,
            bulk=bulk,
            reason=reason,
        )

    async def webhooks(self) -> List[Webhook]:
        """|coro|

        Gets the list of webhooks from this thread's parent channel.

        You must have :attr:`~.Permissions.manage_webhooks` to do this.

        Raises
        -------
        Forbidden
            You don't have permissions to get the webhooks.

        Returns
        --------
        List[:class:`Webhook`]
            The webhooks for this thread's parent channel.
        """

        from .webhook import Webhook

        data = await self._state.http.channel_webhooks(self.parent_id)
        return [Webhook.from_state(d, state=self._state) for d in data]

    async def edit(
        self,
        *,
        name: str = MISSING,
        archived: bool = MISSING,
        locked: bool = MISSING,
        invitable: bool = MISSING,
        pinned: bool = MISSING,
        slowmode_delay: int = MISSING,
        auto_archive_duration: ThreadArchiveDuration = MISSING,
        applied_tags: Sequence[ForumTag] = MISSING,
        reason: Optional[str] = None,
    ) -> Thread:
        """|coro|

        Edits the thread.

        Editing the thread requires :attr:`.Permissions.manage_threads`. The thread
        creator can also edit ``name``, ``archived`` or ``auto_archive_duration``.
        Note that if the thread is locked then only those with :attr:`.Permissions.manage_threads`
        can unarchive a thread.

        The thread must be unarchived to be edited.

        Parameters
        ------------
        name: :class:`str`
            The new name of the thread.
        archived: :class:`bool`
            Whether to archive the thread or not.
        locked: :class:`bool`
            Whether to lock the thread or not.
        pinned: :class:`bool`
            Whether to pin the thread or not. This only works if the thread is part of a forum.
        invitable: :class:`bool`
            Whether non-moderators can add other non-moderators to this thread.
            Only available for private threads.
        auto_archive_duration: :class:`int`
            The new duration in minutes before a thread is automatically hidden from the channel list.
            Must be one of ``60``, ``1440``, ``4320``, or ``10080``.
        slowmode_delay: :class:`int`
            Specifies the slowmode rate limit for user in this thread, in seconds.
            A value of ``0`` disables slowmode. The maximum value possible is ``21600``.
        applied_tags: Sequence[:class:`ForumTag`]
            The new tags to apply to the thread. There can only be up to 5 tags applied to a thread.

            .. versionadded:: 2.1
        reason: Optional[:class:`str`]
            The reason for editing this thread. Shows up on the audit log.

        Raises
        -------
        Forbidden
            You do not have permissions to edit the thread.
        HTTPException
            Editing the thread failed.

        Returns
        --------
        :class:`Thread`
            The newly edited thread.
        """
        payload = {}
        if name is not MISSING:
            payload['name'] = str(name)
        if archived is not MISSING:
            payload['archived'] = archived
        if auto_archive_duration is not MISSING:
            payload['auto_archive_duration'] = auto_archive_duration
        if locked is not MISSING:
            payload['locked'] = locked
        if invitable is not MISSING:
            payload['invitable'] = invitable
        if slowmode_delay is not MISSING:
            payload['rate_limit_per_user'] = slowmode_delay
        if pinned is not MISSING:
            flags = self.flags
            flags.pinned = pinned
            payload['flags'] = flags.value
        if applied_tags is not MISSING:
            payload['applied_tags'] = [str(tag.id) for tag in applied_tags]

        data = await self._state.http.edit_channel(self.id, **payload, reason=reason)
        # The data payload will always be a Thread payload
        return Thread(data=data, state=self._state, guild=self.guild)  # type: ignore

    async def add_tags(self, *tags: Snowflake, reason: Optional[str] = None) -> None:
        r"""|coro|

        Adds the given forum tags to a thread.

        You must have :attr:`~Permissions.manage_threads` to
        use this or the thread must be owned by you.

        Tags that have :attr:`ForumTag.moderated` set to ``True`` require
        :attr:`~Permissions.manage_threads` to be added.

        The maximum number of tags that can be added to a thread is 5.

        The parent channel must be a :class:`ForumChannel`.

        .. versionadded:: 2.1

        Parameters
        -----------
        \*tags: :class:`abc.Snowflake`
            An argument list of :class:`abc.Snowflake` representing a :class:`ForumTag`
            to add to the thread.
        reason: Optional[:class:`str`]
            The reason for adding these tags.

        Raises
        -------
        Forbidden
            You do not have permissions to add these tags.
        HTTPException
            Adding tags failed.
        """

        applied_tags = [str(tag) for tag in self._applied_tags]
        applied_tags.extend(str(tag.id) for tag in tags)

        await self._state.http.edit_channel(self.id, applied_tags=_unique(applied_tags), reason=reason)

    async def remove_tags(self, *tags: Snowflake, reason: Optional[str] = None) -> None:
        r"""|coro|

        Remove the given forum tags to a thread.

        You must have :attr:`~Permissions.manage_threads` to
        use this or the thread must be owned by you.

        The parent channel must be a :class:`ForumChannel`.

        .. versionadded:: 2.1

        Parameters
        -----------
        \*tags: :class:`abc.Snowflake`
            An argument list of :class:`abc.Snowflake` representing a :class:`ForumTag`
            to remove to the thread.
        reason: Optional[:class:`str`]
            The reason for removing these tags.

        Raises
        -------
        Forbidden
            You do not have permissions to remove these tags.
        HTTPException
            Removing tags failed.
        """

        # Once again, taking advantage of the fact that dicts are ordered since 3.7
        applied_tags: Dict[str, Literal[None]] = {str(tag): None for tag in self._applied_tags}

        for tag in tags:
            applied_tags.pop(str(tag.id), None)

        await self._state.http.edit_channel(self.id, applied_tags=list(applied_tags.keys()), reason=reason)

    async def join(self) -> None:
        """|coro|

        Joins this thread.

        You must have :attr:`~Permissions.send_messages_in_threads` to join a thread.
        If the thread is private, :attr:`~Permissions.manage_threads` is also needed.

        Raises
        -------
        Forbidden
            You do not have permissions to join the thread.
        HTTPException
            Joining the thread failed.
        """
        await self._state.http.join_thread(self.id)

    async def leave(self) -> None:
        """|coro|

        Leaves this thread.

        Raises
        -------
        HTTPException
            Leaving the thread failed.
        """
        await self._state.http.leave_thread(self.id)

    async def add_user(self, user: Snowflake, /) -> None:
        """|coro|

        Adds a user to this thread.

        You must have :attr:`~Permissions.send_messages_in_threads` to add a user to a thread.
        If the thread is private and :attr:`invitable` is ``False`` then :attr:`~Permissions.manage_messages`
        is required to add a user to the thread.

        Parameters
        -----------
        user: :class:`abc.Snowflake`
            The user to add to the thread.

        Raises
        -------
        Forbidden
            You do not have permissions to add the user to the thread.
        HTTPException
            Adding the user to the thread failed.
        """
        await self._state.http.add_user_to_thread(self.id, user.id)

    async def remove_user(self, user: Snowflake, /) -> None:
        """|coro|

        Removes a user from this thread.

        You must have :attr:`~Permissions.manage_threads` or be the creator of the thread to remove a user.

        Parameters
        -----------
        user: :class:`abc.Snowflake`
            The user to remove from the thread.

        Raises
        -------
        Forbidden
            You do not have permissions to remove the user from the thread.
        HTTPException
            Removing the user from the thread failed.
        """
        await self._state.http.remove_user_from_thread(self.id, user.id)

    async def fetch_member(self, user_id: int, /) -> ThreadMember:
        """|coro|

        Retrieves a :class:`ThreadMember` for the given user ID.

        Raises
        -------
        NotFound
            The specified user is not a member of this thread.
        HTTPException
            Retrieving the member failed.

        Returns
        --------
        :class:`ThreadMember`
            The thread member from the user ID.
        """

        data = await self._state.http.get_thread_member(self.id, user_id)
        return ThreadMember(parent=self, data=data)

    async def fetch_members(self) -> List[ThreadMember]:
        """|coro|

        Retrieves all :class:`ThreadMember` that are in this thread.

        This requires :attr:`Intents.members` to get information about members
        other than yourself.

        Raises
        -------
        HTTPException
            Retrieving the members failed.

        Returns
        --------
        List[:class:`ThreadMember`]
            All thread members in the thread.
        """

        members = await self._state.http.get_thread_members(self.id)
        return [ThreadMember(parent=self, data=data) for data in members]

    async def delete(self, *, reason: Optional[str] = None) -> None:
        """|coro|

        Deletes this thread.

        You must have :attr:`~Permissions.manage_threads` to delete threads.

        Parameters
        -----------
        reason: Optional[:class:`str`]
<<<<<<< HEAD
            The reason for deleting this channel.
=======
            The reason for deleting this thread.
>>>>>>> 71358b8d
            Shows up on the audit log.

            .. versionadded:: 2.4

        Raises
        -------
        Forbidden
            You do not have permissions to delete this thread.
        HTTPException
            Deleting the thread failed.
        """
        await self._state.http.delete_channel(self.id, reason=reason)

    def get_partial_message(self, message_id: int, /) -> PartialMessage:
        """Creates a :class:`PartialMessage` from the message ID.

        This is useful if you want to work with a message and only have its ID without
        doing an unnecessary API call.

        .. versionadded:: 2.0

        Parameters
        ------------
        message_id: :class:`int`
            The message ID to create a partial message for.

        Returns
        ---------
        :class:`PartialMessage`
            The partial message.
        """

        from .message import PartialMessage

        return PartialMessage(channel=self, id=message_id)

    def _add_member(self, member: ThreadMember, /) -> None:
        self._members[member.id] = member

    def _pop_member(self, member_id: int, /) -> Optional[ThreadMember]:
        return self._members.pop(member_id, None)


class ThreadMember(Hashable):
    """Represents a Discord thread member.

    .. container:: operations

        .. describe:: x == y

            Checks if two thread members are equal.

        .. describe:: x != y

            Checks if two thread members are not equal.

        .. describe:: hash(x)

            Returns the thread member's hash.

        .. describe:: str(x)

            Returns the thread member's name.

    .. versionadded:: 2.0

    Attributes
    -----------
    id: :class:`int`
        The thread member's ID.
    thread_id: :class:`int`
        The thread's ID.
    joined_at: :class:`datetime.datetime`
        The time the member joined the thread in UTC.
    """

    __slots__ = (
        'id',
        'thread_id',
        'joined_at',
        'flags',
        '_state',
        'parent',
    )

    def __init__(self, parent: Thread, data: ThreadMemberPayload) -> None:
        self.parent: Thread = parent
        self._state: ConnectionState = parent._state
        self._from_data(data)

    def __repr__(self) -> str:
        return f'<ThreadMember id={self.id} thread_id={self.thread_id} joined_at={self.joined_at!r}>'

    def _from_data(self, data: ThreadMemberPayload) -> None:
        self.id: int
        try:
            self.id = int(data['user_id'])
        except KeyError:
            self.id = self._state.self_id  # type: ignore

        self.thread_id: int
        try:
            self.thread_id = int(data['id'])
        except KeyError:
            self.thread_id = self.parent.id

        self.joined_at: datetime = parse_time(data['join_timestamp'])
        self.flags: int = data['flags']

    @property
    def thread(self) -> Thread:
        """:class:`Thread`: The thread this member belongs to."""
        return self.parent<|MERGE_RESOLUTION|>--- conflicted
+++ resolved
@@ -881,11 +881,7 @@
         Parameters
         -----------
         reason: Optional[:class:`str`]
-<<<<<<< HEAD
-            The reason for deleting this channel.
-=======
             The reason for deleting this thread.
->>>>>>> 71358b8d
             Shows up on the audit log.
 
             .. versionadded:: 2.4
