"""
The MIT License (MIT)

Copyright (c) 2015-present Rapptz

Permission is hereby granted, free of charge, to any person obtaining a
copy of this software and associated documentation files (the "Software"),
to deal in the Software without restriction, including without limitation
the rights to use, copy, modify, merge, publish, distribute, sublicense,
and/or sell copies of the Software, and to permit persons to whom the
Software is furnished to do so, subject to the following conditions:

The above copyright notice and this permission notice shall be included in
all copies or substantial portions of the Software.

THE SOFTWARE IS PROVIDED "AS IS", WITHOUT WARRANTY OF ANY KIND, EXPRESS
OR IMPLIED, INCLUDING BUT NOT LIMITED TO THE WARRANTIES OF MERCHANTABILITY,
FITNESS FOR A PARTICULAR PURPOSE AND NONINFRINGEMENT. IN NO EVENT SHALL THE
AUTHORS OR COPYRIGHT HOLDERS BE LIABLE FOR ANY CLAIM, DAMAGES OR OTHER
LIABILITY, WHETHER IN AN ACTION OF CONTRACT, TORT OR OTHERWISE, ARISING
FROM, OUT OF OR IN CONNECTION WITH THE SOFTWARE OR THE USE OR OTHER
DEALINGS IN THE SOFTWARE.
"""

from __future__ import annotations

import asyncio
import datetime
import logging
from typing import (
    TYPE_CHECKING,
    Any,
    AsyncIterator,
    Callable,
    Coroutine,
    Dict,
    Generator,
    List,
    Literal,
    Optional,
    Sequence,
    Tuple,
    Type,
    TypeVar,
    Union,
    overload,
)

import aiohttp

from .sku import SKU, Entitlement
from .user import User, ClientUser
from .invite import Invite
from .template import Template
from .widget import Widget
from .guild import Guild
from .emoji import Emoji
from .channel import _threaded_channel_factory, PartialMessageable
from .enums import ChannelType, EntitlementOwnerType
from .mentions import AllowedMentions
from .errors import *
from .enums import Status
from .flags import ApplicationFlags, Intents
from .gateway import *
from .activity import ActivityTypes, BaseActivity, create_activity
from .voice_client import VoiceClient
from .http import HTTPClient
from .state import ConnectionState
from . import utils
from .utils import MISSING, time_snowflake
from .object import Object
from .backoff import ExponentialBackoff
from .webhook import Webhook
from .appinfo import AppInfo
from .ui.view import View
from .ui.dynamic import DynamicItem
from .stage_instance import StageInstance
from .threads import Thread
from .sticker import GuildSticker, StandardSticker, StickerPack, _sticker_factory
from .soundboard import SoundboardDefaultSound, SoundboardSound

if TYPE_CHECKING:
    from types import TracebackType

    from typing_extensions import Self

    from .abc import Messageable, PrivateChannel, Snowflake, SnowflakeTime
    from .app_commands import Command, ContextMenu, MissingApplicationID
    from .automod import AutoModAction, AutoModRule
    from .channel import DMChannel, GroupChannel
    from .ext.commands import AutoShardedBot, Bot, Context, CommandError
    from .guild import GuildChannel
    from .integrations import Integration
    from .interactions import Interaction
    from .member import Member, VoiceState
    from .message import Message
    from .raw_models import (
        RawAppCommandPermissionsUpdateEvent,
        RawBulkMessageDeleteEvent,
        RawIntegrationDeleteEvent,
        RawMemberRemoveEvent,
        RawMessageDeleteEvent,
        RawMessageUpdateEvent,
        RawReactionActionEvent,
        RawReactionClearEmojiEvent,
        RawReactionClearEvent,
        RawThreadDeleteEvent,
        RawThreadMembersUpdate,
        RawThreadUpdateEvent,
        RawTypingEvent,
        RawPollVoteActionEvent,
    )
    from .reaction import Reaction
    from .role import Role
    from .scheduled_event import ScheduledEvent
    from .threads import ThreadMember
    from .types.guild import Guild as GuildPayload
    from .ui.item import Item
    from .voice_client import VoiceProtocol
    from .audit_logs import AuditLogEntry
    from .poll import PollAnswer


# fmt: off
__all__ = (
    'Client',
)
# fmt: on

T = TypeVar('T')
Coro = Coroutine[Any, Any, T]
CoroT = TypeVar('CoroT', bound=Callable[..., Coro[Any]])

_log = logging.getLogger(__name__)


class _LoopSentinel:
    __slots__ = ()

    def __getattr__(self, attr: str) -> None:
        msg = (
            'loop attribute cannot be accessed in non-async contexts. '
            'Consider using either an asynchronous main function and passing it to asyncio.run or '
            'using asynchronous initialisation hooks such as Client.setup_hook'
        )
        raise AttributeError(msg)


_loop: Any = _LoopSentinel()


class Client:
    r"""Represents a client connection that connects to Discord.
    This class is used to interact with the Discord WebSocket and API.

    .. container:: operations

        .. describe:: async with x

            Asynchronously initialises the client and automatically cleans up.

            .. versionadded:: 2.0

    A number of options can be passed to the :class:`Client`.

    Parameters
    -----------
    max_messages: Optional[:class:`int`]
        The maximum number of messages to store in the internal message cache.
        This defaults to ``1000``. Passing in ``None`` disables the message cache.

        .. versionchanged:: 1.3
            Allow disabling the message cache and change the default size to ``1000``.
    proxy: Optional[:class:`str`]
        Proxy URL.
    proxy_auth: Optional[:class:`aiohttp.BasicAuth`]
        An object that represents proxy HTTP Basic Authorization.
    shard_id: Optional[:class:`int`]
        Integer starting at ``0`` and less than :attr:`.shard_count`.
    shard_count: Optional[:class:`int`]
        The total number of shards.
    application_id: :class:`int`
        The client's application ID.
    intents: :class:`Intents`
        The intents that you want to enable for the session. This is a way of
        disabling and enabling certain gateway events from triggering and being sent.

        .. versionadded:: 1.5

        .. versionchanged:: 2.0
            Parameter is now required.
    member_cache_flags: :class:`MemberCacheFlags`
        Allows for finer control over how the library caches members.
        If not given, defaults to cache as much as possible with the
        currently selected intents.

        .. versionadded:: 1.5
    chunk_guilds_at_startup: :class:`bool`
        Indicates if :func:`.on_ready` should be delayed to chunk all guilds
        at start-up if necessary. This operation is incredibly slow for large
        amounts of guilds. The default is ``True`` if :attr:`Intents.members`
        is ``True``.

        .. versionadded:: 1.5
    status: Optional[:class:`.Status`]
        A status to start your presence with upon logging on to Discord.
    activity: Optional[:class:`.BaseActivity`]
        An activity to start your presence with upon logging on to Discord.
    allowed_mentions: Optional[:class:`AllowedMentions`]
        Control how the client handles mentions by default on every message sent.

        .. versionadded:: 1.4
    heartbeat_timeout: :class:`float`
        The maximum numbers of seconds before timing out and restarting the
        WebSocket in the case of not receiving a HEARTBEAT_ACK. Useful if
        processing the initial packets take too long to the point of disconnecting
        you. The default timeout is 60 seconds.
    guild_ready_timeout: :class:`float`
        The maximum number of seconds to wait for the GUILD_CREATE stream to end before
        preparing the member cache and firing READY. The default timeout is 2 seconds.

        .. versionadded:: 1.4
    assume_unsync_clock: :class:`bool`
        Whether to assume the system clock is unsynced. This applies to the ratelimit handling
        code. If this is set to ``True``, the default, then the library uses the time to reset
        a rate limit bucket given by Discord. If this is ``False`` then your system clock is
        used to calculate how long to sleep for. If this is set to ``False`` it is recommended to
        sync your system clock to Google's NTP server.

        .. versionadded:: 1.3
    enable_debug_events: :class:`bool`
        Whether to enable events that are useful only for debugging gateway related information.

        Right now this involves :func:`on_socket_raw_receive` and :func:`on_socket_raw_send`. If
        this is ``False`` then those events will not be dispatched (due to performance considerations).
        To enable these events, this must be set to ``True``. Defaults to ``False``.

        .. versionadded:: 2.0
    http_trace: :class:`aiohttp.TraceConfig`
        The trace configuration to use for tracking HTTP requests the library does using ``aiohttp``.
        This allows you to check requests the library is using. For more information, check the
        `aiohttp documentation <https://docs.aiohttp.org/en/stable/client_advanced.html#client-tracing>`_.

        .. versionadded:: 2.0
    max_ratelimit_timeout: Optional[:class:`float`]
        The maximum number of seconds to wait when a non-global rate limit is encountered.
        If a request requires sleeping for more than the seconds passed in, then
        :exc:`~discord.RateLimited` will be raised. By default, there is no timeout limit.
        In order to prevent misuse and unnecessary bans, the minimum value this can be
        set to is ``30.0`` seconds.

        .. versionadded:: 2.0
    connector: Optional[:class:`aiohttp.BaseConnector`]
        The aiohhtp connector to use for this client. This can be used to control underlying aiohttp
        behavior, such as setting a dns resolver or sslcontext.

        .. versionadded:: 2.5

    Attributes
    -----------
    ws
        The websocket gateway the client is currently connected to. Could be ``None``.
    """

    def __init__(self, *, intents: Intents, **options: Any) -> None:
        self.loop: asyncio.AbstractEventLoop = _loop
        # self.ws is set in the connect method
        self.ws: DiscordWebSocket = None  # type: ignore
        self._listeners: Dict[str, List[Tuple[asyncio.Future, Callable[..., bool]]]] = {}
        self.shard_id: Optional[int] = options.get('shard_id')
        self.shard_count: Optional[int] = options.get('shard_count')

        connector: Optional[aiohttp.BaseConnector] = options.get('connector', None)
        proxy: Optional[str] = options.pop('proxy', None)
        proxy_auth: Optional[aiohttp.BasicAuth] = options.pop('proxy_auth', None)
        unsync_clock: bool = options.pop('assume_unsync_clock', True)
        http_trace: Optional[aiohttp.TraceConfig] = options.pop('http_trace', None)
        max_ratelimit_timeout: Optional[float] = options.pop('max_ratelimit_timeout', None)
        self.http: HTTPClient = HTTPClient(
            self.loop,
            connector,
            proxy=proxy,
            proxy_auth=proxy_auth,
            unsync_clock=unsync_clock,
            http_trace=http_trace,
            max_ratelimit_timeout=max_ratelimit_timeout,
        )

        self._handlers: Dict[str, Callable[..., None]] = {
            'ready': self._handle_ready,
        }

        self._hooks: Dict[str, Callable[..., Coroutine[Any, Any, Any]]] = {
            'before_identify': self._call_before_identify_hook,
        }

        self._enable_debug_events: bool = options.pop('enable_debug_events', False)
        self._connection: ConnectionState[Self] = self._get_state(intents=intents, **options)
        self._connection.shard_count = self.shard_count
        self._closing_task: Optional[asyncio.Task[None]] = None
        self._ready: asyncio.Event = MISSING
        self._application: Optional[AppInfo] = None
        self._connection._get_websocket = self._get_websocket
        self._connection._get_client = lambda: self

        if VoiceClient.warn_nacl:
            VoiceClient.warn_nacl = False
            _log.warning("PyNaCl is not installed, voice will NOT be supported")

    async def __aenter__(self) -> Self:
        await self._async_setup_hook()
        return self

    async def __aexit__(
        self,
        exc_type: Optional[Type[BaseException]],
        exc_value: Optional[BaseException],
        traceback: Optional[TracebackType],
    ) -> None:
        # This avoids double-calling a user-provided .close()
        if self._closing_task:
            await self._closing_task
        else:
            await self.close()

    # internals

    def _get_websocket(self, guild_id: Optional[int] = None, *, shard_id: Optional[int] = None) -> DiscordWebSocket:
        return self.ws

    def _get_state(self, **options: Any) -> ConnectionState[Self]:
        return ConnectionState(dispatch=self.dispatch, handlers=self._handlers, hooks=self._hooks, http=self.http, **options)

    def _handle_ready(self) -> None:
        self._ready.set()

    @property
    def latency(self) -> float:
        """:class:`float`: Measures latency between a HEARTBEAT and a HEARTBEAT_ACK in seconds.

        This could be referred to as the Discord WebSocket protocol latency.
        """
        ws = self.ws
        return float('nan') if not ws else ws.latency

    def is_ws_ratelimited(self) -> bool:
        """:class:`bool`: Whether the websocket is currently rate limited.

        This can be useful to know when deciding whether you should query members
        using HTTP or via the gateway.

        .. versionadded:: 1.6
        """
        if self.ws:
            return self.ws.is_ratelimited()
        return False

    @property
    def user(self) -> ClientUser:
        """Optional[:class:`.ClientUser`]: Represents the connected client. ``None`` if not logged in."""
        return self._connection.user

    @property
    def guilds(self) -> Sequence[Guild]:
        """Sequence[:class:`.Guild`]: The guilds that the connected client is a member of."""
        return self._connection.guilds

    @property
    def emojis(self) -> Sequence[Emoji]:
        """Sequence[:class:`.Emoji`]: The emojis that the connected client has.

        .. note::

<<<<<<< HEAD
            This does not include the emojis that are owned by the application.
            Use :meth:`.fetch_emojis` to get those.
=======
            This not include the emojis that are owned by the application.
            Use :meth:`.fetch_application_emoji` to get those.
>>>>>>> d3e63a01
        """
        return self._connection.emojis

    @property
    def stickers(self) -> Sequence[GuildSticker]:
        """Sequence[:class:`.GuildSticker`]: The stickers that the connected client has.

        .. versionadded:: 2.0
        """
        return self._connection.stickers

    @property
    def soundboard_sounds(self) -> List[SoundboardSound]:
        """List[:class:`.SoundboardSound`]: The soundboard sounds that the connected client has.

        .. versionadded:: 2.5
        """
        return self._connection.soundboard_sounds

    @property
    def cached_messages(self) -> Sequence[Message]:
        """Sequence[:class:`.Message`]: Read-only list of messages the connected client has cached.

        .. versionadded:: 1.1
        """
        return utils.SequenceProxy(self._connection._messages or [])

    @property
    def private_channels(self) -> Sequence[PrivateChannel]:
        """Sequence[:class:`.abc.PrivateChannel`]: The private channels that the connected client is participating on.

        .. note::

            This returns only up to 128 most recent private channels due to an internal working
            on how Discord deals with private channels.
        """
        return self._connection.private_channels

    @property
    def voice_clients(self) -> List[VoiceProtocol]:
        """List[:class:`.VoiceProtocol`]: Represents a list of voice connections.

        These are usually :class:`.VoiceClient` instances.
        """
        return self._connection.voice_clients

    @property
    def application_id(self) -> Optional[int]:
        """Optional[:class:`int`]: The client's application ID.

        If this is not passed via ``__init__`` then this is retrieved
        through the gateway when an event contains the data or after a call
        to :meth:`~discord.Client.login`. Usually after :func:`~discord.on_connect`
        is called.

        .. versionadded:: 2.0
        """
        return self._connection.application_id

    @property
    def application_flags(self) -> ApplicationFlags:
        """:class:`~discord.ApplicationFlags`: The client's application flags.

        .. versionadded:: 2.0
        """
        return self._connection.application_flags

    @property
    def application(self) -> Optional[AppInfo]:
        """Optional[:class:`~discord.AppInfo`]: The client's application info.

        This is retrieved on :meth:`~discord.Client.login` and is not updated
        afterwards. This allows populating the application_id without requiring a
        gateway connection.

        This is ``None`` if accessed before :meth:`~discord.Client.login` is called.

        .. seealso:: The :meth:`~discord.Client.application_info` API call

        .. versionadded:: 2.0
        """
        return self._application

    def is_ready(self) -> bool:
        """:class:`bool`: Specifies if the client's internal cache is ready for use."""
        return self._ready is not MISSING and self._ready.is_set()

    async def _run_event(
        self,
        coro: Callable[..., Coroutine[Any, Any, Any]],
        event_name: str,
        *args: Any,
        **kwargs: Any,
    ) -> None:
        try:
            await coro(*args, **kwargs)
        except asyncio.CancelledError:
            pass
        except Exception:
            try:
                await self.on_error(event_name, *args, **kwargs)
            except asyncio.CancelledError:
                pass

    def _schedule_event(
        self,
        coro: Callable[..., Coroutine[Any, Any, Any]],
        event_name: str,
        *args: Any,
        **kwargs: Any,
    ) -> asyncio.Task:
        wrapped = self._run_event(coro, event_name, *args, **kwargs)
        # Schedules the task
        return self.loop.create_task(wrapped, name=f'discord.py: {event_name}')

    def dispatch(self, event: str, /, *args: Any, **kwargs: Any) -> None:
        _log.debug('Dispatching event %s', event)
        method = 'on_' + event

        listeners = self._listeners.get(event)
        if listeners:
            removed = []
            for i, (future, condition) in enumerate(listeners):
                if future.cancelled():
                    removed.append(i)
                    continue

                try:
                    result = condition(*args)
                except Exception as exc:
                    future.set_exception(exc)
                    removed.append(i)
                else:
                    if result:
                        if len(args) == 0:
                            future.set_result(None)
                        elif len(args) == 1:
                            future.set_result(args[0])
                        else:
                            future.set_result(args)
                        removed.append(i)

            if len(removed) == len(listeners):
                self._listeners.pop(event)
            else:
                for idx in reversed(removed):
                    del listeners[idx]

        try:
            coro = getattr(self, method)
        except AttributeError:
            pass
        else:
            self._schedule_event(coro, method, *args, **kwargs)

    async def on_error(self, event_method: str, /, *args: Any, **kwargs: Any) -> None:
        """|coro|

        The default error handler provided by the client.

        By default this logs to the library logger however it could be
        overridden to have a different implementation.
        Check :func:`~discord.on_error` for more details.

        .. versionchanged:: 2.0

            ``event_method`` parameter is now positional-only
            and instead of writing to ``sys.stderr`` it logs instead.
        """
        _log.exception('Ignoring exception in %s', event_method)

    # hooks

    async def _call_before_identify_hook(self, shard_id: Optional[int], *, initial: bool = False) -> None:
        # This hook is an internal hook that actually calls the public one.
        # It allows the library to have its own hook without stepping on the
        # toes of those who need to override their own hook.
        await self.before_identify_hook(shard_id, initial=initial)

    async def before_identify_hook(self, shard_id: Optional[int], *, initial: bool = False) -> None:
        """|coro|

        A hook that is called before IDENTIFYing a session. This is useful
        if you wish to have more control over the synchronization of multiple
        IDENTIFYing clients.

        The default implementation sleeps for 5 seconds.

        .. versionadded:: 1.4

        Parameters
        ------------
        shard_id: :class:`int`
            The shard ID that requested being IDENTIFY'd
        initial: :class:`bool`
            Whether this IDENTIFY is the first initial IDENTIFY.
        """

        if not initial:
            await asyncio.sleep(5.0)

    async def _async_setup_hook(self) -> None:
        # Called whenever the client needs to initialise asyncio objects with a running loop
        loop = asyncio.get_running_loop()
        self.loop = loop
        self.http.loop = loop
        self._connection.loop = loop

        self._ready = asyncio.Event()

    async def setup_hook(self) -> None:
        """|coro|

        A coroutine to be called to setup the bot, by default this is blank.

        To perform asynchronous setup after the bot is logged in but before
        it has connected to the Websocket, overwrite this coroutine.

        This is only called once, in :meth:`login`, and will be called before
        any events are dispatched, making it a better solution than doing such
        setup in the :func:`~discord.on_ready` event.

        .. warning::

            Since this is called *before* the websocket connection is made therefore
            anything that waits for the websocket will deadlock, this includes things
            like :meth:`wait_for` and :meth:`wait_until_ready`.

        .. versionadded:: 2.0
        """
        pass

    # login state management

    async def login(self, token: str) -> None:
        """|coro|

        Logs in the client with the specified credentials and
        calls the :meth:`setup_hook`.


        Parameters
        -----------
        token: :class:`str`
            The authentication token. Do not prefix this token with
            anything as the library will do it for you.

        Raises
        ------
        LoginFailure
            The wrong credentials are passed.
        HTTPException
            An unknown HTTP related error occurred,
            usually when it isn't 200 or the known incorrect credentials
            passing status code.
        """

        _log.info('logging in using static token')

        if self.loop is _loop:
            await self._async_setup_hook()

        if not isinstance(token, str):
            raise TypeError(f'expected token to be a str, received {token.__class__.__name__} instead')
        token = token.strip()

        data = await self.http.static_login(token)
        self._connection.user = ClientUser(state=self._connection, data=data['bot'])  # type: ignore
        self._application = AppInfo(self._connection, data)
        if self._connection.application_id is None:
            self._connection.application_id = self._application.id

        if self._application.interactions_endpoint_url is not None:
            _log.warning(
                'Application has an interaction endpoint URL set, this means registered components and app commands will not be received by the library.'
            )

        if not self._connection.application_flags:
            self._connection.application_flags = self._application.flags

        await self.setup_hook()

    async def connect(self, *, reconnect: bool = True) -> None:
        """|coro|

        Creates a websocket connection and lets the websocket listen
        to messages from Discord. This is a loop that runs the entire
        event system and miscellaneous aspects of the library. Control
        is not resumed until the WebSocket connection is terminated.

        Parameters
        -----------
        reconnect: :class:`bool`
            If we should attempt reconnecting, either due to internet
            failure or a specific failure on Discord's part. Certain
            disconnects that lead to bad state will not be handled (such as
            invalid sharding payloads or bad tokens).

        Raises
        -------
        GatewayNotFound
            If the gateway to connect to Discord is not found. Usually if this
            is thrown then there is a Discord API outage.
        ConnectionClosed
            The websocket connection has been terminated.
        """

        backoff = ExponentialBackoff()
        ws_params = {
            'initial': True,
            'shard_id': self.shard_id,
        }
        while not self.is_closed():
            try:
                coro = DiscordWebSocket.from_client(self, **ws_params)
                self.ws = await asyncio.wait_for(coro, timeout=60.0)
                ws_params['initial'] = False
                while True:
                    await self.ws.poll_event()
            except ReconnectWebSocket as e:
                _log.debug('Got a request to %s the websocket.', e.op)
                self.dispatch('disconnect')
                ws_params.update(sequence=self.ws.sequence, resume=e.resume, session=self.ws.session_id)
                if e.resume:
                    ws_params['gateway'] = self.ws.gateway
                continue
            except (
                OSError,
                HTTPException,
                GatewayNotFound,
                ConnectionClosed,
                aiohttp.ClientError,
                asyncio.TimeoutError,
            ) as exc:
                self.dispatch('disconnect')
                if not reconnect:
                    await self.close()
                    if isinstance(exc, ConnectionClosed) and exc.code == 1000:
                        # clean close, don't re-raise this
                        return
                    raise

                if self.is_closed():
                    return

                # If we get connection reset by peer then try to RESUME
                if isinstance(exc, OSError) and exc.errno in (54, 10054):
                    ws_params.update(
                        sequence=self.ws.sequence,
                        gateway=self.ws.gateway,
                        initial=False,
                        resume=True,
                        session=self.ws.session_id,
                    )
                    continue

                # We should only get this when an unhandled close code happens,
                # such as a clean disconnect (1000) or a bad state (bad token, no sharding, etc)
                # sometimes, discord sends us 1000 for unknown reasons so we should reconnect
                # regardless and rely on is_closed instead
                if isinstance(exc, ConnectionClosed):
                    if exc.code == 4014:
                        raise PrivilegedIntentsRequired(exc.shard_id) from None
                    if exc.code != 1000:
                        await self.close()
                        raise

                retry = backoff.delay()
                _log.exception("Attempting a reconnect in %.2fs", retry)
                await asyncio.sleep(retry)
                # Always try to RESUME the connection
                # If the connection is not RESUME-able then the gateway will invalidate the session.
                # This is apparently what the official Discord client does.
                ws_params.update(
                    sequence=self.ws.sequence,
                    gateway=self.ws.gateway,
                    resume=True,
                    session=self.ws.session_id,
                )

    async def close(self) -> None:
        """|coro|

        Closes the connection to Discord.
        """
        if self._closing_task:
            return await self._closing_task

        async def _close():
            await self._connection.close()

            if self.ws is not None and self.ws.open:
                await self.ws.close(code=1000)

            await self.http.close()

            if self._ready is not MISSING:
                self._ready.clear()

            self.loop = MISSING

        self._closing_task = asyncio.create_task(_close())
        await self._closing_task

    def clear(self) -> None:
        """Clears the internal state of the bot.

        After this, the bot can be considered "re-opened", i.e. :meth:`is_closed`
        and :meth:`is_ready` both return ``False`` along with the bot's internal
        cache cleared.
        """
        self._closing_task = None
        self._ready.clear()
        self._connection.clear()
        self.http.clear()

    async def start(self, token: str, *, reconnect: bool = True) -> None:
        """|coro|

        A shorthand coroutine for :meth:`login` + :meth:`connect`.

        Parameters
        -----------
        token: :class:`str`
            The authentication token. Do not prefix this token with
            anything as the library will do it for you.
        reconnect: :class:`bool`
            If we should attempt reconnecting, either due to internet
            failure or a specific failure on Discord's part. Certain
            disconnects that lead to bad state will not be handled (such as
            invalid sharding payloads or bad tokens).

        Raises
        -------
        TypeError
            An unexpected keyword argument was received.
        """
        await self.login(token)
        await self.connect(reconnect=reconnect)

    def run(
        self,
        token: str,
        *,
        reconnect: bool = True,
        log_handler: Optional[logging.Handler] = MISSING,
        log_formatter: logging.Formatter = MISSING,
        log_level: int = MISSING,
        root_logger: bool = False,
    ) -> None:
        """A blocking call that abstracts away the event loop
        initialisation from you.

        If you want more control over the event loop then this
        function should not be used. Use :meth:`start` coroutine
        or :meth:`connect` + :meth:`login`.

        This function also sets up the logging library to make it easier
        for beginners to know what is going on with the library. For more
        advanced users, this can be disabled by passing ``None`` to
        the ``log_handler`` parameter.

        .. warning::

            This function must be the last function to call due to the fact that it
            is blocking. That means that registration of events or anything being
            called after this function call will not execute until it returns.

        Parameters
        -----------
        token: :class:`str`
            The authentication token. Do not prefix this token with
            anything as the library will do it for you.
        reconnect: :class:`bool`
            If we should attempt reconnecting, either due to internet
            failure or a specific failure on Discord's part. Certain
            disconnects that lead to bad state will not be handled (such as
            invalid sharding payloads or bad tokens).
        log_handler: Optional[:class:`logging.Handler`]
            The log handler to use for the library's logger. If this is ``None``
            then the library will not set up anything logging related. Logging
            will still work if ``None`` is passed, though it is your responsibility
            to set it up.

            The default log handler if not provided is :class:`logging.StreamHandler`.

            .. versionadded:: 2.0
        log_formatter: :class:`logging.Formatter`
            The formatter to use with the given log handler. If not provided then it
            defaults to a colour based logging formatter (if available).

            .. versionadded:: 2.0
        log_level: :class:`int`
            The default log level for the library's logger. This is only applied if the
            ``log_handler`` parameter is not ``None``. Defaults to ``logging.INFO``.

            .. versionadded:: 2.0
        root_logger: :class:`bool`
            Whether to set up the root logger rather than the library logger.
            By default, only the library logger (``'discord'``) is set up. If this
            is set to ``True`` then the root logger is set up as well.

            Defaults to ``False``.

            .. versionadded:: 2.0
        """

        async def runner():
            async with self:
                await self.start(token, reconnect=reconnect)

        if log_handler is not None:
            utils.setup_logging(
                handler=log_handler,
                formatter=log_formatter,
                level=log_level,
                root=root_logger,
            )

        try:
            asyncio.run(runner())
        except KeyboardInterrupt:
            # nothing to do here
            # `asyncio.run` handles the loop cleanup
            # and `self.start` closes all sockets and the HTTPClient instance.
            return

    # properties

    def is_closed(self) -> bool:
        """:class:`bool`: Indicates if the websocket connection is closed."""
        return self._closing_task is not None

    @property
    def activity(self) -> Optional[ActivityTypes]:
        """Optional[:class:`.BaseActivity`]: The activity being used upon
        logging in.
        """
        return create_activity(self._connection._activity, self._connection)

    @activity.setter
    def activity(self, value: Optional[ActivityTypes]) -> None:
        if value is None:
            self._connection._activity = None
        elif isinstance(value, BaseActivity):
            # ConnectionState._activity is typehinted as ActivityPayload, we're passing Dict[str, Any]
            self._connection._activity = value.to_dict()  # type: ignore
        else:
            raise TypeError('activity must derive from BaseActivity.')

    @property
    def status(self) -> Status:
        """:class:`.Status`:
        The status being used upon logging on to Discord.

        .. versionadded: 2.0
        """
        if self._connection._status in set(state.value for state in Status):
            return Status(self._connection._status)
        return Status.online

    @status.setter
    def status(self, value: Status) -> None:
        if value is Status.offline:
            self._connection._status = 'invisible'
        elif isinstance(value, Status):
            self._connection._status = str(value)
        else:
            raise TypeError('status must derive from Status.')

    @property
    def allowed_mentions(self) -> Optional[AllowedMentions]:
        """Optional[:class:`~discord.AllowedMentions`]: The allowed mention configuration.

        .. versionadded:: 1.4
        """
        return self._connection.allowed_mentions

    @allowed_mentions.setter
    def allowed_mentions(self, value: Optional[AllowedMentions]) -> None:
        if value is None or isinstance(value, AllowedMentions):
            self._connection.allowed_mentions = value
        else:
            raise TypeError(f'allowed_mentions must be AllowedMentions not {value.__class__.__name__}')

    @property
    def intents(self) -> Intents:
        """:class:`~discord.Intents`: The intents configured for this connection.

        .. versionadded:: 1.5
        """
        return self._connection.intents

    # helpers/getters

    @property
    def users(self) -> List[User]:
        """List[:class:`~discord.User`]: Returns a list of all the users the bot can see."""
        return list(self._connection._users.values())

    def get_channel(self, id: int, /) -> Optional[Union[GuildChannel, Thread, PrivateChannel]]:
        """Returns a channel or thread with the given ID.

        .. versionchanged:: 2.0

            ``id`` parameter is now positional-only.

        Parameters
        -----------
        id: :class:`int`
            The ID to search for.

        Returns
        --------
        Optional[Union[:class:`.abc.GuildChannel`, :class:`.Thread`, :class:`.abc.PrivateChannel`]]
            The returned channel or ``None`` if not found.
        """
        return self._connection.get_channel(id)  # type: ignore # The cache contains all channel types

    def get_partial_messageable(
        self, id: int, *, guild_id: Optional[int] = None, type: Optional[ChannelType] = None
    ) -> PartialMessageable:
        """Returns a partial messageable with the given channel ID.

        This is useful if you have a channel_id but don't want to do an API call
        to send messages to it.

        .. versionadded:: 2.0

        Parameters
        -----------
        id: :class:`int`
            The channel ID to create a partial messageable for.
        guild_id: Optional[:class:`int`]
            The optional guild ID to create a partial messageable for.

            This is not required to actually send messages, but it does allow the
            :meth:`~discord.PartialMessageable.jump_url` and
            :attr:`~discord.PartialMessageable.guild` properties to function properly.
        type: Optional[:class:`.ChannelType`]
            The underlying channel type for the partial messageable.

        Returns
        --------
        :class:`.PartialMessageable`
            The partial messageable
        """
        return PartialMessageable(state=self._connection, id=id, guild_id=guild_id, type=type)

    def get_stage_instance(self, id: int, /) -> Optional[StageInstance]:
        """Returns a stage instance with the given stage channel ID.

        .. versionadded:: 2.0

        Parameters
        -----------
        id: :class:`int`
            The ID to search for.

        Returns
        --------
        Optional[:class:`.StageInstance`]
            The stage instance or ``None`` if not found.
        """
        from .channel import StageChannel

        channel = self._connection.get_channel(id)

        if isinstance(channel, StageChannel):
            return channel.instance

    def get_guild(self, id: int, /) -> Optional[Guild]:
        """Returns a guild with the given ID.

        .. versionchanged:: 2.0

            ``id`` parameter is now positional-only.

        Parameters
        -----------
        id: :class:`int`
            The ID to search for.

        Returns
        --------
        Optional[:class:`.Guild`]
            The guild or ``None`` if not found.
        """
        return self._connection._get_guild(id)

    def get_user(self, id: int, /) -> Optional[User]:
        """Returns a user with the given ID.

        .. versionchanged:: 2.0

            ``id`` parameter is now positional-only.

        Parameters
        -----------
        id: :class:`int`
            The ID to search for.

        Returns
        --------
        Optional[:class:`~discord.User`]
            The user or ``None`` if not found.
        """
        return self._connection.get_user(id)

    def get_user_named(self, name: str, /) -> Optional[User]:
        """Returns the first user found that matches the name provided.

        The name is looked up in the following order:

        - Username#Discriminator (deprecated)
        - Username#0 (deprecated, only gets users that migrated from their discriminator)
        - Global name
        - Username

        If no user is found, ``None`` is returned.

        .. versionadded:: 2.4
        .. deprecated:: 2.4

            Looking up users via discriminator due to Discord API change.

        Parameters
        -----------
        name: :class:`str`
            The name of the user to lookup.

        Returns
        --------
        Optional[:class:`~discord.User`]
            The user sharing a server with the bot with the associated name. If not found
            then ``None`` is returned.
        """

        users = self.users

        username, _, discriminator = name.rpartition('#')

        # If # isn't found then "discriminator" actually has the username
        if not username:
            discriminator, username = username, discriminator

        if discriminator == '0' or (len(discriminator) == 4 and discriminator.isdigit()):
            pred = lambda u: u.name == username and u.discriminator == discriminator
        else:
            pred = lambda u: u.name == name or u.global_name == name

        return utils.find(pred, users)

    def get_emoji(self, id: int, /) -> Optional[Emoji]:
        """Returns an emoji with the given ID.

        .. versionchanged:: 2.0

            ``id`` parameter is now positional-only.

        Parameters
        -----------
        id: :class:`int`
            The ID to search for.

        Returns
        --------
        Optional[:class:`.Emoji`]
            The custom emoji or ``None`` if not found.
        """
        return self._connection.get_emoji(id)

    def get_sticker(self, id: int, /) -> Optional[GuildSticker]:
        """Returns a guild sticker with the given ID.

        .. versionadded:: 2.0

        .. note::

            To retrieve standard stickers, use :meth:`.fetch_sticker`.
            or :meth:`.fetch_premium_sticker_packs`.

        Returns
        --------
        Optional[:class:`.GuildSticker`]
            The sticker or ``None`` if not found.
        """
        return self._connection.get_sticker(id)

    def get_soundboard_sound(self, id: int, /) -> Optional[SoundboardSound]:
        """Returns a soundboard sound with the given ID.

        .. versionadded:: 2.5

        Parameters
        ----------
        id: :class:`int`
            The ID to search for.

        Returns
        --------
        Optional[:class:`.SoundboardSound`]
            The soundboard sound or ``None`` if not found.
        """
        return self._connection.get_soundboard_sound(id)

    def get_all_channels(self) -> Generator[GuildChannel, None, None]:
        """A generator that retrieves every :class:`.abc.GuildChannel` the client can 'access'.

        This is equivalent to: ::

            for guild in client.guilds:
                for channel in guild.channels:
                    yield channel

        .. note::

            Just because you receive a :class:`.abc.GuildChannel` does not mean that
            you can communicate in said channel. :meth:`.abc.GuildChannel.permissions_for` should
            be used for that.

        Yields
        ------
        :class:`.abc.GuildChannel`
            A channel the client can 'access'.
        """

        for guild in self.guilds:
            yield from guild.channels

    def get_all_members(self) -> Generator[Member, None, None]:
        """Returns a generator with every :class:`.Member` the client can see.

        This is equivalent to: ::

            for guild in client.guilds:
                for member in guild.members:
                    yield member

        Yields
        ------
        :class:`.Member`
            A member the client can see.
        """
        for guild in self.guilds:
            yield from guild.members

    # listeners/waiters

    async def wait_until_ready(self) -> None:
        """|coro|

        Waits until the client's internal cache is all ready.

        .. warning::

            Calling this inside :meth:`setup_hook` can lead to a deadlock.
        """
        if self._ready is not MISSING:
            await self._ready.wait()
        else:
            raise RuntimeError(
                'Client has not been properly initialised. '
                'Please use the login method or asynchronous context manager before calling this method'
            )

    # App Commands

    @overload
    async def wait_for(
        self,
        event: Literal['raw_app_command_permissions_update'],
        /,
        *,
        check: Optional[Callable[[RawAppCommandPermissionsUpdateEvent], bool]],
        timeout: Optional[float] = None,
    ) -> RawAppCommandPermissionsUpdateEvent:
        ...

    @overload
    async def wait_for(
        self,
        event: Literal['app_command_completion'],
        /,
        *,
        check: Optional[Callable[[Interaction[Self], Union[Command[Any, ..., Any], ContextMenu]], bool]],
        timeout: Optional[float] = None,
    ) -> Tuple[Interaction[Self], Union[Command[Any, ..., Any], ContextMenu]]:
        ...

    # AutoMod

    @overload
    async def wait_for(
        self,
        event: Literal['automod_rule_create', 'automod_rule_update', 'automod_rule_delete'],
        /,
        *,
        check: Optional[Callable[[AutoModRule], bool]],
        timeout: Optional[float] = None,
    ) -> AutoModRule:
        ...

    @overload
    async def wait_for(
        self,
        event: Literal['automod_action'],
        /,
        *,
        check: Optional[Callable[[AutoModAction], bool]],
        timeout: Optional[float] = None,
    ) -> AutoModAction:
        ...

    # Channels

    @overload
    async def wait_for(
        self,
        event: Literal['private_channel_update'],
        /,
        *,
        check: Optional[Callable[[GroupChannel, GroupChannel], bool]],
        timeout: Optional[float] = None,
    ) -> Tuple[GroupChannel, GroupChannel]:
        ...

    @overload
    async def wait_for(
        self,
        event: Literal['private_channel_pins_update'],
        /,
        *,
        check: Optional[Callable[[PrivateChannel, datetime.datetime], bool]],
        timeout: Optional[float] = None,
    ) -> Tuple[PrivateChannel, datetime.datetime]:
        ...

    @overload
    async def wait_for(
        self,
        event: Literal['guild_channel_delete', 'guild_channel_create'],
        /,
        *,
        check: Optional[Callable[[GuildChannel], bool]],
        timeout: Optional[float] = None,
    ) -> GuildChannel:
        ...

    @overload
    async def wait_for(
        self,
        event: Literal['guild_channel_update'],
        /,
        *,
        check: Optional[Callable[[GuildChannel, GuildChannel], bool]],
        timeout: Optional[float] = None,
    ) -> Tuple[GuildChannel, GuildChannel]:
        ...

    @overload
    async def wait_for(
        self,
        event: Literal['guild_channel_pins_update'],
        /,
        *,
        check: Optional[
            Callable[
                [Union[GuildChannel, Thread], Optional[datetime.datetime]],
                bool,
            ]
        ],
        timeout: Optional[float] = None,
    ) -> Tuple[Union[GuildChannel, Thread], Optional[datetime.datetime]]:
        ...

    @overload
    async def wait_for(
        self,
        event: Literal['typing'],
        /,
        *,
        check: Optional[Callable[[Messageable, Union[User, Member], datetime.datetime], bool]],
        timeout: Optional[float] = None,
    ) -> Tuple[Messageable, Union[User, Member], datetime.datetime]:
        ...

    @overload
    async def wait_for(
        self,
        event: Literal['raw_typing'],
        /,
        *,
        check: Optional[Callable[[RawTypingEvent], bool]],
        timeout: Optional[float] = None,
    ) -> RawTypingEvent:
        ...

    # Debug & Gateway events

    @overload
    async def wait_for(
        self,
        event: Literal['connect', 'disconnect', 'ready', 'resumed'],
        /,
        *,
        check: Optional[Callable[[], bool]],
        timeout: Optional[float] = None,
    ) -> None:
        ...

    @overload
    async def wait_for(
        self,
        event: Literal['shard_connect', 'shard_disconnect', 'shard_ready', 'shard_resumed'],
        /,
        *,
        check: Optional[Callable[[int], bool]],
        timeout: Optional[float] = None,
    ) -> int:
        ...

    @overload
    async def wait_for(
        self,
        event: Literal['socket_event_type', 'socket_raw_receive'],
        /,
        *,
        check: Optional[Callable[[str], bool]],
        timeout: Optional[float] = None,
    ) -> str:
        ...

    @overload
    async def wait_for(
        self,
        event: Literal['socket_raw_send'],
        /,
        *,
        check: Optional[Callable[[Union[str, bytes]], bool]],
        timeout: Optional[float] = None,
    ) -> Union[str, bytes]:
        ...

    # Guilds

    @overload
    async def wait_for(
        self,
        event: Literal[
            'guild_available',
            'guild_unavailable',
            'guild_join',
            'guild_remove',
        ],
        /,
        *,
        check: Optional[Callable[[Guild], bool]],
        timeout: Optional[float] = None,
    ) -> Guild:
        ...

    @overload
    async def wait_for(
        self,
        event: Literal['guild_update'],
        /,
        *,
        check: Optional[Callable[[Guild, Guild], bool]],
        timeout: Optional[float] = None,
    ) -> Tuple[Guild, Guild]:
        ...

    @overload
    async def wait_for(
        self,
        event: Literal['guild_emojis_update'],
        /,
        *,
        check: Optional[Callable[[Guild, Sequence[Emoji], Sequence[Emoji]], bool]],
        timeout: Optional[float] = None,
    ) -> Tuple[Guild, Sequence[Emoji], Sequence[Emoji]]:
        ...

    @overload
    async def wait_for(
        self,
        event: Literal['guild_stickers_update'],
        /,
        *,
        check: Optional[Callable[[Guild, Sequence[GuildSticker], Sequence[GuildSticker]], bool]],
        timeout: Optional[float] = None,
    ) -> Tuple[Guild, Sequence[GuildSticker], Sequence[GuildSticker]]:
        ...

    @overload
    async def wait_for(
        self,
        event: Literal['invite_create', 'invite_delete'],
        /,
        *,
        check: Optional[Callable[[Invite], bool]],
        timeout: Optional[float] = None,
    ) -> Invite:
        ...

    @overload
    async def wait_for(
        self,
        event: Literal['audit_log_entry_create'],
        /,
        *,
        check: Optional[Callable[[AuditLogEntry], bool]],
        timeout: Optional[float] = None,
    ) -> AuditLogEntry:
        ...

    # Integrations

    @overload
    async def wait_for(
        self,
        event: Literal['integration_create', 'integration_update'],
        /,
        *,
        check: Optional[Callable[[Integration], bool]],
        timeout: Optional[float] = None,
    ) -> Integration:
        ...

    @overload
    async def wait_for(
        self,
        event: Literal['guild_integrations_update'],
        /,
        *,
        check: Optional[Callable[[Guild], bool]],
        timeout: Optional[float] = None,
    ) -> Guild:
        ...

    @overload
    async def wait_for(
        self,
        event: Literal['webhooks_update'],
        /,
        *,
        check: Optional[Callable[[GuildChannel], bool]],
        timeout: Optional[float] = None,
    ) -> GuildChannel:
        ...

    @overload
    async def wait_for(
        self,
        event: Literal['raw_integration_delete'],
        /,
        *,
        check: Optional[Callable[[RawIntegrationDeleteEvent], bool]],
        timeout: Optional[float] = None,
    ) -> RawIntegrationDeleteEvent:
        ...

    # Interactions

    @overload
    async def wait_for(
        self,
        event: Literal['interaction'],
        /,
        *,
        check: Optional[Callable[[Interaction[Self]], bool]],
        timeout: Optional[float] = None,
    ) -> Interaction[Self]:
        ...

    # Members

    @overload
    async def wait_for(
        self,
        event: Literal['member_join', 'member_remove'],
        /,
        *,
        check: Optional[Callable[[Member], bool]],
        timeout: Optional[float] = None,
    ) -> Member:
        ...

    @overload
    async def wait_for(
        self,
        event: Literal['raw_member_remove'],
        /,
        *,
        check: Optional[Callable[[RawMemberRemoveEvent], bool]],
        timeout: Optional[float] = None,
    ) -> RawMemberRemoveEvent:
        ...

    @overload
    async def wait_for(
        self,
        event: Literal['member_update', 'presence_update'],
        /,
        *,
        check: Optional[Callable[[Member, Member], bool]],
        timeout: Optional[float] = None,
    ) -> Tuple[Member, Member]:
        ...

    @overload
    async def wait_for(
        self,
        event: Literal['user_update'],
        /,
        *,
        check: Optional[Callable[[User, User], bool]],
        timeout: Optional[float] = None,
    ) -> Tuple[User, User]:
        ...

    @overload
    async def wait_for(
        self,
        event: Literal['member_ban'],
        /,
        *,
        check: Optional[Callable[[Guild, Union[User, Member]], bool]],
        timeout: Optional[float] = None,
    ) -> Tuple[Guild, Union[User, Member]]:
        ...

    @overload
    async def wait_for(
        self,
        event: Literal['member_unban'],
        /,
        *,
        check: Optional[Callable[[Guild, User], bool]],
        timeout: Optional[float] = None,
    ) -> Tuple[Guild, User]:
        ...

    # Messages

    @overload
    async def wait_for(
        self,
        event: Literal['message', 'message_delete'],
        /,
        *,
        check: Optional[Callable[[Message], bool]],
        timeout: Optional[float] = None,
    ) -> Message:
        ...

    @overload
    async def wait_for(
        self,
        event: Literal['message_edit'],
        /,
        *,
        check: Optional[Callable[[Message, Message], bool]],
        timeout: Optional[float] = None,
    ) -> Tuple[Message, Message]:
        ...

    @overload
    async def wait_for(
        self,
        event: Literal['bulk_message_delete'],
        /,
        *,
        check: Optional[Callable[[List[Message]], bool]],
        timeout: Optional[float] = None,
    ) -> List[Message]:
        ...

    @overload
    async def wait_for(
        self,
        event: Literal['raw_message_edit'],
        /,
        *,
        check: Optional[Callable[[RawMessageUpdateEvent], bool]],
        timeout: Optional[float] = None,
    ) -> RawMessageUpdateEvent:
        ...

    @overload
    async def wait_for(
        self,
        event: Literal['raw_message_delete'],
        /,
        *,
        check: Optional[Callable[[RawMessageDeleteEvent], bool]],
        timeout: Optional[float] = None,
    ) -> RawMessageDeleteEvent:
        ...

    @overload
    async def wait_for(
        self,
        event: Literal['raw_bulk_message_delete'],
        /,
        *,
        check: Optional[Callable[[RawBulkMessageDeleteEvent], bool]],
        timeout: Optional[float] = None,
    ) -> RawBulkMessageDeleteEvent:
        ...

    # Reactions

    @overload
    async def wait_for(
        self,
        event: Literal['reaction_add', 'reaction_remove'],
        /,
        *,
        check: Optional[Callable[[Reaction, Union[Member, User]], bool]],
        timeout: Optional[float] = None,
    ) -> Tuple[Reaction, Union[Member, User]]:
        ...

    @overload
    async def wait_for(
        self,
        event: Literal['reaction_clear'],
        /,
        *,
        check: Optional[Callable[[Message, List[Reaction]], bool]],
        timeout: Optional[float] = None,
    ) -> Tuple[Message, List[Reaction]]:
        ...

    @overload
    async def wait_for(
        self,
        event: Literal['reaction_clear_emoji'],
        /,
        *,
        check: Optional[Callable[[Reaction], bool]],
        timeout: Optional[float] = None,
    ) -> Reaction:
        ...

    @overload
    async def wait_for(
        self,
        event: Literal['raw_reaction_add', 'raw_reaction_remove'],
        /,
        *,
        check: Optional[Callable[[RawReactionActionEvent], bool]],
        timeout: Optional[float] = None,
    ) -> RawReactionActionEvent:
        ...

    @overload
    async def wait_for(
        self,
        event: Literal['raw_reaction_clear'],
        /,
        *,
        check: Optional[Callable[[RawReactionClearEvent], bool]],
        timeout: Optional[float] = None,
    ) -> RawReactionClearEvent:
        ...

    @overload
    async def wait_for(
        self,
        event: Literal['raw_reaction_clear_emoji'],
        /,
        *,
        check: Optional[Callable[[RawReactionClearEmojiEvent], bool]],
        timeout: Optional[float] = None,
    ) -> RawReactionClearEmojiEvent:
        ...

    # Roles

    @overload
    async def wait_for(
        self,
        event: Literal['guild_role_create', 'guild_role_delete'],
        /,
        *,
        check: Optional[Callable[[Role], bool]],
        timeout: Optional[float] = None,
    ) -> Role:
        ...

    @overload
    async def wait_for(
        self,
        event: Literal['guild_role_update'],
        /,
        *,
        check: Optional[Callable[[Role, Role], bool]],
        timeout: Optional[float] = None,
    ) -> Tuple[Role, Role]:
        ...

    # Scheduled Events

    @overload
    async def wait_for(
        self,
        event: Literal['scheduled_event_create', 'scheduled_event_delete'],
        /,
        *,
        check: Optional[Callable[[ScheduledEvent], bool]],
        timeout: Optional[float] = None,
    ) -> ScheduledEvent:
        ...

    @overload
    async def wait_for(
        self,
        event: Literal['scheduled_event_user_add', 'scheduled_event_user_remove'],
        /,
        *,
        check: Optional[Callable[[ScheduledEvent, User], bool]],
        timeout: Optional[float] = None,
    ) -> Tuple[ScheduledEvent, User]:
        ...

    # Stages

    @overload
    async def wait_for(
        self,
        event: Literal['stage_instance_create', 'stage_instance_delete'],
        /,
        *,
        check: Optional[Callable[[StageInstance], bool]],
        timeout: Optional[float] = None,
    ) -> StageInstance:
        ...

    @overload
    async def wait_for(
        self,
        event: Literal['stage_instance_update'],
        /,
        *,
        check: Optional[Callable[[StageInstance, StageInstance], bool]],
        timeout: Optional[float] = None,
    ) -> Coroutine[Any, Any, Tuple[StageInstance, StageInstance]]:
        ...

    # Threads
    @overload
    async def wait_for(
        self,
        event: Literal['thread_create', 'thread_join', 'thread_remove', 'thread_delete'],
        /,
        *,
        check: Optional[Callable[[Thread], bool]],
        timeout: Optional[float] = None,
    ) -> Thread:
        ...

    @overload
    async def wait_for(
        self,
        event: Literal['thread_update'],
        /,
        *,
        check: Optional[Callable[[Thread, Thread], bool]],
        timeout: Optional[float] = None,
    ) -> Tuple[Thread, Thread]:
        ...

    @overload
    async def wait_for(
        self,
        event: Literal['raw_thread_update'],
        /,
        *,
        check: Optional[Callable[[RawThreadUpdateEvent], bool]],
        timeout: Optional[float] = None,
    ) -> RawThreadUpdateEvent:
        ...

    @overload
    async def wait_for(
        self,
        event: Literal['raw_thread_delete'],
        /,
        *,
        check: Optional[Callable[[RawThreadDeleteEvent], bool]],
        timeout: Optional[float] = None,
    ) -> RawThreadDeleteEvent:
        ...

    @overload
    async def wait_for(
        self,
        event: Literal['thread_member_join', 'thread_member_remove'],
        /,
        *,
        check: Optional[Callable[[ThreadMember], bool]],
        timeout: Optional[float] = None,
    ) -> ThreadMember:
        ...

    @overload
    async def wait_for(
        self,
        event: Literal['raw_thread_member_remove'],
        /,
        *,
        check: Optional[Callable[[RawThreadMembersUpdate], bool]],
        timeout: Optional[float] = None,
    ) -> RawThreadMembersUpdate:
        ...

    # Voice

    @overload
    async def wait_for(
        self,
        event: Literal['voice_state_update'],
        /,
        *,
        check: Optional[Callable[[Member, VoiceState, VoiceState], bool]],
        timeout: Optional[float] = None,
    ) -> Tuple[Member, VoiceState, VoiceState]:
        ...

    # Polls

    @overload
    async def wait_for(
        self,
        event: Literal['poll_vote_add', 'poll_vote_remove'],
        /,
        *,
        check: Optional[Callable[[Union[User, Member], PollAnswer], bool]] = None,
        timeout: Optional[float] = None,
    ) -> Tuple[Union[User, Member], PollAnswer]:
        ...

    @overload
    async def wait_for(
        self,
        event: Literal['raw_poll_vote_add', 'raw_poll_vote_remove'],
        /,
        *,
        check: Optional[Callable[[RawPollVoteActionEvent], bool]] = None,
        timeout: Optional[float] = None,
    ) -> RawPollVoteActionEvent:
        ...

    # Commands

    @overload
    async def wait_for(
        self: Union[Bot, AutoShardedBot],
        event: Literal["command", "command_completion"],
        /,
        *,
        check: Optional[Callable[[Context[Any]], bool]] = None,
        timeout: Optional[float] = None,
    ) -> Context[Any]:
        ...

    @overload
    async def wait_for(
        self: Union[Bot, AutoShardedBot],
        event: Literal["command_error"],
        /,
        *,
        check: Optional[Callable[[Context[Any], CommandError], bool]] = None,
        timeout: Optional[float] = None,
    ) -> Tuple[Context[Any], CommandError]:
        ...

    @overload
    async def wait_for(
        self,
        event: str,
        /,
        *,
        check: Optional[Callable[..., bool]] = None,
        timeout: Optional[float] = None,
    ) -> Any:
        ...

    def wait_for(
        self,
        event: str,
        /,
        *,
        check: Optional[Callable[..., bool]] = None,
        timeout: Optional[float] = None,
    ) -> Coro[Any]:
        """|coro|

        Waits for a WebSocket event to be dispatched.

        This could be used to wait for a user to reply to a message,
        or to react to a message, or to edit a message in a self-contained
        way.

        The ``timeout`` parameter is passed onto :func:`asyncio.wait_for`. By default,
        it does not timeout. Note that this does propagate the
        :exc:`asyncio.TimeoutError` for you in case of timeout and is provided for
        ease of use.

        In case the event returns multiple arguments, a :class:`tuple` containing those
        arguments is returned instead. Please check the
        :ref:`documentation <discord-api-events>` for a list of events and their
        parameters.

        This function returns the **first event that meets the requirements**.

        Examples
        ---------

        Waiting for a user reply: ::

            @client.event
            async def on_message(message):
                if message.content.startswith('$greet'):
                    channel = message.channel
                    await channel.send('Say hello!')

                    def check(m):
                        return m.content == 'hello' and m.channel == channel

                    msg = await client.wait_for('message', check=check)
                    await channel.send(f'Hello {msg.author}!')

        Waiting for a thumbs up reaction from the message author: ::

            @client.event
            async def on_message(message):
                if message.content.startswith('$thumb'):
                    channel = message.channel
                    await channel.send('Send me that \N{THUMBS UP SIGN} reaction, mate')

                    def check(reaction, user):
                        return user == message.author and str(reaction.emoji) == '\N{THUMBS UP SIGN}'

                    try:
                        reaction, user = await client.wait_for('reaction_add', timeout=60.0, check=check)
                    except asyncio.TimeoutError:
                        await channel.send('\N{THUMBS DOWN SIGN}')
                    else:
                        await channel.send('\N{THUMBS UP SIGN}')

        .. versionchanged:: 2.0

            ``event`` parameter is now positional-only.


        Parameters
        ------------
        event: :class:`str`
            The event name, similar to the :ref:`event reference <discord-api-events>`,
            but without the ``on_`` prefix, to wait for.
        check: Optional[Callable[..., :class:`bool`]]
            A predicate to check what to wait for. The arguments must meet the
            parameters of the event being waited for.
        timeout: Optional[:class:`float`]
            The number of seconds to wait before timing out and raising
            :exc:`asyncio.TimeoutError`.

        Raises
        -------
        asyncio.TimeoutError
            If a timeout is provided and it was reached.

        Returns
        --------
        Any
            Returns no arguments, a single argument, or a :class:`tuple` of multiple
            arguments that mirrors the parameters passed in the
            :ref:`event reference <discord-api-events>`.
        """

        future = self.loop.create_future()
        if check is None:

            def _check(*args):
                return True

            check = _check

        ev = event.lower()
        try:
            listeners = self._listeners[ev]
        except KeyError:
            listeners = []
            self._listeners[ev] = listeners

        listeners.append((future, check))
        return asyncio.wait_for(future, timeout)

    # event registration

    def event(self, coro: CoroT, /) -> CoroT:
        """A decorator that registers an event to listen to.

        You can find more info about the events on the :ref:`documentation below <discord-api-events>`.

        The events must be a :ref:`coroutine <coroutine>`, if not, :exc:`TypeError` is raised.

        Example
        ---------

        .. code-block:: python3

            @client.event
            async def on_ready():
                print('Ready!')

        .. versionchanged:: 2.0

            ``coro`` parameter is now positional-only.

        Raises
        --------
        TypeError
            The coroutine passed is not actually a coroutine.
        """

        if not asyncio.iscoroutinefunction(coro):
            raise TypeError('event registered must be a coroutine function')

        setattr(self, coro.__name__, coro)
        _log.debug('%s has successfully been registered as an event', coro.__name__)
        return coro

    async def change_presence(
        self,
        *,
        activity: Optional[BaseActivity] = None,
        status: Optional[Status] = None,
    ) -> None:
        """|coro|

        Changes the client's presence.

        Example
        ---------

        .. code-block:: python3

            game = discord.Game("with the API")
            await client.change_presence(status=discord.Status.idle, activity=game)

        .. versionchanged:: 2.0
            Removed the ``afk`` keyword-only parameter.

        .. versionchanged:: 2.0
            This function will now raise :exc:`TypeError` instead of
            ``InvalidArgument``.

        Parameters
        ----------
        activity: Optional[:class:`.BaseActivity`]
            The activity being done. ``None`` if no currently active activity is done.
        status: Optional[:class:`.Status`]
            Indicates what status to change to. If ``None``, then
            :attr:`.Status.online` is used.

        Raises
        ------
        TypeError
            If the ``activity`` parameter is not the proper type.
        """

        if status is None:
            status_str = 'online'
            status = Status.online
        elif status is Status.offline:
            status_str = 'invisible'
            status = Status.offline
        else:
            status_str = str(status)

        await self.ws.change_presence(activity=activity, status=status_str)

        for guild in self._connection.guilds:
            me = guild.me
            if me is None:
                continue

            if activity is not None:
                me.activities = (activity,)  # type: ignore # Type checker does not understand the downcast here
            else:
                me.activities = ()

            me.status = status

    # Guild stuff

    async def fetch_guilds(
        self,
        *,
        limit: Optional[int] = 200,
        before: Optional[SnowflakeTime] = None,
        after: Optional[SnowflakeTime] = None,
        with_counts: bool = True,
    ) -> AsyncIterator[Guild]:
        """Retrieves an :term:`asynchronous iterator` that enables receiving your guilds.

        .. note::

            Using this, you will only receive :attr:`.Guild.owner`, :attr:`.Guild.icon`,
            :attr:`.Guild.id`, :attr:`.Guild.name`, :attr:`.Guild.approximate_member_count`,
            and :attr:`.Guild.approximate_presence_count` per :class:`.Guild`.

        .. note::

            This method is an API call. For general usage, consider :attr:`guilds` instead.

        Examples
        ---------

        Usage ::

            async for guild in client.fetch_guilds(limit=150):
                print(guild.name)

        Flattening into a list ::

            guilds = [guild async for guild in client.fetch_guilds(limit=150)]
            # guilds is now a list of Guild...

        All parameters are optional.

        Parameters
        -----------
        limit: Optional[:class:`int`]
            The number of guilds to retrieve.
            If ``None``, it retrieves every guild you have access to. Note, however,
            that this would make it a slow operation.
            Defaults to ``200``.

            .. versionchanged:: 2.0

                The default has been changed to 200.

        before: Union[:class:`.abc.Snowflake`, :class:`datetime.datetime`]
            Retrieves guilds before this date or object.
            If a datetime is provided, it is recommended to use a UTC aware datetime.
            If the datetime is naive, it is assumed to be local time.
        after: Union[:class:`.abc.Snowflake`, :class:`datetime.datetime`]
            Retrieve guilds after this date or object.
            If a datetime is provided, it is recommended to use a UTC aware datetime.
            If the datetime is naive, it is assumed to be local time.
        with_counts: :class:`bool`
            Whether to include count information in the guilds. This fills the
            :attr:`.Guild.approximate_member_count` and :attr:`.Guild.approximate_presence_count`
            attributes without needing any privileged intents. Defaults to ``True``.

            .. versionadded:: 2.3

        Raises
        ------
        HTTPException
            Getting the guilds failed.

        Yields
        --------
        :class:`.Guild`
            The guild with the guild data parsed.
        """

        async def _before_strategy(retrieve: int, before: Optional[Snowflake], limit: Optional[int]):
            before_id = before.id if before else None
            data = await self.http.get_guilds(retrieve, before=before_id, with_counts=with_counts)

            if data:
                if limit is not None:
                    limit -= len(data)

                before = Object(id=int(data[0]['id']))

            return data, before, limit

        async def _after_strategy(retrieve: int, after: Optional[Snowflake], limit: Optional[int]):
            after_id = after.id if after else None
            data = await self.http.get_guilds(retrieve, after=after_id, with_counts=with_counts)

            if data:
                if limit is not None:
                    limit -= len(data)

                after = Object(id=int(data[-1]['id']))

            return data, after, limit

        if isinstance(before, datetime.datetime):
            before = Object(id=time_snowflake(before, high=False))
        if isinstance(after, datetime.datetime):
            after = Object(id=time_snowflake(after, high=True))

        predicate: Optional[Callable[[GuildPayload], bool]] = None
        strategy, state = _after_strategy, after

        if before:
            strategy, state = _before_strategy, before

        if before and after:
            predicate = lambda m: int(m['id']) > after.id

        while True:
            retrieve = 200 if limit is None else min(limit, 200)
            if retrieve < 1:
                return

            data, state, limit = await strategy(retrieve, state, limit)

            if predicate:
                data = filter(predicate, data)

            count = 0

            for count, raw_guild in enumerate(data, 1):
                yield Guild(state=self._connection, data=raw_guild)

            if count < 200:
                # There's no data left after this
                break

    async def fetch_template(self, code: Union[Template, str]) -> Template:
        """|coro|

        Gets a :class:`.Template` from a discord.new URL or code.

        Parameters
        -----------
        code: Union[:class:`.Template`, :class:`str`]
            The Discord Template Code or URL (must be a discord.new URL).

        Raises
        -------
        NotFound
            The template is invalid.
        HTTPException
            Getting the template failed.

        Returns
        --------
        :class:`.Template`
            The template from the URL/code.
        """
        code = utils.resolve_template(code)
        data = await self.http.get_template(code)
        return Template(data=data, state=self._connection)

    async def fetch_guild(self, guild_id: int, /, *, with_counts: bool = True) -> Guild:
        """|coro|

        Retrieves a :class:`.Guild` from an ID.

        .. note::

            Using this, you will **not** receive :attr:`.Guild.channels`, :attr:`.Guild.members`,
            :attr:`.Member.activity` and :attr:`.Member.voice` per :class:`.Member`.

        .. note::

            This method is an API call. For general usage, consider :meth:`get_guild` instead.

        .. versionchanged:: 2.0

            ``guild_id`` parameter is now positional-only.


        Parameters
        -----------
        guild_id: :class:`int`
            The guild's ID to fetch from.
        with_counts: :class:`bool`
            Whether to include count information in the guild. This fills the
            :attr:`.Guild.approximate_member_count` and :attr:`.Guild.approximate_presence_count`
            attributes without needing any privileged intents. Defaults to ``True``.

            .. versionadded:: 2.0

        Raises
        ------
        NotFound
            The guild doesn't exist or you got no access to it.
        HTTPException
            Getting the guild failed.

        Returns
        --------
        :class:`.Guild`
            The guild from the ID.
        """
        data = await self.http.get_guild(guild_id, with_counts=with_counts)
        return Guild(data=data, state=self._connection)

    async def fetch_guild_preview(self, guild_id: int):
        data = await self.http.get_guild_preview(guild_id)
        return Guild(data=data, state=self._connection)

    async def create_guild(
        self,
        *,
        name: str,
        icon: bytes = MISSING,
        code: str = MISSING,
    ) -> Guild:
        """|coro|

        Creates a :class:`.Guild`.

        Bot accounts in more than 10 guilds are not allowed to create guilds.

        .. versionchanged:: 2.0
            ``name`` and ``icon`` parameters are now keyword-only. The ``region`` parameter has been removed.

        .. versionchanged:: 2.0
            This function will now raise :exc:`ValueError` instead of
            ``InvalidArgument``.

        Parameters
        ----------
        name: :class:`str`
            The name of the guild.
        icon: Optional[:class:`bytes`]
            The :term:`py:bytes-like object` representing the icon. See :meth:`.ClientUser.edit`
            for more details on what is expected.
        code: :class:`str`
            The code for a template to create the guild with.

            .. versionadded:: 1.4

        Raises
        ------
        HTTPException
            Guild creation failed.
        ValueError
            Invalid icon image format given. Must be PNG or JPG.

        Returns
        -------
        :class:`.Guild`
            The guild created. This is not the same guild that is
            added to cache.
        """
        if icon is not MISSING:
            icon_base64 = utils._bytes_to_base64_data(icon)
        else:
            icon_base64 = None

        if code:
            data = await self.http.create_from_template(code, name, icon_base64)
        else:
            data = await self.http.create_guild(name, icon_base64)
        return Guild(data=data, state=self._connection)

    async def fetch_stage_instance(self, channel_id: int, /) -> StageInstance:
        """|coro|

        Gets a :class:`.StageInstance` for a stage channel id.

        .. versionadded:: 2.0

        Parameters
        -----------
        channel_id: :class:`int`
            The stage channel ID.

        Raises
        -------
        NotFound
            The stage instance or channel could not be found.
        HTTPException
            Getting the stage instance failed.

        Returns
        --------
        :class:`.StageInstance`
            The stage instance from the stage channel ID.
        """
        data = await self.http.get_stage_instance(channel_id)
        guild = self.get_guild(int(data['guild_id']))
        # Guild can technically be None here but this is being explicitly silenced right now.
        return StageInstance(guild=guild, state=self._connection, data=data)  # type: ignore

    # Invite management

    async def fetch_invite(
        self,
        url: Union[Invite, str],
        *,
        with_counts: bool = True,
        with_expiration: bool = True,
        scheduled_event_id: Optional[int] = None,
    ) -> Invite:
        """|coro|

        Gets an :class:`.Invite` from a discord.gg URL or ID.

        .. note::

            If the invite is for a guild you have not joined, the guild and channel
            attributes of the returned :class:`.Invite` will be :class:`.PartialInviteGuild` and
            :class:`.PartialInviteChannel` respectively.

        Parameters
        -----------
        url: Union[:class:`.Invite`, :class:`str`]
            The Discord invite ID or URL (must be a discord.gg URL).
        with_counts: :class:`bool`
            Whether to include count information in the invite. This fills the
            :attr:`.Invite.approximate_member_count` and :attr:`.Invite.approximate_presence_count`
            fields.
        with_expiration: :class:`bool`
            Whether to include the expiration date of the invite. This fills the
            :attr:`.Invite.expires_at` field.

            .. versionadded:: 2.0
        scheduled_event_id: Optional[:class:`int`]
            The ID of the scheduled event this invite is for.

            .. note::

                It is not possible to provide a url that contains an ``event_id`` parameter
                when using this parameter.

            .. versionadded:: 2.0

        Raises
        -------
        ValueError
            The url contains an ``event_id``, but ``scheduled_event_id`` has also been provided.
        NotFound
            The invite has expired or is invalid.
        HTTPException
            Getting the invite failed.

        Returns
        --------
        :class:`.Invite`
            The invite from the URL/ID.
        """

        resolved = utils.resolve_invite(url)

        if scheduled_event_id and resolved.event:
            raise ValueError('Cannot specify scheduled_event_id and contain an event_id in the url.')

        scheduled_event_id = scheduled_event_id or resolved.event

        data = await self.http.get_invite(
            resolved.code,
            with_counts=with_counts,
            with_expiration=with_expiration,
            guild_scheduled_event_id=scheduled_event_id,
        )
        return Invite.from_incomplete(state=self._connection, data=data)

    async def delete_invite(self, invite: Union[Invite, str], /) -> None:
        """|coro|

        Revokes an :class:`.Invite`, URL, or ID to an invite.

        You must have :attr:`~.Permissions.manage_channels` in
        the associated guild to do this.

        .. versionchanged:: 2.0

            ``invite`` parameter is now positional-only.

        Parameters
        ----------
        invite: Union[:class:`.Invite`, :class:`str`]
            The invite to revoke.

        Raises
        -------
        Forbidden
            You do not have permissions to revoke invites.
        NotFound
            The invite is invalid or expired.
        HTTPException
            Revoking the invite failed.
        """

        resolved = utils.resolve_invite(invite)
        await self.http.delete_invite(resolved.code)

    # Miscellaneous stuff

    async def fetch_widget(self, guild_id: int, /) -> Widget:
        """|coro|

        Gets a :class:`.Widget` from a guild ID.

        .. note::

            The guild must have the widget enabled to get this information.

        .. versionchanged:: 2.0

            ``guild_id`` parameter is now positional-only.

        Parameters
        -----------
        guild_id: :class:`int`
            The ID of the guild.

        Raises
        -------
        Forbidden
            The widget for this guild is disabled.
        HTTPException
            Retrieving the widget failed.

        Returns
        --------
        :class:`.Widget`
            The guild's widget.
        """
        data = await self.http.get_widget(guild_id)

        return Widget(state=self._connection, data=data)

    async def application_info(self) -> AppInfo:
        """|coro|

        Retrieves the bot's application information.

        Raises
        -------
        HTTPException
            Retrieving the information failed somehow.

        Returns
        --------
        :class:`.AppInfo`
            The bot's application information.
        """
        data = await self.http.application_info()
        return AppInfo(self._connection, data)

    async def fetch_user(self, user_id: int, /) -> User:
        """|coro|

        Retrieves a :class:`~discord.User` based on their ID.
        You do not have to share any guilds with the user to get this information,
        however many operations do require that you do.

        .. note::

            This method is an API call. If you have :attr:`discord.Intents.members` and member cache enabled, consider :meth:`get_user` instead.

        .. versionchanged:: 2.0

            ``user_id`` parameter is now positional-only.

        Parameters
        -----------
        user_id: :class:`int`
            The user's ID to fetch from.

        Raises
        -------
        NotFound
            A user with this ID does not exist.
        HTTPException
            Fetching the user failed.

        Returns
        --------
        :class:`~discord.User`
            The user you requested.
        """
        data = await self.http.get_user(user_id)
        return User(state=self._connection, data=data)

    async def fetch_channel(self, channel_id: int, /) -> Union[GuildChannel, PrivateChannel, Thread]:
        """|coro|

        Retrieves a :class:`.abc.GuildChannel`, :class:`.abc.PrivateChannel`, or :class:`.Thread` with the specified ID.

        .. note::

            This method is an API call. For general usage, consider :meth:`get_channel` instead.

        .. versionadded:: 1.2

        .. versionchanged:: 2.0

            ``channel_id`` parameter is now positional-only.

        Raises
        -------
        InvalidData
            An unknown channel type was received from Discord.
        HTTPException
            Retrieving the channel failed.
        NotFound
            Invalid Channel ID.
        Forbidden
            You do not have permission to fetch this channel.

        Returns
        --------
        Union[:class:`.abc.GuildChannel`, :class:`.abc.PrivateChannel`, :class:`.Thread`]
            The channel from the ID.
        """
        data = await self.http.get_channel(channel_id)

        factory, ch_type = _threaded_channel_factory(data['type'])
        if factory is None:
            raise InvalidData('Unknown channel type {type} for channel ID {id}.'.format_map(data))

        if ch_type in (ChannelType.group, ChannelType.private):
            # the factory will be a DMChannel or GroupChannel here
            channel = factory(me=self.user, data=data, state=self._connection)  # type: ignore
        else:
            # the factory can't be a DMChannel or GroupChannel here
            guild_id = int(data['guild_id'])  # type: ignore
            guild = self._connection._get_or_create_unavailable_guild(guild_id)
            # the factory should be a GuildChannel or Thread
            channel = factory(guild=guild, state=self._connection, data=data)  # type: ignore

        return channel

    async def fetch_webhook(self, webhook_id: int, /) -> Webhook:
        """|coro|

        Retrieves a :class:`.Webhook` with the specified ID.

        .. versionchanged:: 2.0

            ``webhook_id`` parameter is now positional-only.

        Raises
        --------
        HTTPException
            Retrieving the webhook failed.
        NotFound
            Invalid webhook ID.
        Forbidden
            You do not have permission to fetch this webhook.

        Returns
        ---------
        :class:`.Webhook`
            The webhook you requested.
        """
        data = await self.http.get_webhook(webhook_id)
        return Webhook.from_state(data, state=self._connection)

    async def fetch_sticker(self, sticker_id: int, /) -> Union[StandardSticker, GuildSticker]:
        """|coro|

        Retrieves a :class:`.Sticker` with the specified ID.

        .. versionadded:: 2.0

        Raises
        --------
        HTTPException
            Retrieving the sticker failed.
        NotFound
            Invalid sticker ID.

        Returns
        --------
        Union[:class:`.StandardSticker`, :class:`.GuildSticker`]
            The sticker you requested.
        """
        data = await self.http.get_sticker(sticker_id)
        cls, _ = _sticker_factory(data['type'])
        # The type checker is not smart enough to figure out the constructor is correct
        return cls(state=self._connection, data=data)  # type: ignore

    async def fetch_skus(self) -> List[SKU]:
        """|coro|

        Retrieves the bot's available SKUs.

        .. versionadded:: 2.4

        Raises
        -------
        MissingApplicationID
            The application ID could not be found.
        HTTPException
            Retrieving the SKUs failed.

        Returns
        --------
        List[:class:`.SKU`]
            The bot's available SKUs.
        """

        if self.application_id is None:
            raise MissingApplicationID

        data = await self.http.get_skus(self.application_id)
        return [SKU(state=self._connection, data=sku) for sku in data]

    async def fetch_entitlement(self, entitlement_id: int, /) -> Entitlement:
        """|coro|

        Retrieves a :class:`.Entitlement` with the specified ID.

        .. versionadded:: 2.4

        Parameters
        -----------
        entitlement_id: :class:`int`
            The entitlement's ID to fetch from.

        Raises
        -------
        NotFound
            An entitlement with this ID does not exist.
        MissingApplicationID
            The application ID could not be found.
        HTTPException
            Fetching the entitlement failed.

        Returns
        --------
        :class:`.Entitlement`
            The entitlement you requested.
        """

        if self.application_id is None:
            raise MissingApplicationID

        data = await self.http.get_entitlement(self.application_id, entitlement_id)
        return Entitlement(state=self._connection, data=data)

    async def entitlements(
        self,
        *,
        limit: Optional[int] = 100,
        before: Optional[SnowflakeTime] = None,
        after: Optional[SnowflakeTime] = None,
        skus: Optional[Sequence[Snowflake]] = None,
        user: Optional[Snowflake] = None,
        guild: Optional[Snowflake] = None,
        exclude_ended: bool = False,
    ) -> AsyncIterator[Entitlement]:
        """Retrieves an :term:`asynchronous iterator` of the :class:`.Entitlement` that applications has.

        .. versionadded:: 2.4

        Examples
        ---------

        Usage ::

            async for entitlement in client.entitlements(limit=100):
                print(entitlement.user_id, entitlement.ends_at)

        Flattening into a list ::

            entitlements = [entitlement async for entitlement in client.entitlements(limit=100)]
            # entitlements is now a list of Entitlement...

        All parameters are optional.

        Parameters
        -----------
        limit: Optional[:class:`int`]
            The number of entitlements to retrieve. If ``None``, it retrieves every entitlement for this application.
            Note, however, that this would make it a slow operation. Defaults to ``100``.
        before: Optional[Union[:class:`~discord.abc.Snowflake`, :class:`datetime.datetime`]]
            Retrieve entitlements before this date or entitlement.
            If a datetime is provided, it is recommended to use a UTC aware datetime.
            If the datetime is naive, it is assumed to be local time.
        after: Optional[Union[:class:`~discord.abc.Snowflake`, :class:`datetime.datetime`]]
            Retrieve entitlements after this date or entitlement.
            If a datetime is provided, it is recommended to use a UTC aware datetime.
            If the datetime is naive, it is assumed to be local time.
        skus: Optional[Sequence[:class:`~discord.abc.Snowflake`]]
            A list of SKUs to filter by.
        user: Optional[:class:`~discord.abc.Snowflake`]
            The user to filter by.
        guild: Optional[:class:`~discord.abc.Snowflake`]
            The guild to filter by.
        exclude_ended: :class:`bool`
            Whether to exclude ended entitlements. Defaults to ``False``.

        Raises
        -------
        MissingApplicationID
            The application ID could not be found.
        HTTPException
            Fetching the entitlements failed.
        TypeError
            Both ``after`` and ``before`` were provided, as Discord does not
            support this type of pagination.

        Yields
        --------
        :class:`.Entitlement`
            The entitlement with the application.
        """

        if self.application_id is None:
            raise MissingApplicationID

        if before is not None and after is not None:
            raise TypeError('entitlements pagination does not support both before and after')

        # This endpoint paginates in ascending order.
        endpoint = self.http.get_entitlements

        async def _before_strategy(retrieve: int, before: Optional[Snowflake], limit: Optional[int]):
            before_id = before.id if before else None
            data = await endpoint(
                self.application_id,  # type: ignore  # We already check for None above
                limit=retrieve,
                before=before_id,
                sku_ids=[sku.id for sku in skus] if skus else None,
                user_id=user.id if user else None,
                guild_id=guild.id if guild else None,
                exclude_ended=exclude_ended,
            )

            if data:
                if limit is not None:
                    limit -= len(data)

                before = Object(id=int(data[0]['id']))

            return data, before, limit

        async def _after_strategy(retrieve: int, after: Optional[Snowflake], limit: Optional[int]):
            after_id = after.id if after else None
            data = await endpoint(
                self.application_id,  # type: ignore  # We already check for None above
                limit=retrieve,
                after=after_id,
                sku_ids=[sku.id for sku in skus] if skus else None,
                user_id=user.id if user else None,
                guild_id=guild.id if guild else None,
                exclude_ended=exclude_ended,
            )

            if data:
                if limit is not None:
                    limit -= len(data)

                after = Object(id=int(data[-1]['id']))

            return data, after, limit

        if isinstance(before, datetime.datetime):
            before = Object(id=utils.time_snowflake(before, high=False))
        if isinstance(after, datetime.datetime):
            after = Object(id=utils.time_snowflake(after, high=True))

        if before:
            strategy, state = _before_strategy, before
        else:
            strategy, state = _after_strategy, after

        while True:
            retrieve = 100 if limit is None else min(limit, 100)
            if retrieve < 1:
                return

            data, state, limit = await strategy(retrieve, state, limit)

            # Terminate loop on next iteration; there's no data left after this
            if len(data) < 1000:
                limit = 0

            for e in data:
                yield Entitlement(self._connection, e)

    async def create_entitlement(
        self,
        sku: Snowflake,
        owner: Snowflake,
        owner_type: EntitlementOwnerType,
    ) -> None:
        """|coro|

        Creates a test :class:`.Entitlement` for the application.

        .. versionadded:: 2.4

        Parameters
        -----------
        sku: :class:`~discord.abc.Snowflake`
            The SKU to create the entitlement for.
        owner: :class:`~discord.abc.Snowflake`
            The ID of the owner.
        owner_type: :class:`.EntitlementOwnerType`
            The type of the owner.

        Raises
        -------
        MissingApplicationID
            The application ID could not be found.
        NotFound
            The SKU or owner could not be found.
        HTTPException
            Creating the entitlement failed.
        """

        if self.application_id is None:
            raise MissingApplicationID

        await self.http.create_entitlement(self.application_id, sku.id, owner.id, owner_type.value)

    async def fetch_premium_sticker_packs(self) -> List[StickerPack]:
        """|coro|

        Retrieves all available premium sticker packs.

        .. versionadded:: 2.0

        Raises
        -------
        HTTPException
            Retrieving the sticker packs failed.

        Returns
        ---------
        List[:class:`.StickerPack`]
            All available premium sticker packs.
        """
        data = await self.http.list_premium_sticker_packs()
        return [StickerPack(state=self._connection, data=pack) for pack in data['sticker_packs']]

    async def fetch_premium_sticker_pack(self, sticker_pack_id: int, /) -> StickerPack:
        """|coro|

        Retrieves a premium sticker pack with the specified ID.

        .. versionadded:: 2.5

        Parameters
        ----------
        sticker_pack_id: :class:`int`
            The sticker pack's ID to fetch from.

        Raises
        -------
        NotFound
            A sticker pack with this ID does not exist.
        HTTPException
            Retrieving the sticker pack failed.

        Returns
        -------
        :class:`.StickerPack`
            The retrieved premium sticker pack.
        """
        data = await self.http.get_sticker_pack(sticker_pack_id)
        return StickerPack(state=self._connection, data=data)

<<<<<<< HEAD
    async def fetch_soundboard_default_sounds(self) -> List[SoundboardDefaultSound]:
        """|coro|

        Retrieves all default soundboard sounds.

        .. versionadded:: 2.5

        Raises
        -------
        HTTPException
            Retrieving the default soundboard sounds failed.

        Returns
        ---------
        List[:class:`.SoundboardDefaultSound`]
            All default soundboard sounds.
        """
        data = await self.http.get_soundboard_default_sounds()
        return [SoundboardDefaultSound(state=self._connection, data=sound) for sound in data]

=======
>>>>>>> d3e63a01
    async def create_dm(self, user: Snowflake) -> DMChannel:
        """|coro|

        Creates a :class:`.DMChannel` with this user.

        This should be rarely called, as this is done transparently for most
        people.

        .. versionadded:: 2.0

        Parameters
        -----------
        user: :class:`~discord.abc.Snowflake`
            The user to create a DM with.

        Returns
        -------
        :class:`.DMChannel`
            The channel that was created.
        """
        state = self._connection
        found = state._get_private_channel_by_user(user.id)
        if found:
            return found

        data = await state.http.start_private_message(user.id)
        return state.add_dm_channel(data)

    def add_dynamic_items(self, *items: Type[DynamicItem[Item[Any]]]) -> None:
        r"""Registers :class:`~discord.ui.DynamicItem` classes for persistent listening.

        This method accepts *class types* rather than instances.

        .. versionadded:: 2.4

        Parameters
        -----------
        \*items: Type[:class:`~discord.ui.DynamicItem`]
            The classes of dynamic items to add.

        Raises
        -------
        TypeError
            A class is not a subclass of :class:`~discord.ui.DynamicItem`.
        """

        for item in items:
            if not issubclass(item, DynamicItem):
                raise TypeError(f'expected subclass of DynamicItem not {item.__name__}')

        self._connection.store_dynamic_items(*items)

    def remove_dynamic_items(self, *items: Type[DynamicItem[Item[Any]]]) -> None:
        r"""Removes :class:`~discord.ui.DynamicItem` classes from persistent listening.

        This method accepts *class types* rather than instances.

        .. versionadded:: 2.4

        Parameters
        -----------
        \*items: Type[:class:`~discord.ui.DynamicItem`]
            The classes of dynamic items to remove.

        Raises
        -------
        TypeError
            A class is not a subclass of :class:`~discord.ui.DynamicItem`.
        """

        for item in items:
            if not issubclass(item, DynamicItem):
                raise TypeError(f'expected subclass of DynamicItem not {item.__name__}')

        self._connection.remove_dynamic_items(*items)

    def add_view(self, view: View, *, message_id: Optional[int] = None) -> None:
        """Registers a :class:`~discord.ui.View` for persistent listening.

        This method should be used for when a view is comprised of components
        that last longer than the lifecycle of the program.

        .. versionadded:: 2.0

        Parameters
        ------------
        view: :class:`discord.ui.View`
            The view to register for dispatching.
        message_id: Optional[:class:`int`]
            The message ID that the view is attached to. This is currently used to
            refresh the view's state during message update events. If not given
            then message update events are not propagated for the view.

        Raises
        -------
        TypeError
            A view was not passed.
        ValueError
            The view is not persistent or is already finished. A persistent view has no timeout
            and all their components have an explicitly provided custom_id.
        """

        if not isinstance(view, View):
            raise TypeError(f'expected an instance of View not {view.__class__.__name__}')

        if not view.is_persistent():
            raise ValueError('View is not persistent. Items need to have a custom_id set and View must have no timeout')

        if view.is_finished():
            raise ValueError('View is already finished.')

        self._connection.store_view(view, message_id)

    @property
    def persistent_views(self) -> Sequence[View]:
        """Sequence[:class:`.View`]: A sequence of persistent views added to the client.

        .. versionadded:: 2.0
        """
        return self._connection.persistent_views

<<<<<<< HEAD
    async def create_emoji(
=======
    async def create_application_emoji(
>>>>>>> d3e63a01
        self,
        *,
        name: str,
        image: bytes,
    ) -> Emoji:
        """|coro|

        Create an emoji for the current application.

        .. versionadded:: 2.5

        Parameters
        ----------
        name: :class:`str`
            The emoji name. Must be at least 2 characters.
        image: :class:`bytes`
            The :term:`py:bytes-like object` representing the image data to use.
            Only JPG, PNG and GIF images are supported.

        Raises
        ------
        MissingApplicationID
            The application ID could not be found.
        HTTPException
            Creating the emoji failed.

        Returns
        -------
        :class:`.Emoji`
            The emoji that was created.
        """
        if self.application_id is None:
            raise MissingApplicationID

        img = utils._bytes_to_base64_data(image)
        data = await self.http.create_application_emoji(self.application_id, name, img)
<<<<<<< HEAD
        guild = self._connection._get_or_create_unavailable_guild(0)
        return Emoji(guild=guild, state=self._connection, data=data)

    async def fetch_emoji(self, emoji_id: int, /) -> Emoji:
=======
        return Emoji(guild=Object(0), state=self._connection, data=data)

    async def fetch_application_emoji(self, emoji_id: int, /) -> Emoji:
>>>>>>> d3e63a01
        """|coro|

        Retrieves an emoji for the current application.

        .. versionadded:: 2.5

        Parameters
        ----------
        emoji_id: :class:`int`
            The emoji ID to retrieve.

        Raises
        ------
        MissingApplicationID
            The application ID could not be found.
        HTTPException
            Retrieving the emoji failed.

        Returns
        -------
        :class:`.Emoji`
            The emoji requested.
        """
        if self.application_id is None:
            raise MissingApplicationID

        data = await self.http.get_application_emoji(self.application_id, emoji_id)
<<<<<<< HEAD
        guild = self._connection._get_or_create_unavailable_guild(0)
        return Emoji(guild=guild, state=self._connection, data=data)

    async def fetch_emojis(self) -> List[Emoji]:
=======
        return Emoji(guild=Object(0), state=self._connection, data=data)

    async def fetch_application_emojis(self) -> List[Emoji]:
>>>>>>> d3e63a01
        """|coro|

        Retrieves all emojis for the current application.

        .. versionadded:: 2.5

        Raises
        -------
        MissingApplicationID
            The application ID could not be found.
        HTTPException
            Retrieving the emojis failed.

        Returns
        -------
        List[:class:`.Emoji`]
            The list of emojis for the current application.
        """
        if self.application_id is None:
            raise MissingApplicationID

        data = await self.http.get_application_emojis(self.application_id)
<<<<<<< HEAD
        guild = self._connection._get_or_create_unavailable_guild(0)
        return [Emoji(guild=guild, state=self._connection, data=emoji) for emoji in data['items']]
=======
        return [Emoji(guild=Object(0), state=self._connection, data=emoji) for emoji in data['items']]
>>>>>>> d3e63a01
<|MERGE_RESOLUTION|>--- conflicted
+++ resolved
@@ -371,13 +371,8 @@
 
         .. note::
 
-<<<<<<< HEAD
-            This does not include the emojis that are owned by the application.
-            Use :meth:`.fetch_emojis` to get those.
-=======
             This not include the emojis that are owned by the application.
             Use :meth:`.fetch_application_emoji` to get those.
->>>>>>> d3e63a01
         """
         return self._connection.emojis
 
@@ -3043,29 +3038,6 @@
         data = await self.http.get_sticker_pack(sticker_pack_id)
         return StickerPack(state=self._connection, data=data)
 
-<<<<<<< HEAD
-    async def fetch_soundboard_default_sounds(self) -> List[SoundboardDefaultSound]:
-        """|coro|
-
-        Retrieves all default soundboard sounds.
-
-        .. versionadded:: 2.5
-
-        Raises
-        -------
-        HTTPException
-            Retrieving the default soundboard sounds failed.
-
-        Returns
-        ---------
-        List[:class:`.SoundboardDefaultSound`]
-            All default soundboard sounds.
-        """
-        data = await self.http.get_soundboard_default_sounds()
-        return [SoundboardDefaultSound(state=self._connection, data=sound) for sound in data]
-
-=======
->>>>>>> d3e63a01
     async def create_dm(self, user: Snowflake) -> DMChannel:
         """|coro|
 
@@ -3187,11 +3159,7 @@
         """
         return self._connection.persistent_views
 
-<<<<<<< HEAD
-    async def create_emoji(
-=======
     async def create_application_emoji(
->>>>>>> d3e63a01
         self,
         *,
         name: str,
@@ -3228,16 +3196,9 @@
 
         img = utils._bytes_to_base64_data(image)
         data = await self.http.create_application_emoji(self.application_id, name, img)
-<<<<<<< HEAD
-        guild = self._connection._get_or_create_unavailable_guild(0)
-        return Emoji(guild=guild, state=self._connection, data=data)
-
-    async def fetch_emoji(self, emoji_id: int, /) -> Emoji:
-=======
         return Emoji(guild=Object(0), state=self._connection, data=data)
 
     async def fetch_application_emoji(self, emoji_id: int, /) -> Emoji:
->>>>>>> d3e63a01
         """|coro|
 
         Retrieves an emoji for the current application.
@@ -3265,16 +3226,9 @@
             raise MissingApplicationID
 
         data = await self.http.get_application_emoji(self.application_id, emoji_id)
-<<<<<<< HEAD
-        guild = self._connection._get_or_create_unavailable_guild(0)
-        return Emoji(guild=guild, state=self._connection, data=data)
-
-    async def fetch_emojis(self) -> List[Emoji]:
-=======
         return Emoji(guild=Object(0), state=self._connection, data=data)
 
     async def fetch_application_emojis(self) -> List[Emoji]:
->>>>>>> d3e63a01
         """|coro|
 
         Retrieves all emojis for the current application.
@@ -3297,9 +3251,4 @@
             raise MissingApplicationID
 
         data = await self.http.get_application_emojis(self.application_id)
-<<<<<<< HEAD
-        guild = self._connection._get_or_create_unavailable_guild(0)
-        return [Emoji(guild=guild, state=self._connection, data=emoji) for emoji in data['items']]
-=======
-        return [Emoji(guild=Object(0), state=self._connection, data=emoji) for emoji in data['items']]
->>>>>>> d3e63a01
+        return [Emoji(guild=Object(0), state=self._connection, data=emoji) for emoji in data['items']]