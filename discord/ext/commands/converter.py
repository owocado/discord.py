"""
The MIT License (MIT)

Copyright (c) 2015-present Rapptz

Permission is hereby granted, free of charge, to any person obtaining a
copy of this software and associated documentation files (the "Software"),
to deal in the Software without restriction, including without limitation
the rights to use, copy, modify, merge, publish, distribute, sublicense,
and/or sell copies of the Software, and to permit persons to whom the
Software is furnished to do so, subject to the following conditions:

The above copyright notice and this permission notice shall be included in
all copies or substantial portions of the Software.

THE SOFTWARE IS PROVIDED "AS IS", WITHOUT WARRANTY OF ANY KIND, EXPRESS
OR IMPLIED, INCLUDING BUT NOT LIMITED TO THE WARRANTIES OF MERCHANTABILITY,
FITNESS FOR A PARTICULAR PURPOSE AND NONINFRINGEMENT. IN NO EVENT SHALL THE
AUTHORS OR COPYRIGHT HOLDERS BE LIABLE FOR ANY CLAIM, DAMAGES OR OTHER
LIABILITY, WHETHER IN AN ACTION OF CONTRACT, TORT OR OTHERWISE, ARISING
FROM, OUT OF OR IN CONNECTION WITH THE SOFTWARE OR THE USE OR OTHER
DEALINGS IN THE SOFTWARE.
"""

from __future__ import annotations

import inspect
import re
from typing import (
    TYPE_CHECKING,
    Any,
    Dict,
    Generic,
    Iterable,
    List,
    Literal,
    Optional,
    overload,
    Protocol,
    Tuple,
    Type,
    TypeVar,
    Union,
    runtime_checkable,
)
import types

import discord
from rapidfuzz import fuzz, process
from unidecode import unidecode

from .errors import *

if TYPE_CHECKING:
    from discord.state import Channel
    from discord.threads import Thread

    from .parameters import Parameter
    from ._types import BotT, _Bot
    from .context import Context

__all__ = (
    'Converter',
    'ObjectConverter',
    'MemberConverter',
    'UserConverter',
    'MessageConverter',
    'PartialMessageConverter',
    'TextChannelConverter',
    'InviteConverter',
    'GuildConverter',
    'RoleConverter',
    'GameConverter',
    'ColourConverter',
    'ColorConverter',
    'VoiceChannelConverter',
    'StageChannelConverter',
    'EmojiConverter',
    'PartialEmojiConverter',
    'CategoryChannelConverter',
    'ForumChannelConverter',
    'IDConverter',
    'ThreadConverter',
    'GuildChannelConverter',
    'GuildStickerConverter',
    'ScheduledEventConverter',
    'clean_content',
    'Greedy',
    'Range',
    'run_converters',
)


def _get_from_guilds(bot: _Bot, getter: str, argument: Any) -> Any:
    result = None
    for guild in bot.guilds:
        result = getattr(guild, getter)(argument)
        if result:
            return result
    return result


_utils_get = discord.utils.get
T = TypeVar('T')
T_co = TypeVar('T_co', covariant=True)
CT = TypeVar('CT', bound=discord.abc.GuildChannel)
TT = TypeVar('TT', bound=discord.Thread)


@runtime_checkable
class Converter(Protocol[T_co]):
    """The base class of custom converters that require the :class:`.Context`
    to be passed to be useful.

    This allows you to implement converters that function similar to the
    special cased ``discord`` classes.

    Classes that derive from this should override the :meth:`~.Converter.convert`
    method to do its conversion logic. This method must be a :ref:`coroutine <coroutine>`.
    """

    async def convert(self, ctx: Context[BotT], argument: str) -> T_co:
        """|coro|

        The method to override to do conversion logic.

        If an error is found while converting, it is recommended to
        raise a :exc:`.CommandError` derived exception as it will
        properly propagate to the error handlers.

        Parameters
        -----------
        ctx: :class:`.Context`
            The invocation context that the argument is being used in.
        argument: :class:`str`
            The argument that is being converted.

        Raises
        -------
        CommandError
            A generic exception occurred when converting the argument.
        BadArgument
            The converter failed to convert the argument.
        """
        raise NotImplementedError('Derived classes need to implement this.')


_ID_REGEX: re.Pattern[str] = re.compile(r'\"?([0-9]{15,20})\"?')
MESSAGE_ID_REGEX: re.Pattern[str] = re.compile(r'(?:(?P<channel_id>[0-9]{15,20})-)?(?P<message_id>[0-9]{15,20})$')
MESSAGE_LINK_REGEX: re.Pattern[str] = re.compile(
    r'https?://(?:(ptb|canary|www)\.)?discord(?:app)?\.com/channels/'
    r'(?P<guild_id>[0-9]{15,20}|@me)'
    r'/(?P<channel_id>[0-9]{15,20})/(?P<message_id>[0-9]{15,20})/?$'
)
_DELETED_USER_ID: int = 456226577798135808


class IDConverter(Converter[T_co]):
    @staticmethod
    def _get_id_match(argument: str):
        return _ID_REGEX.search(argument)


class ObjectConverter(IDConverter[discord.Object]):
    """Converts to a :class:`~discord.Object`.

    The argument must follow the valid ID or mention formats (e.g. ``<@80088516616269824>``).

    .. versionadded:: 2.0

    The lookup strategy is as follows (in order):

    1. Lookup by ID.
    2. Lookup by member, role, or channel mention.
    """

    async def convert(self, ctx: Context[BotT], argument: str) -> discord.Object:
        match = self._get_id_match(argument) or re.match(r'<(?:@(?:!|&)?|#)([0-9]{15,20})>$', argument)

        if match is None:
            raise ObjectNotFound(argument)

        result = int(match.group(1))

        return discord.Object(id=result)


class MemberConverter(IDConverter[discord.Member]):
    """Converts to a :class:`~discord.Member`.

    All lookups are via the local guild. If in a DM context, then the lookup
    is done by the global cache.

    The lookup strategy is as follows (in order):

    1. Lookup by ID.
    2. Lookup by mention.
    3. Lookup by username#discriminator (deprecated).
    4. Lookup by username#0 (deprecated, only gets users that migrated from their discriminator).
    5. Lookup by user name.
    6. Lookup by global name.
    7. Lookup by guild nickname.

    .. versionchanged:: 1.5
         Raise :exc:`.MemberNotFound` instead of generic :exc:`.BadArgument`

    .. versionchanged:: 1.5.1
        This converter now lazily fetches members from the gateway and HTTP APIs,
        optionally caching the result if :attr:`.MemberCacheFlags.joined` is enabled.

    .. deprecated:: 2.3
        Looking up users by discriminator will be removed in a future version due to
        the removal of discriminators in an API change.
    """

    async def query_member_named(self, guild: discord.Guild, argument: str) -> Optional[discord.Member]:
        cache = guild._state.member_cache_flags.joined
        username, _, discriminator = argument.rpartition('#')

        # If # isn't found then "discriminator" actually has the username
        if not username:
            discriminator, username = username, discriminator

        if discriminator == '0' or (len(discriminator) == 4 and discriminator.isdigit()):
            lookup = username
            predicate = lambda m: m.name == username and m.discriminator == discriminator
        else:
            lookup = argument
            predicate = lambda m: m.name == argument or m.global_name == argument or m.nick == argument

        members = await guild.query_members(lookup, limit=100, cache=cache)
        return discord.utils.find(predicate, members)

    async def query_member_by_id(self, bot: _Bot, guild: discord.Guild, user_id: int) -> Optional[discord.Member]:
        ws = bot._get_websocket(shard_id=guild.shard_id)
        cache = guild._state.member_cache_flags.joined
        if ws.is_ratelimited():
            # If we're being rate limited on the WS, then fall back to using the HTTP API
            # So we don't have to wait ~60 seconds for the query to finish
            try:
                member = await guild.fetch_member(user_id)
            except discord.HTTPException:
                return None

            if cache:
                guild._add_member(member)
            return member

        # If we're not being rate limited then we can use the websocket to actually query
        members = await guild.query_members(limit=1, user_ids=[user_id], cache=cache)
        if not members:
            return None
        return members[0]

    async def convert(self, ctx: Context[BotT], argument: str) -> discord.Member:
        bot = ctx.bot
        match = self._get_id_match(argument) or re.search(r'<@!?([0-9]{15,20})>$', argument)
        guild = ctx.guild
        result = None
        user_id = None

        if match is None:
            # not a mention...
            if guild:
                users = []
                for user_name in process.extract(
                    argument,
                    {user: user.name for user in guild.members},
                    limit=None,
                    score_cutoff=80,
                    scorer=fuzz.WRatio,
                ):
                    users.append(user_name[2])
                for user_nick in process.extract(
                    argument,
                    {obj: unidecode(obj.nick).casefold() for obj in guild.members if obj.nick and obj not in users},
                    limit=None,
                    score_cutoff=80,
                    scorer=fuzz.WRatio,
                ):
                    users.append(user_nick[2])
                result = users[0] if users else guild.get_member_named(argument)
            else:
                result = _get_from_guilds(bot, 'get_member_named', argument)
        else:
            user_id = int(match.group(1))
            if guild:
                result = guild.get_member(user_id) or _utils_get(ctx.message.mentions, id=user_id)
            else:
                result = _get_from_guilds(bot, 'get_member', user_id)

        if not isinstance(result, discord.Member):
            if guild is None:
                raise MemberNotFound(argument)

            if user_id is not None:
                result = await self.query_member_by_id(bot, guild, user_id)
            else:
                result = await self.query_member_named(guild, argument)

            if not result:
                raise MemberNotFound(argument)

        return result


class UserConverter(IDConverter[discord.User]):
    """Converts to a :class:`~discord.User`.

    All lookups are via the global user cache.

    The lookup strategy is as follows (in order):

    1. Lookup by ID.
    2. Lookup by mention.
    3. Lookup by username#discriminator (deprecated).
    4. Lookup by username#0 (deprecated, only gets users that migrated from their discriminator).
    5. Lookup by user name.
    6. Lookup by global name.

    .. versionchanged:: 1.5
         Raise :exc:`.UserNotFound` instead of generic :exc:`.BadArgument`

    .. versionchanged:: 1.6
        This converter now lazily fetches users from the HTTP APIs if an ID is passed
        and it's not available in cache.

    .. deprecated:: 2.3
        Looking up users by discriminator will be removed in a future version due to
        the removal of discriminators in an API change.
    """

    async def convert(self, ctx: Context[BotT], argument: str) -> discord.User:
        if argument.isdigit() and int(argument) == _DELETED_USER_ID:
            raise BadArgument('oh hey, it’s the ID that Discord assigns to deleted users.')
        match = self._get_id_match(argument) or re.search(r'<@!?([0-9]{15,20})>$', argument)
        result = None

        if match is not None:
            user_id = int(match.group(1))
            result = ctx.bot.get_user(user_id) or _utils_get(ctx.message.mentions, id=user_id)
            if result is None:
                try:
                    result = await ctx.bot.fetch_user(user_id)
                except discord.HTTPException:
                    raise UserNotFound(argument) from None

            return result  # type: ignore

        result = ctx.bot.get_user_named(argument)
        if result is None:
            raise UserNotFound(argument)

        return result


class PartialMessageConverter(Converter[discord.PartialMessage]):
    """Converts to a :class:`discord.PartialMessage`.

    .. versionadded:: 1.7

    The creation strategy is as follows (in order):

    1. By "{channel ID}-{message ID}" (retrieved by shift-clicking on "Copy ID")
    2. By message ID (The message is assumed to be in the context channel.)
    3. By message URL
    """

    @staticmethod
    def _get_id_matches(ctx: Context[BotT], argument: str) -> Tuple[Optional[int], int, int]:
        match = MESSAGE_ID_REGEX.match(argument) or MESSAGE_LINK_REGEX.match(argument)
        if not match:
            raise MessageNotFound(argument)
        data = match.groupdict()
        channel_id = discord.utils._get_as_snowflake(data, 'channel_id') or ctx.channel.id
        message_id = int(data['message_id'])
        guild_id = data.get('guild_id')
        if guild_id is None:
            guild_id = ctx.guild and ctx.guild.id
        elif guild_id == '@me':
            guild_id = None
        else:
            guild_id = int(guild_id)
        return guild_id, message_id, channel_id

    @staticmethod
    def _resolve_channel(
        ctx: Context[BotT], guild_id: Optional[int], channel_id: Optional[int]
    ) -> Optional[Union[Channel, Thread]]:
        if channel_id is None:
            # we were passed just a message id so we can assume the channel is the current context channel
            return ctx.channel

        if guild_id is not None:
            guild = ctx.bot.get_guild(guild_id)
            if guild is None:
                return None
            return guild._resolve_channel(channel_id)

        return ctx.bot.get_channel(channel_id)

    async def convert(self, ctx: Context[BotT], argument: str) -> discord.PartialMessage:
        guild_id, message_id, channel_id = self._get_id_matches(ctx, argument)
        channel = self._resolve_channel(ctx, guild_id, channel_id)
        if not channel or not isinstance(channel, discord.abc.Messageable):
            raise ChannelNotFound(channel_id)
        return discord.PartialMessage(channel=channel, id=message_id)


class MessageConverter(IDConverter[discord.Message]):
    """Converts to a :class:`discord.Message`.

    .. versionadded:: 1.1

    The lookup strategy is as follows (in order):

    1. Lookup by "{channel ID}-{message ID}" (retrieved by shift-clicking on "Copy ID")
    2. Lookup by message ID (the message **must** be in the context channel)
    3. Lookup by message URL

    .. versionchanged:: 1.5
         Raise :exc:`.ChannelNotFound`, :exc:`.MessageNotFound` or :exc:`.ChannelNotReadable` instead of generic :exc:`.BadArgument`
    """

    async def convert(self, ctx: Context[BotT], argument: str) -> discord.Message:
        guild_id, message_id, channel_id = PartialMessageConverter._get_id_matches(ctx, argument)
        message = ctx.bot._connection._get_message(message_id)
        if message:
            return message
        channel = PartialMessageConverter._resolve_channel(ctx, guild_id, channel_id)
        if not channel or not isinstance(channel, discord.abc.Messageable):
            raise ChannelNotFound(channel_id)
        try:
            return await channel.fetch_message(message_id)
        except discord.NotFound:
            raise MessageNotFound(argument)
        except discord.Forbidden:
            raise ChannelNotReadable(channel)  # type: ignore # type-checker thinks channel could be a DMChannel at this point


class GuildChannelConverter(IDConverter[discord.abc.GuildChannel]):
    """Converts to a :class:`~discord.abc.GuildChannel`.

    All lookups are via the local guild. If in a DM context, then the lookup
    is done by the global cache.

    The lookup strategy is as follows (in order):

    1. Lookup by ID.
    2. Lookup by mention.
    3. Lookup by channel URL.
    4. Lookup by name.

    .. versionadded:: 2.0

    .. versionchanged:: 2.4
        Add lookup by channel URL, accessed via "Copy Link" in the Discord client within channels.
    """

    async def convert(self, ctx: Context[BotT], argument: str) -> discord.abc.GuildChannel:
        return self._resolve_channel(ctx, argument, 'channels', discord.abc.GuildChannel)

    @staticmethod
    def _parse_from_url(argument: str) -> Optional[re.Match[str]]:
        link_regex = re.compile(
            r'https?://(?:(?:ptb|canary|www)\.)?discord(?:app)?\.com/channels/'
            r'(?:[0-9]{15,20}|@me)'
            r'/([0-9]{15,20})(?:/(?:[0-9]{15,20})/?)?$'
        )
        return link_regex.match(argument)

    @staticmethod
    def _resolve_channel(ctx: Context[BotT], argument: str, attribute: str, type: Type[CT]) -> CT:
        bot = ctx.bot

<<<<<<< HEAD
        match = IDConverter._get_id_match(argument) or re.search(r'<#([0-9]{15,20})>$', argument)
=======
        match = (
            IDConverter._get_id_match(argument)
            or re.match(r'<#([0-9]{15,20})>$', argument)
            or GuildChannelConverter._parse_from_url(argument)
        )
>>>>>>> 3a806360
        result = None
        guild = ctx.guild

        if match is None:
            # not a mention
            if guild:
                iterable: Iterable[CT] = getattr(guild, attribute)
                result: Optional[CT] = discord.utils.get(iterable, name=argument)
            else:

                def check(c):
                    return isinstance(c, type) and c.name == argument

                result = discord.utils.find(check, bot.get_all_channels())  # type: ignore
        else:
            channel_id = int(match.group(1))
            if guild:
                # guild.get_channel returns an explicit union instead of the base class
                result = guild.get_channel(channel_id)  # type: ignore
            else:
                result = _get_from_guilds(bot, 'get_channel', channel_id)

        if not isinstance(result, type):
            raise ChannelNotFound(argument)

        return result

    @staticmethod
    def _resolve_thread(ctx: Context[BotT], argument: str, attribute: str, type: Type[TT]) -> TT:
<<<<<<< HEAD
        match = IDConverter._get_id_match(argument) or re.search(r'<#([0-9]{15,20})>$', argument)
=======
        match = (
            IDConverter._get_id_match(argument)
            or re.match(r'<#([0-9]{15,20})>$', argument)
            or GuildChannelConverter._parse_from_url(argument)
        )
>>>>>>> 3a806360
        result = None
        guild = ctx.guild

        if match is None:
            # not a mention
            if guild:
                iterable: Iterable[TT] = getattr(guild, attribute)
                result: Optional[TT] = discord.utils.get(iterable, name=argument)
        else:
            thread_id = int(match.group(1))
            if guild:
                result = guild.get_thread(thread_id)  # type: ignore

        if not result or not isinstance(result, type):
            raise ThreadNotFound(argument)

        return result


class TextChannelConverter(IDConverter[discord.TextChannel]):
    """Converts to a :class:`~discord.TextChannel`.

    All lookups are via the local guild. If in a DM context, then the lookup
    is done by the global cache.

    The lookup strategy is as follows (in order):

    1. Lookup by ID.
    2. Lookup by mention.
    3. Lookup by channel URL.
    4. Lookup by name

    .. versionchanged:: 1.5
         Raise :exc:`.ChannelNotFound` instead of generic :exc:`.BadArgument`

    .. versionchanged:: 2.4
        Add lookup by channel URL, accessed via "Copy Link" in the Discord client within channels.
    """

    async def convert(self, ctx: Context[BotT], argument: str) -> discord.TextChannel:
        return GuildChannelConverter._resolve_channel(ctx, argument, 'text_channels', discord.TextChannel)


class VoiceChannelConverter(IDConverter[discord.VoiceChannel]):
    """Converts to a :class:`~discord.VoiceChannel`.

    All lookups are via the local guild. If in a DM context, then the lookup
    is done by the global cache.

    The lookup strategy is as follows (in order):

    1. Lookup by ID.
    2. Lookup by mention.
    3. Lookup by channel URL.
    4. Lookup by name

    .. versionchanged:: 1.5
         Raise :exc:`.ChannelNotFound` instead of generic :exc:`.BadArgument`

    .. versionchanged:: 2.4
        Add lookup by channel URL, accessed via "Copy Link" in the Discord client within channels.
    """

    async def convert(self, ctx: Context[BotT], argument: str) -> discord.VoiceChannel:
        return GuildChannelConverter._resolve_channel(ctx, argument, 'voice_channels', discord.VoiceChannel)


class StageChannelConverter(IDConverter[discord.StageChannel]):
    """Converts to a :class:`~discord.StageChannel`.

    .. versionadded:: 1.7

    All lookups are via the local guild. If in a DM context, then the lookup
    is done by the global cache.

    The lookup strategy is as follows (in order):

    1. Lookup by ID.
    2. Lookup by mention.
    3. Lookup by channel URL.
    4. Lookup by name

    .. versionchanged:: 2.4
        Add lookup by channel URL, accessed via "Copy Link" in the Discord client within channels.
    """

    async def convert(self, ctx: Context[BotT], argument: str) -> discord.StageChannel:
        return GuildChannelConverter._resolve_channel(ctx, argument, 'stage_channels', discord.StageChannel)


class CategoryChannelConverter(IDConverter[discord.CategoryChannel]):
    """Converts to a :class:`~discord.CategoryChannel`.

    All lookups are via the local guild. If in a DM context, then the lookup
    is done by the global cache.

    The lookup strategy is as follows (in order):

    1. Lookup by ID.
    2. Lookup by mention.
    3. Lookup by channel URL.
    4. Lookup by name

    .. versionchanged:: 2.4
        Add lookup by channel URL, accessed via "Copy Link" in the Discord client within channels.

    .. versionchanged:: 1.5
         Raise :exc:`.ChannelNotFound` instead of generic :exc:`.BadArgument`
    """

    async def convert(self, ctx: Context[BotT], argument: str) -> discord.CategoryChannel:
        return GuildChannelConverter._resolve_channel(ctx, argument, 'categories', discord.CategoryChannel)


class ThreadConverter(IDConverter[discord.Thread]):
    """Converts to a :class:`~discord.Thread`.

    All lookups are via the local guild.

    The lookup strategy is as follows (in order):

    1. Lookup by ID.
    2. Lookup by mention.
    3. Lookup by channel URL.
    4. Lookup by name.

    .. versionadded: 2.0

    .. versionchanged:: 2.4
        Add lookup by channel URL, accessed via "Copy Link" in the Discord client within channels.
    """

    async def convert(self, ctx: Context[BotT], argument: str) -> discord.Thread:
        return GuildChannelConverter._resolve_thread(ctx, argument, 'threads', discord.Thread)


class ForumChannelConverter(IDConverter[discord.ForumChannel]):
    """Converts to a :class:`~discord.ForumChannel`.

    All lookups are via the local guild. If in a DM context, then the lookup
    is done by the global cache.

    The lookup strategy is as follows (in order):

    1. Lookup by ID.
    2. Lookup by mention.
    3. Lookup by channel URL.
    4. Lookup by name

    .. versionadded:: 2.0

    .. versionchanged:: 2.4
        Add lookup by channel URL, accessed via "Copy Link" in the Discord client within channels.
    """

    async def convert(self, ctx: Context[BotT], argument: str) -> discord.ForumChannel:
        return GuildChannelConverter._resolve_channel(ctx, argument, 'forums', discord.ForumChannel)


class ColourConverter(Converter[discord.Colour]):
    """Converts to a :class:`~discord.Colour`.

    .. versionchanged:: 1.5
        Add an alias named ColorConverter

    The following formats are accepted:

    - ``0x<hex>``
    - ``#<hex>``
    - ``0x#<hex>``
    - ``rgb(<number>, <number>, <number>)``
    - Any of the ``classmethod`` in :class:`~discord.Colour`

        - The ``_`` in the name can be optionally replaced with spaces.

    Like CSS, ``<number>`` can be either 0-255 or 0-100% and ``<hex>`` can be
    either a 6 digit hex number or a 3 digit hex shortcut (e.g. #fff).

    .. versionchanged:: 1.5
         Raise :exc:`.BadColourArgument` instead of generic :exc:`.BadArgument`

    .. versionchanged:: 1.7
        Added support for ``rgb`` function and 3-digit hex shortcuts
    """

    async def convert(self, ctx: Context[BotT], argument: str) -> discord.Colour:
        try:
            return discord.Colour.from_str(argument)
        except ValueError:
            arg = argument.lower().replace(' ', '_')
            method = getattr(discord.Colour, arg, None)
            if arg.startswith('from_') or method is None or not inspect.ismethod(method):
                raise BadColourArgument(arg)
            return method()


ColorConverter = ColourConverter


class RoleConverter(IDConverter[discord.Role]):
    """Converts to a :class:`~discord.Role`.

    All lookups are via the local guild. If in a DM context, the converter raises
    :exc:`.NoPrivateMessage` exception.

    The lookup strategy is as follows (in order):

    1. Lookup by ID.
    2. Lookup by mention.
    3. Lookup by name

    .. versionchanged:: 1.5
         Raise :exc:`.RoleNotFound` instead of generic :exc:`.BadArgument`
    """

    async def convert(self, ctx: Context[BotT], argument: str) -> discord.Role:
        guild = ctx.guild
        if not guild:
            raise NoPrivateMessage()

        match = self._get_id_match(argument) or re.search(r'<@&([0-9]{15,20})>$', argument)
        if match:
            result = guild.get_role(int(match.group(1)))
        else:
            roles = []
            for res in process.extract(
                argument,
                {r: unidecode(r.name).casefold() for r in guild.roles},
                limit=None,
                score_cutoff=80,
                scorer=fuzz.WRatio,
            ):
                roles.append(res[2])

            result = roles[0] if roles else discord.utils.get(guild._roles.values(), name=argument)

        if result is None:
            raise RoleNotFound(argument)
        return result


class GameConverter(Converter[discord.Game]):
    """Converts to a :class:`~discord.Game`."""

    async def convert(self, ctx: Context[BotT], argument: str) -> discord.Game:
        return discord.Game(name=argument)


class InviteConverter(Converter[discord.Invite]):
    """Converts to a :class:`~discord.Invite`.

    This is done via an HTTP request using :meth:`.Bot.fetch_invite`.

    .. versionchanged:: 1.5
         Raise :exc:`.BadInviteArgument` instead of generic :exc:`.BadArgument`
    """

    async def convert(self, ctx: Context[BotT], argument: str) -> discord.Invite:
        try:
            invite = await ctx.bot.fetch_invite(argument)
            return invite
        except Exception as exc:
            raise BadInviteArgument(argument) from exc


class GuildConverter(IDConverter[discord.Guild]):
    """Converts to a :class:`~discord.Guild`.

    The lookup strategy is as follows (in order):

    1. Lookup by ID.
    2. Lookup by name. (There is no disambiguation for Guilds with multiple matching names).

    .. versionadded:: 1.7
    """

    async def convert(self, ctx: Context[BotT], argument: str) -> discord.Guild:
        match = self._get_id_match(argument)
        result = None

        if match is not None:
            guild_id = int(match.group(1))
            result = ctx.bot.get_guild(guild_id)

        if result is None:
            result = discord.utils.get(ctx.bot.guilds, name=argument)

            if result is None:
                raise GuildNotFound(argument)
        return result


class EmojiConverter(IDConverter[discord.Emoji]):
    """Converts to a :class:`~discord.Emoji`.

    All lookups are done for the local guild first, if available. If that lookup
    fails, then it checks the client's global cache.

    The lookup strategy is as follows (in order):

    1. Lookup by ID.
    2. Lookup by extracting ID from the emoji.
    3. Lookup by name

    .. versionchanged:: 1.5
         Raise :exc:`.EmojiNotFound` instead of generic :exc:`.BadArgument`
    """

    async def convert(self, ctx: Context[BotT], argument: str) -> discord.Emoji:
        match = self._get_id_match(argument) or re.match(r'<a?:[a-zA-Z0-9\_]{1,32}:([0-9]{15,20})>$', argument)
        result = None
        bot = ctx.bot
        guild = ctx.guild

        if match is None:
            # Try to get the emoji by name. Try local guild first.
            if guild:
                result = discord.utils.get(guild.emojis, name=argument)

            if result is None:
                result = discord.utils.get(bot.emojis, name=argument)
        else:
            emoji_id = int(match.group(1))

            # Try to look up emoji by id.
            result = bot.get_emoji(emoji_id)

        if result is None:
            raise EmojiNotFound(argument)

        return result


class PartialEmojiConverter(Converter[discord.PartialEmoji]):
    """Converts to a :class:`~discord.PartialEmoji`.

    This is done by extracting the animated flag, name and ID from the emoji.

    .. versionchanged:: 1.5
         Raise :exc:`.PartialEmojiConversionFailure` instead of generic :exc:`.BadArgument`
    """

    async def convert(self, ctx: Context[BotT], argument: str) -> discord.PartialEmoji:
        match = re.match(r'<(a?):([a-zA-Z0-9\_]{1,32}):([0-9]{15,20})>$', argument)

        if match:
            emoji_animated = bool(match.group(1))
            emoji_name = match.group(2)
            emoji_id = int(match.group(3))

            return discord.PartialEmoji.with_state(
                ctx.bot._connection, animated=emoji_animated, name=emoji_name, id=emoji_id
            )

        raise PartialEmojiConversionFailure(argument)


class GuildStickerConverter(IDConverter[discord.GuildSticker]):
    """Converts to a :class:`~discord.GuildSticker`.

    All lookups are done for the local guild first, if available. If that lookup
    fails, then it checks the client's global cache.

    The lookup strategy is as follows (in order):

    1. Lookup by ID.
    2. Lookup by name.

    .. versionadded:: 2.0
    """

    async def convert(self, ctx: Context[BotT], argument: str) -> discord.GuildSticker:
        match = self._get_id_match(argument)
        result = None
        bot = ctx.bot
        guild = ctx.guild

        if match is None:
            # Try to get the sticker by name. Try local guild first.
            if guild:
                result = discord.utils.get(guild.stickers, name=argument)

            if result is None:
                result = discord.utils.get(bot.stickers, name=argument)
        else:
            sticker_id = int(match.group(1))

            # Try to look up sticker by id.
            result = bot.get_sticker(sticker_id)

        if result is None:
            raise GuildStickerNotFound(argument)

        return result


class ScheduledEventConverter(IDConverter[discord.ScheduledEvent]):
    """Converts to a :class:`~discord.ScheduledEvent`.

    Lookups are done for the local guild if available. Otherwise, for a DM context,
    lookup is done by the global cache.

    The lookup strategy is as follows (in order):

    1. Lookup by ID.
    2. Lookup by url.
    3. Lookup by name.

    .. versionadded:: 2.0
    """

    async def convert(self, ctx: Context[BotT], argument: str) -> discord.ScheduledEvent:
        guild = ctx.guild
        match = self._get_id_match(argument)
        result = None

        if match:
            # ID match
            event_id = int(match.group(1))
            if guild:
                result = guild.get_scheduled_event(event_id)
            else:
                for guild in ctx.bot.guilds:
                    result = guild.get_scheduled_event(event_id)
                    if result:
                        break
        else:
            pattern = (
                r'https?://(?:(ptb|canary|www)\.)?discord\.com/events/'
                r'(?P<guild_id>[0-9]{15,20})/'
                r'(?P<event_id>[0-9]{15,20})$'
            )
            match = re.match(pattern, argument, flags=re.I)
            if match:
                # URL match
                guild = ctx.bot.get_guild(int(match.group('guild_id')))

                if guild:
                    event_id = int(match.group('event_id'))
                    result = guild.get_scheduled_event(event_id)
            else:
                # lookup by name
                if guild:
                    result = discord.utils.get(guild.scheduled_events, name=argument)
                else:
                    for guild in ctx.bot.guilds:
                        result = discord.utils.get(guild.scheduled_events, name=argument)
                        if result:
                            break
        if result is None:
            raise ScheduledEventNotFound(argument)

        return result


class clean_content(Converter[str]):
    """Converts the argument to mention scrubbed version of
    said content.

    This behaves similarly to :attr:`~discord.Message.clean_content`.

    Attributes
    ------------
    fix_channel_mentions: :class:`bool`
        Whether to clean channel mentions.
    use_nicknames: :class:`bool`
        Whether to use nicknames when transforming mentions.
    escape_markdown: :class:`bool`
        Whether to also escape special markdown characters.
    remove_markdown: :class:`bool`
        Whether to also remove special markdown characters. This option is not supported with ``escape_markdown``

        .. versionadded:: 1.7
    """

    def __init__(
        self,
        *,
        fix_channel_mentions: bool = False,
        use_nicknames: bool = True,
        escape_markdown: bool = False,
        remove_markdown: bool = False,
    ) -> None:
        self.fix_channel_mentions = fix_channel_mentions
        self.use_nicknames = use_nicknames
        self.escape_markdown = escape_markdown
        self.remove_markdown = remove_markdown

    async def convert(self, ctx: Context[BotT], argument: str) -> str:
        msg = ctx.message

        if ctx.guild:

            def resolve_member(id: int) -> str:
                m = _utils_get(msg.mentions, id=id) or ctx.guild.get_member(id)  # type: ignore
                return f'@{m.display_name if self.use_nicknames else m.name}' if m else '@deleted-user'

            def resolve_role(id: int) -> str:
                r = _utils_get(msg.role_mentions, id=id) or ctx.guild.get_role(id)  # type: ignore
                return f'@{r.name}' if r else '@deleted-role'

        else:

            def resolve_member(id: int) -> str:
                m = _utils_get(msg.mentions, id=id) or ctx.bot.get_user(id)
                return f'@{m.display_name}' if m else '@deleted-user'

            def resolve_role(id: int) -> str:
                return '@deleted-role'

        if self.fix_channel_mentions and ctx.guild:

            def resolve_channel(id: int) -> str:
                c = ctx.guild._resolve_channel(id)  # type: ignore
                return f'#{c.name}' if c else '#deleted-channel'

        else:

            def resolve_channel(id: int) -> str:
                return f'<#{id}>'

        transforms = {
            '@': resolve_member,
            '@!': resolve_member,
            '#': resolve_channel,
            '@&': resolve_role,
        }

        def repl(match: re.Match) -> str:
            type = match[1]
            id = int(match[2])
            transformed = transforms[type](id)
            return transformed

        result = re.sub(r'<(@[!&]?|#)([0-9]{15,20})>', repl, argument)
        if self.escape_markdown:
            result = discord.utils.escape_markdown(result)
        elif self.remove_markdown:
            result = discord.utils.remove_markdown(result)

        # Completely ensure no mentions escape:
        return discord.utils.escape_mentions(result)


class Greedy(List[T]):
    r"""A special converter that greedily consumes arguments until it can't.
    As a consequence of this behaviour, most input errors are silently discarded,
    since it is used as an indicator of when to stop parsing.

    When a parser error is met the greedy converter stops converting, undoes the
    internal string parsing routine, and continues parsing regularly.

    For example, in the following code:

    .. code-block:: python3

        @commands.command()
        async def test(ctx, numbers: Greedy[int], reason: str):
            await ctx.send("numbers: {}, reason: {}".format(numbers, reason))

    An invocation of ``[p]test 1 2 3 4 5 6 hello`` would pass ``numbers`` with
    ``[1, 2, 3, 4, 5, 6]`` and ``reason`` with ``hello``\.

    For more information, check :ref:`ext_commands_special_converters`.

    .. note::

        For interaction based contexts the conversion error is propagated
        rather than swallowed due to the difference in user experience with
        application commands.
    """

    __slots__ = ('converter',)

    def __init__(self, *, converter: T) -> None:
        self.converter: T = converter

    def __repr__(self) -> str:
        converter = getattr(self.converter, '__name__', repr(self.converter))
        return f'Greedy[{converter}]'

    def __class_getitem__(cls, params: Union[Tuple[T], T]) -> Greedy[T]:  # type: ignore
        if not isinstance(params, tuple):
            params = (params,)
        if len(params) != 1:
            raise TypeError('Greedy[...] only takes a single argument')
        converter = params[0]

        args = getattr(converter, '__args__', ())
        if discord.utils.PY_310 and converter.__class__ is types.UnionType:
            converter = Union[args]  # type: ignore

        origin = getattr(converter, '__origin__', None)

        if not (callable(converter) or isinstance(converter, Converter) or origin is not None):
            raise TypeError('Greedy[...] expects a type or a Converter instance.')

        if converter in (str, type(None)) or origin is Greedy:
            raise TypeError(f'Greedy[{converter.__name__}] is invalid.')  # type: ignore

        if origin is Union and type(None) in args:
            raise TypeError(f'Greedy[{converter!r}] is invalid.')

        return cls(converter=converter)

    @property
    def constructed_converter(self) -> Any:
        # Only construct a converter once in order to maintain state between convert calls
        if (
            inspect.isclass(self.converter)
            and issubclass(self.converter, Converter)
            and not inspect.ismethod(self.converter.convert)
        ):
            return self.converter()
        return self.converter


if TYPE_CHECKING:
    from typing_extensions import Annotated as Range
else:

    class Range:
        """A special converter that can be applied to a parameter to require a numeric
        or string type to fit within the range provided.

        During type checking time this is equivalent to :obj:`typing.Annotated` so type checkers understand
        the intent of the code.

        Some example ranges:

        - ``Range[int, 10]`` means the minimum is 10 with no maximum.
        - ``Range[int, None, 10]`` means the maximum is 10 with no minimum.
        - ``Range[int, 1, 10]`` means the minimum is 1 and the maximum is 10.
        - ``Range[float, 1.0, 5.0]`` means the minimum is 1.0 and the maximum is 5.0.
        - ``Range[str, 1, 10]`` means the minimum length is 1 and the maximum length is 10.

        Inside a :class:`HybridCommand` this functions equivalently to :class:`discord.app_commands.Range`.

        If the value cannot be converted to the provided type or is outside the given range,
        :class:`~.ext.commands.BadArgument` or :class:`~.ext.commands.RangeError` is raised to
        the appropriate error handlers respectively.

        .. versionadded:: 2.0

        Examples
        ----------

        .. code-block:: python3

            @bot.command()
            async def range(ctx: commands.Context, value: commands.Range[int, 10, 12]):
                await ctx.send(f'Your value is {value}')
        """

        def __init__(
            self,
            *,
            annotation: Any,
            min: Optional[Union[int, float]] = None,
            max: Optional[Union[int, float]] = None,
        ) -> None:
            self.annotation: Any = annotation
            self.min: Optional[Union[int, float]] = min
            self.max: Optional[Union[int, float]] = max

            if min and max and min > max:
                raise TypeError('minimum cannot be larger than maximum')

        async def convert(self, ctx: Context[BotT], value: str) -> Union[int, float]:
            try:
                count = converted = self.annotation(value)
            except ValueError:
                raise BadArgument(
                    f'Converting to "{self.annotation.__name__}" failed for parameter "{ctx.current_parameter.name}".'
                )

            if self.annotation is str:
                count = len(value)

            if (self.min is not None and count < self.min) or (self.max is not None and count > self.max):
                raise RangeError(converted, minimum=self.min, maximum=self.max)

            return converted

        def __call__(self) -> None:
            # Trick to allow it inside typing.Union
            pass

        def __or__(self, rhs) -> Any:
            return Union[self, rhs]

        def __repr__(self) -> str:
            return f'{self.__class__.__name__}[{self.annotation.__name__}, {self.min}, {self.max}]'

        def __class_getitem__(cls, obj) -> Range:
            if not isinstance(obj, tuple):
                raise TypeError(f'expected tuple for arguments, received {obj.__class__.__name__} instead')

            if len(obj) == 2:
                obj = (*obj, None)
            elif len(obj) != 3:
                raise TypeError('Range accepts either two or three arguments with the first being the type of range.')

            annotation, min, max = obj

            if min is None and max is None:
                raise TypeError('Range must not be empty')

            if min is not None and max is not None:
                # At this point max and min are both not none
                if type(min) != type(max):
                    raise TypeError('Both min and max in Range must be the same type')

            if annotation not in (int, float, str):
                raise TypeError(f'expected int, float, or str as range type, received {annotation!r} instead')

            if annotation in (str, int):
                cast = int
            else:
                cast = float

            return cls(
                annotation=annotation,
                min=cast(min) if min is not None else None,
                max=cast(max) if max is not None else None,
            )


def _convert_to_bool(argument: str) -> bool:
    lowered = argument.lower()
    if lowered in ('yes', 'y', 'true', 't', '1', 'enable', 'on'):
        return True
    elif lowered in ('no', 'n', 'false', 'f', '0', 'disable', 'off'):
        return False
    else:
        raise BadBoolArgument(lowered)


_GenericAlias = type(List[T])  # type: ignore


def is_generic_type(tp: Any, *, _GenericAlias: type = _GenericAlias) -> bool:
    return isinstance(tp, type) and issubclass(tp, Generic) or isinstance(tp, _GenericAlias)


CONVERTER_MAPPING: Dict[type, Any] = {
    discord.Object: ObjectConverter,
    discord.Member: MemberConverter,
    discord.User: UserConverter,
    discord.Message: MessageConverter,
    discord.PartialMessage: PartialMessageConverter,
    discord.TextChannel: TextChannelConverter,
    discord.Invite: InviteConverter,
    discord.Guild: GuildConverter,
    discord.Role: RoleConverter,
    discord.Game: GameConverter,
    discord.Colour: ColourConverter,
    discord.VoiceChannel: VoiceChannelConverter,
    discord.StageChannel: StageChannelConverter,
    discord.Emoji: EmojiConverter,
    discord.PartialEmoji: PartialEmojiConverter,
    discord.CategoryChannel: CategoryChannelConverter,
    discord.Thread: ThreadConverter,
    discord.abc.GuildChannel: GuildChannelConverter,
    discord.GuildSticker: GuildStickerConverter,
    discord.ScheduledEvent: ScheduledEventConverter,
    discord.ForumChannel: ForumChannelConverter,
}


async def _actual_conversion(ctx: Context[BotT], converter: Any, argument: str, param: inspect.Parameter):
    if converter is bool:
        return _convert_to_bool(argument)

    try:
        module = converter.__module__
    except AttributeError:
        pass
    else:
        if module is not None and (module.startswith('discord.') and not module.endswith('converter')):
            converter = CONVERTER_MAPPING.get(converter, converter)

    try:
        if inspect.isclass(converter) and issubclass(converter, Converter):
            if inspect.ismethod(converter.convert):
                return await converter.convert(ctx, argument)
            else:
                return await converter().convert(ctx, argument)
        elif isinstance(converter, Converter):
            return await converter.convert(ctx, argument)  # type: ignore
    except CommandError:
        raise
    except Exception as exc:
        raise ConversionError(converter, exc) from exc  # type: ignore

    try:
        return converter(argument)
    except CommandError:
        raise
    except Exception as exc:
        try:
            name = converter.__name__
        except AttributeError:
            name = converter.__class__.__name__

        raise BadArgument(f'Converting to "{name}" failed for parameter "{param.name}".') from exc


@overload
async def run_converters(
    ctx: Context[BotT], converter: Union[Type[Converter[T]], Converter[T]], argument: str, param: Parameter
) -> T:
    ...


@overload
async def run_converters(ctx: Context[BotT], converter: Any, argument: str, param: Parameter) -> Any:
    ...


async def run_converters(ctx: Context[BotT], converter: Any, argument: str, param: Parameter) -> Any:
    """|coro|

    Runs converters for a given converter, argument, and parameter.

    This function does the same work that the library does under the hood.

    .. versionadded:: 2.0

    Parameters
    ------------
    ctx: :class:`Context`
        The invocation context to run the converters under.
    converter: Any
        The converter to run, this corresponds to the annotation in the function.
    argument: :class:`str`
        The argument to convert to.
    param: :class:`Parameter`
        The parameter being converted. This is mainly for error reporting.

    Raises
    -------
    CommandError
        The converter failed to convert.

    Returns
    --------
    Any
        The resulting conversion.
    """
    origin = getattr(converter, '__origin__', None)

    if origin is Union:
        errors = []
        _NoneType = type(None)
        union_args = converter.__args__
        for conv in union_args:
            # if we got to this part in the code, then the previous conversions have failed
            # so we should just undo the view, return the default, and allow parsing to continue
            # with the other parameters
            if conv is _NoneType and param.kind != param.VAR_POSITIONAL:
                ctx.view.undo()
                return None if param.required else await param.get_default(ctx)

            try:
                value = await run_converters(ctx, conv, argument, param)
            except CommandError as exc:
                errors.append(exc)
            else:
                return value

        # if we're here, then we failed all the converters
        raise BadUnionArgument(param, union_args, errors)

    if origin is Literal:
        errors = []
        conversions = {}
        literal_args = converter.__args__
        for literal in literal_args:
            literal_type = type(literal)
            try:
                value = conversions[literal_type]
            except KeyError:
                try:
                    value = await _actual_conversion(ctx, literal_type, argument, param)
                except CommandError as exc:
                    errors.append(exc)
                    conversions[literal_type] = object()
                    continue
                else:
                    conversions[literal_type] = value

            if value == literal:
                return value

        # if we're here, then we failed to match all the literals
        raise BadLiteralArgument(param, literal_args, errors, argument)

    # This must be the last if-clause in the chain of origin checking
    # Nearly every type is a generic type within the typing library
    # So care must be taken to make sure a more specialised origin handle
    # isn't overwritten by the widest if clause
    if origin is not None and is_generic_type(converter):
        converter = origin

    return await _actual_conversion(ctx, converter, argument, param)<|MERGE_RESOLUTION|>--- conflicted
+++ resolved
@@ -473,15 +473,11 @@
     def _resolve_channel(ctx: Context[BotT], argument: str, attribute: str, type: Type[CT]) -> CT:
         bot = ctx.bot
 
-<<<<<<< HEAD
-        match = IDConverter._get_id_match(argument) or re.search(r'<#([0-9]{15,20})>$', argument)
-=======
         match = (
             IDConverter._get_id_match(argument)
             or re.match(r'<#([0-9]{15,20})>$', argument)
             or GuildChannelConverter._parse_from_url(argument)
         )
->>>>>>> 3a806360
         result = None
         guild = ctx.guild
 
@@ -511,15 +507,11 @@
 
     @staticmethod
     def _resolve_thread(ctx: Context[BotT], argument: str, attribute: str, type: Type[TT]) -> TT:
-<<<<<<< HEAD
-        match = IDConverter._get_id_match(argument) or re.search(r'<#([0-9]{15,20})>$', argument)
-=======
         match = (
             IDConverter._get_id_match(argument)
             or re.match(r'<#([0-9]{15,20})>$', argument)
             or GuildChannelConverter._parse_from_url(argument)
         )
->>>>>>> 3a806360
         result = None
         guild = ctx.guild
 
