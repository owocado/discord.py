--- conflicted
+++ resolved
@@ -88,17 +88,6 @@
     _HAS_ZSTD = False
 else:
     _HAS_ZSTD = True
-<<<<<<< HEAD
-
-try:
-    import msgspec  # type: ignore
-except ModuleNotFoundError:
-    HAS_MSGSPEC = False
-else:
-    HAS_MSGSPEC = True
-
-=======
->>>>>>> 9d7c2535
 
 __all__ = (
     'oauth_url',
@@ -1455,11 +1444,7 @@
         COMPRESSION_TYPE: str = 'zstd-stream'
 
         def __init__(self) -> None:
-<<<<<<< HEAD
-            decompressor = zstandard.ZstdDecompressor()  # type: ignore
-=======
             decompressor = zstandard.ZstdDecompressor()
->>>>>>> 9d7c2535
             self.context = decompressor.decompressobj()
 
         def decompress(self, data: bytes, /) -> str | None:
@@ -1490,63 +1475,4 @@
 
             return msg.decode('utf-8')
 
-<<<<<<< HEAD
-    _ActiveDecompressionContext: Type[_DecompressionContext] = _ZlibDecompressionContext
-
-
-def copy_sig(f: T) -> Callable[..., T]:
-    return lambda x: x
-
-_task_cache: set[asyncio.Task[Any]] = set()
-
-
-@copy_sig(asyncio.create_task)
-def create_task(*args: Any, **kwargs: Any):
-    t = asyncio.create_task(*args, **kwargs)
-    _task_cache.add(t)
-    t.add_done_callback(_task_cache.discard)
-    return t
-
-
-def _find_y(x: int, z: int) -> Optional[int]:
-    """
-    Finds the integer value of y that satisfies the equation x^y = z.
-
-    Args
-    ----
-    x: The base of the exponentiation.
-    z: The result of the exponentiation.
-
-    Returns
-    -------
-    The integer value of y that satisfies the equation, or None if no such value exists.
-    """
-    # Check if z is 1
-    if z == 1:
-        return 0
-
-    # Initialize y and power
-    y, power = 1, x
-
-    # Loop until power exceeds z or y becomes too large
-    while power <= z and y <= z:
-        if power == z:
-            return y
-        power *= x
-        y += 1
-
-    # No integer solution found
-    return None
-
-
-def _fuzzy_find(query: str, choices: Any, *, score: int = 80):
-    from rapidfuzz import process
-
-    return process.extract(query, choices, limit=None, score_cutoff=score)
-
-
-def _undiscord_username(username: str, repl: str = "[blocked]"):
-    return re.sub(r"(Discord|Clyde)", repl, username, flags=re.I)
-=======
-    _ActiveDecompressionContext: Type[_DecompressionContext] = _ZlibDecompressionContext
->>>>>>> 9d7c2535
+    _ActiveDecompressionContext: Type[_DecompressionContext] = _ZlibDecompressionContext