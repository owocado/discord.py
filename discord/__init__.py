"""
Discord API Wrapper
~~~~~~~~~~~~~~~~~~~

A basic wrapper for the Discord API.

:copyright: (c) 2015-present Rapptz
:license: MIT, see LICENSE for more details.

"""

__title__ = 'discord'
__author__ = 'Rapptz'
__license__ = 'MIT'
__copyright__ = 'Copyright 2015-present Rapptz'
__version__ = '2.5.0a'

__path__ = __import__('pkgutil').extend_path(__path__, __name__)

import logging
from typing import NamedTuple, Literal

from .client import *
from .appinfo import *
from .user import *
from .emoji import *
from .partial_emoji import *
from .activity import *
from .channel import *
from .guild import *
from .flags import *
from .member import *
from .message import *
from .asset import *
from .errors import *
from .permissions import *
from .role import *
from .file import *
from .colour import *
from .integrations import *
from .invite import *
from .template import *
from .welcome_screen import *
from .sku import *
from .widget import *
from .object import *
from .reaction import *
from . import (
    utils as utils,
    opus as opus,
    abc as abc,
    ui as ui,
    app_commands as app_commands,
)
from .enums import *
from .embeds import *
from .mentions import *
from .shard import *
from .player import *
from .webhook import *
from .voice_client import *
from .audit_logs import *
from .raw_models import *
from .team import *
from .sticker import *
from .stage_instance import *
from .scheduled_event import *
from .interactions import *
from .components import *
from .threads import *
from .automod import *
from .poll import *
<<<<<<< HEAD
from .onboarding import *
from .soundboard import *
from .connections import *
from .profile import *
=======
from .soundboard import *
from .subscription import *
>>>>>>> 9d7c2535


class VersionInfo(NamedTuple):
    major: int
    minor: int
    micro: int
    releaselevel: Literal["alpha", "beta", "candidate", "final"]
    serial: int


version_info: VersionInfo = VersionInfo(major=2, minor=5, micro=0, releaselevel='alpha', serial=0)

logging.getLogger(__name__).addHandler(logging.NullHandler())

# This is a backwards compatibility hack and should be removed in v3
# Essentially forcing the exception to have different base classes
# In the future, this should only inherit from ClientException
if len(MissingApplicationID.__bases__) == 1:
    MissingApplicationID.__bases__ = (app_commands.AppCommandError, ClientException)

del logging, NamedTuple, Literal, VersionInfo<|MERGE_RESOLUTION|>--- conflicted
+++ resolved
@@ -70,15 +70,8 @@
 from .threads import *
 from .automod import *
 from .poll import *
-<<<<<<< HEAD
-from .onboarding import *
-from .soundboard import *
-from .connections import *
-from .profile import *
-=======
 from .soundboard import *
 from .subscription import *
->>>>>>> 9d7c2535
 
 
 class VersionInfo(NamedTuple):
