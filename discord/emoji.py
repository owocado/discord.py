"""
The MIT License (MIT)

Copyright (c) 2015-present Rapptz

Permission is hereby granted, free of charge, to any person obtaining a
copy of this software and associated documentation files (the "Software"),
to deal in the Software without restriction, including without limitation
the rights to use, copy, modify, merge, publish, distribute, sublicense,
and/or sell copies of the Software, and to permit persons to whom the
Software is furnished to do so, subject to the following conditions:

The above copyright notice and this permission notice shall be included in
all copies or substantial portions of the Software.

THE SOFTWARE IS PROVIDED "AS IS", WITHOUT WARRANTY OF ANY KIND, EXPRESS
OR IMPLIED, INCLUDING BUT NOT LIMITED TO THE WARRANTIES OF MERCHANTABILITY,
FITNESS FOR A PARTICULAR PURPOSE AND NONINFRINGEMENT. IN NO EVENT SHALL THE
AUTHORS OR COPYRIGHT HOLDERS BE LIABLE FOR ANY CLAIM, DAMAGES OR OTHER
LIABILITY, WHETHER IN AN ACTION OF CONTRACT, TORT OR OTHERWISE, ARISING
FROM, OUT OF OR IN CONNECTION WITH THE SOFTWARE OR THE USE OR OTHER
DEALINGS IN THE SOFTWARE.
"""

from __future__ import annotations
from typing import Any, Collection, Iterator, List, Optional, TYPE_CHECKING, Tuple

from .asset import Asset, AssetMixin
from .utils import SnowflakeList, snowflake_time, MISSING
from .partial_emoji import _EmojiTag, PartialEmoji
from .user import User
from .app_commands.errors import MissingApplicationID
<<<<<<< HEAD
=======
from .object import Object
>>>>>>> d3e63a01

# fmt: off
__all__ = (
    'Emoji',
)
# fmt: on

if TYPE_CHECKING:
    from .types.emoji import Emoji as EmojiPayload
    from .guild import Guild
    from .state import ConnectionState
    from .abc import Snowflake
    from .role import Role
    from datetime import datetime


class Emoji(_EmojiTag, AssetMixin):
    """Represents a custom emoji.

    Depending on the way this object was created, some of the attributes can
    have a value of ``None``.

    .. container:: operations

        .. describe:: x == y

            Checks if two emoji are the same.

        .. describe:: x != y

            Checks if two emoji are not the same.

        .. describe:: hash(x)

            Return the emoji's hash.

        .. describe:: iter(x)

            Returns an iterator of ``(field, value)`` pairs. This allows this class
            to be used as an iterable in list/dict/etc constructions.

        .. describe:: str(x)

            Returns the emoji rendered for discord.

    Attributes
    -----------
    name: :class:`str`
        The name of the emoji.
    id: :class:`int`
        The emoji's ID.
    require_colons: :class:`bool`
        If colons are required to use this emoji in the client (:PJSalt: vs PJSalt).
    animated: :class:`bool`
        Whether an emoji is animated or not.
    managed: :class:`bool`
        If this emoji is managed by a Twitch integration.
    guild_id: :class:`int`
        The guild ID the emoji belongs to.
    available: :class:`bool`
        Whether the emoji is available for use.
    user: Optional[:class:`User`]
        The user that created the emoji. This can only be retrieved using :meth:`Guild.fetch_emoji` and
        having :attr:`~Permissions.manage_emojis`.

        Or if :meth:`.is_application_owned` is ``True``, this is the team member that uploaded
        the emoji, or the bot user if it was uploaded using the API and this can
<<<<<<< HEAD
        only be retrieved using :meth:`~discord.Client.fetch_emoji` or :meth:`~discord.Client.fetch_emojis`.
=======
        only be retrieved using :meth:`~discord.Client.fetch_application_emoji` or :meth:`~discord.Client.fetch_application_emojis`.
>>>>>>> d3e63a01
    """

    __slots__: Tuple[str, ...] = (
        'require_colons',
        'animated',
        'managed',
        'id',
        'name',
        '_roles',
        'guild_id',
        '_state',
        'user',
        'available',
    )

    def __init__(self, *, guild: Snowflake, state: ConnectionState, data: EmojiPayload) -> None:
        self.guild_id: int = guild.id
        self._state: ConnectionState = state
        self._from_data(data)

    def _from_data(self, emoji: EmojiPayload) -> None:
        self.require_colons: bool = emoji.get('require_colons', False)
        self.managed: bool = emoji.get('managed', False)
        self.id: int = int(emoji['id'])  # type: ignore # This won't be None for full emoji objects.
        self.name: str = emoji['name']  # type: ignore # This won't be None for full emoji objects.
        self.animated: bool = emoji.get('animated', False)
        self.available: bool = emoji.get('available', True)
        self._roles: SnowflakeList = SnowflakeList(map(int, emoji.get('roles', [])))
        user = emoji.get('user')
        self.user: Optional[User] = User(state=self._state, data=user) if user else None

    def _to_partial(self) -> PartialEmoji:
        return PartialEmoji.with_state(self._state, name=self.name, animated=self.animated, id=self.id)

    def __iter__(self) -> Iterator[Tuple[str, Any]]:
        for attr in self.__slots__:
            if attr[0] != '_':
                value = getattr(self, attr, None)
                if value is not None:
                    yield (attr, value)

    def __str__(self) -> str:
        if self.animated:
            return f'<a:{self.name}:{self.id}>'
        return f'<:{self.name}:{self.id}>'

    def __repr__(self) -> str:
        return f'<Emoji id={self.id} name={self.name!r} animated={self.animated} managed={self.managed}>'

    def __eq__(self, other: object) -> bool:
        return isinstance(other, _EmojiTag) and self.id == other.id

    def __ne__(self, other: object) -> bool:
        return not self.__eq__(other)

    def __hash__(self) -> int:
        return self.id >> 22

    @property
    def created_at(self) -> datetime:
        """:class:`datetime.datetime`: Returns the emoji's creation time in UTC."""
        return snowflake_time(self.id)

    @property
    def url(self) -> str:
        """:class:`str`: Returns the URL of the emoji."""
        fmt = 'gif' if self.animated else 'png'
        return f'{Asset.BASE}/emojis/{self.id}.{fmt}'

    @property
    def roles(self) -> List[Role]:
        """List[:class:`Role`]: A :class:`list` of roles that is allowed to use this emoji.

        If roles is empty, the emoji is unrestricted.
        """
        guild = self.guild
        if not self._roles or guild is None:
            return []

        return [role for role in guild.roles if self._roles.has(role.id)]

    @property
    def guild(self) -> Optional[Guild]:
        """:class:`Guild`: The guild this emoji belongs to."""
        return self._state._get_guild(self.guild_id)

    def is_premium(self) -> bool:
        """:class:`bool`: Whether the emoji is premium emoji added via Server Subscriptions.

        .. versionadded:: 2.4
        """
        if not self.roles:
            return False
        return any((r for r in self.roles if r.tags and r.tags.subscription_listing_id))

    def is_usable(self) -> bool:
        """:class:`bool`: Whether the bot can use this emoji.

        .. versionadded:: 1.3
        """
        if not self.available or not self.guild or self.guild.unavailable:
            return False
        if not self._roles:
            return True
        emoji_roles, my_roles = self._roles, self.guild.me._roles
        return any(my_roles.has(role_id) for role_id in emoji_roles)

    async def delete(self, *, reason: Optional[str] = None) -> None:
        """|coro|

        Deletes the custom emoji.

        You must have :attr:`~Permissions.manage_emojis` to do this if
        :meth:`.is_application_owned` is ``False``.

        Parameters
        -----------
        reason: Optional[:class:`str`]
            The reason for deleting this emoji. Shows up on the audit log.

            This does not apply if :meth:`.is_application_owned` is ``True``.

        Raises
        -------
        Forbidden
            You are not allowed to delete emojis.
        HTTPException
            An error occurred deleting the emoji.
        MissingApplicationID
            The emoji is owned by an application but the application ID is missing.
        """
        if self.is_application_owned():
            application_id = self._state.application_id
            if application_id is None:
                raise MissingApplicationID

            await self._state.http.delete_application_emoji(application_id, self.id)
            return

        await self._state.http.delete_custom_emoji(self.guild_id, self.id, reason=reason)

    async def edit(
        self, *, name: str = MISSING, roles: Collection[Snowflake] = MISSING, reason: Optional[str] = None
    ) -> Emoji:
        r"""|coro|

        Edits the custom emoji.

        You must have :attr:`~Permissions.manage_emojis` to do this.

        .. versionchanged:: 2.0
            The newly updated emoji is returned.

        Parameters
        -----------
        name: :class:`str`
            The new emoji name.
        roles: List[:class:`~discord.abc.Snowflake`]
            A list of roles that can use this emoji. An empty list can be passed to make it available to everyone.

            This does not apply if :meth:`.is_application_owned` is ``True``.

        reason: Optional[:class:`str`]
            The reason for editing this emoji. Shows up on the audit log.

            This does not apply if :meth:`.is_application_owned` is ``True``.

        Raises
        -------
        Forbidden
            You are not allowed to edit emojis.
        HTTPException
            An error occurred editing the emoji.
        MissingApplicationID
<<<<<<< HEAD
            The emoji is owned by an application but the application ID is missing.
=======
            The emoji is owned by an application but the application ID is missing
>>>>>>> d3e63a01

        Returns
        --------
        :class:`Emoji`
            The newly updated emoji.
        """

        payload = {}
        if name is not MISSING:
            payload['name'] = name
        if roles is not MISSING:
            payload['roles'] = [role.id for role in roles]

        if self.is_application_owned():
            application_id = self._state.application_id
            if application_id is None:
                raise MissingApplicationID

            payload.pop('roles', None)
            data = await self._state.http.edit_application_emoji(
                application_id,
                self.id,
                payload=payload,
            )
<<<<<<< HEAD
            guild = self._state._get_or_create_unavailable_guild(0)
            return Emoji(guild=guild, data=data, state=self._state)
=======
            return Emoji(guild=Object(0), data=data, state=self._state)
>>>>>>> d3e63a01

        data = await self._state.http.edit_custom_emoji(self.guild_id, self.id, payload=payload, reason=reason)
        return Emoji(guild=self.guild, data=data, state=self._state)  # type: ignore # if guild is None, the http request would have failed

    def is_application_owned(self) -> bool:
        """:class:`bool`: Whether the emoji is owned by an application.

        .. versionadded:: 2.5
        """
        return self.guild_id == 0<|MERGE_RESOLUTION|>--- conflicted
+++ resolved
@@ -30,10 +30,7 @@
 from .partial_emoji import _EmojiTag, PartialEmoji
 from .user import User
 from .app_commands.errors import MissingApplicationID
-<<<<<<< HEAD
-=======
 from .object import Object
->>>>>>> d3e63a01
 
 # fmt: off
 __all__ = (
@@ -101,11 +98,7 @@
 
         Or if :meth:`.is_application_owned` is ``True``, this is the team member that uploaded
         the emoji, or the bot user if it was uploaded using the API and this can
-<<<<<<< HEAD
-        only be retrieved using :meth:`~discord.Client.fetch_emoji` or :meth:`~discord.Client.fetch_emojis`.
-=======
         only be retrieved using :meth:`~discord.Client.fetch_application_emoji` or :meth:`~discord.Client.fetch_application_emojis`.
->>>>>>> d3e63a01
     """
 
     __slots__: Tuple[str, ...] = (
@@ -280,11 +273,7 @@
         HTTPException
             An error occurred editing the emoji.
         MissingApplicationID
-<<<<<<< HEAD
-            The emoji is owned by an application but the application ID is missing.
-=======
             The emoji is owned by an application but the application ID is missing
->>>>>>> d3e63a01
 
         Returns
         --------
@@ -309,12 +298,7 @@
                 self.id,
                 payload=payload,
             )
-<<<<<<< HEAD
-            guild = self._state._get_or_create_unavailable_guild(0)
-            return Emoji(guild=guild, data=data, state=self._state)
-=======
             return Emoji(guild=Object(0), data=data, state=self._state)
->>>>>>> d3e63a01
 
         data = await self._state.http.edit_custom_emoji(self.guild_id, self.id, payload=payload, reason=reason)
         return Emoji(guild=self.guild, data=data, state=self._state)  # type: ignore # if guild is None, the http request would have failed
