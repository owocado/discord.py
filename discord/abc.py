--- conflicted
+++ resolved
@@ -760,15 +760,11 @@
 
         default = self.guild.default_role
         if default is None:
-<<<<<<< HEAD
-            return Permissions._user_installed_permissions(in_guild=True)
-=======
 
             if self._state.self_id == obj.id:
                 return Permissions._user_installed_permissions(in_guild=True)
             else:
                 return Permissions.none()
->>>>>>> 3a806360
 
         base = Permissions(default.permissions.value)
 
