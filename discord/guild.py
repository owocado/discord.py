"""
The MIT License (MIT)

Copyright (c) 2015-present Rapptz

Permission is hereby granted, free of charge, to any person obtaining a
copy of this software and associated documentation files (the "Software"),
to deal in the Software without restriction, including without limitation
the rights to use, copy, modify, merge, publish, distribute, sublicense,
and/or sell copies of the Software, and to permit persons to whom the
Software is furnished to do so, subject to the following conditions:

The above copyright notice and this permission notice shall be included in
all copies or substantial portions of the Software.

THE SOFTWARE IS PROVIDED "AS IS", WITHOUT WARRANTY OF ANY KIND, EXPRESS
OR IMPLIED, INCLUDING BUT NOT LIMITED TO THE WARRANTIES OF MERCHANTABILITY,
FITNESS FOR A PARTICULAR PURPOSE AND NONINFRINGEMENT. IN NO EVENT SHALL THE
AUTHORS OR COPYRIGHT HOLDERS BE LIABLE FOR ANY CLAIM, DAMAGES OR OTHER
LIABILITY, WHETHER IN AN ACTION OF CONTRACT, TORT OR OTHERWISE, ARISING
FROM, OUT OF OR IN CONNECTION WITH THE SOFTWARE OR THE USE OR OTHER
DEALINGS IN THE SOFTWARE.
"""

from __future__ import annotations

import copy
import datetime
import unicodedata
from operator import attrgetter
from typing import (
    Any,
    AsyncIterator,
    ClassVar,
    Collection,
    Coroutine,
    Dict,
    Iterable,
    List,
    Mapping,
    NamedTuple,
    Sequence,
    Set,
    Literal,
    Optional,
    TYPE_CHECKING,
    Tuple,
    Union,
    overload,
)
import warnings

from . import utils, abc
from .role import Role
from .member import Member, VoiceState
from .emoji import Emoji
from .errors import InvalidData
from .permissions import PermissionOverwrite
from .colour import Colour
from .errors import ClientException
from .channel import *
from .channel import _guild_channel_factory
from .channel import _threaded_guild_channel_factory
from .enums import (
    AuditLogAction,
    VideoQualityMode,
    ChannelType,
    EntityType,
    PrivacyLevel,
    try_enum,
    VerificationLevel,
    ContentFilter,
    NotificationLevel,
    NSFWLevel,
    MFALevel,
    Locale,
    AutoModRuleEventType,
    ForumOrderType,
    ForumLayoutType,
    OnboardingMode,
)
from .mixins import Hashable
from .user import User
from .invite import Invite
from .widget import Widget
from .asset import Asset
from .flags import SystemChannelFlags
from .integrations import Integration, PartialIntegration, _integration_factory
from .scheduled_event import ScheduledEvent
from .stage_instance import StageInstance
from .threads import Thread, ThreadMember
from .sticker import GuildSticker
from .file import File
from .audit_logs import AuditLogEntry
from .object import OLDEST_OBJECT, Object
from .welcome_screen import WelcomeScreen, WelcomeChannel
from .onboarding import Onboarding, PartialOnboardingPrompt
from .automod import AutoModRule, AutoModTrigger, AutoModRuleAction
from .partial_emoji import _EmojiTag, PartialEmoji
from .soundboard import SoundboardSound
from .http import Route


__all__ = (
    'Guild',
    'BanEntry',
)

MISSING = utils.MISSING

if TYPE_CHECKING:
    from .abc import Snowflake, SnowflakeTime
    from .types.guild import (
        Ban as BanPayload,
        Guild as GuildPayload,
        RolePositionUpdate as RolePositionUpdatePayload,
        GuildFeature,
        IncidentData,
    )
    from .types.threads import (
        Thread as ThreadPayload,
    )
    from .types.voice import GuildVoiceState
    from .permissions import Permissions
    from .channel import VoiceChannel, StageChannel, TextChannel, ForumChannel, CategoryChannel
    from .template import Template
    from .webhook import Webhook
    from .state import ConnectionState
    from .voice_client import VoiceProtocol
    from .types.channel import (
        GuildChannel as GuildChannelPayload,
        TextChannel as TextChannelPayload,
        NewsChannel as NewsChannelPayload,
        VoiceChannel as VoiceChannelPayload,
        CategoryChannel as CategoryChannelPayload,
        StageChannel as StageChannelPayload,
        ForumChannel as ForumChannelPayload,
    )
    from .types.integration import IntegrationType
    from .types.snowflake import SnowflakeList
    from .types.widget import EditWidgetSettings
    from .types.audit_log import AuditLogEvent
    from .types.user import PartialUser as PartialUserPayload
    from .message import EmojiInputType

    VocalGuildChannel = Union[VoiceChannel, StageChannel]
    GuildChannel = Union[VocalGuildChannel, ForumChannel, TextChannel, CategoryChannel]
    ByCategoryItem = Tuple[Optional[CategoryChannel], List[GuildChannel]]
    WidgetStyle = Literal['shield', 'banner1', 'banner2', 'banner3', 'banner4']


class BanEntry(NamedTuple):
    reason: Optional[str]
    user: User
    data: PartialUserPayload


class BulkBanResult(NamedTuple):
    banned: List[Object]
    failed: List[Object]


class _GuildLimit(NamedTuple):
    emoji: int
    stickers: int
    bitrate: float
    filesize: int


class Guild(Hashable):
    """Represents a Discord guild.

    This is referred to as a "server" in the official Discord UI.

    .. container:: operations

        .. describe:: x == y

            Checks if two guilds are equal.

        .. describe:: x != y

            Checks if two guilds are not equal.

        .. describe:: hash(x)

            Returns the guild's hash.

        .. describe:: str(x)

            Returns the guild's name.

    Attributes
    ----------
    name: :class:`str`
        The guild name.
    emojis: Tuple[:class:`Emoji`, ...]
        All emojis that the guild owns.
    stickers: Tuple[:class:`GuildSticker`, ...]
        All stickers that the guild owns.

        .. versionadded:: 2.0
    afk_timeout: :class:`int`
        The number of seconds until someone is moved to the AFK channel.
    id: :class:`int`
        The guild's ID.
    owner_id: :class:`int`
        The guild owner's ID. Use :attr:`Guild.owner` instead.
    unavailable: :class:`bool`
        Indicates if the guild is unavailable. If this is ``True`` then the
        reliability of other attributes outside of :attr:`Guild.id` is slim and they might
        all be ``None``. It is best to not do anything with the guild if it is unavailable.

        Check the :func:`on_guild_unavailable` and :func:`on_guild_available` events.
    max_presences: Optional[:class:`int`]
        The maximum amount of presences for the guild.
    max_members: Optional[:class:`int`]
        The maximum amount of members for the guild.

        .. note::

            This attribute is only available via :meth:`.Client.fetch_guild`.
    max_video_channel_users: Optional[:class:`int`]
        The maximum amount of users in a video channel.

        .. versionadded:: 1.4
    description: Optional[:class:`str`]
        The guild's description.
    verification_level: :class:`VerificationLevel`
        The guild's verification level.
    vanity_url_code: Optional[:class:`str`]
        The guild's vanity url code, if any

        .. versionadded:: 2.0
    explicit_content_filter: :class:`ContentFilter`
        The guild's explicit content filter.
    default_notifications: :class:`NotificationLevel`
        The guild's notification settings.
    features: List[:class:`str`]
        A list of features that the guild has. The features that a guild can have are
        subject to arbitrary change by Discord. A list of guild features can be found
        in :ddocs:`the Discord documentation <resources/guild#guild-object-guild-features>`.

    premium_tier: :class:`int`
        The premium tier for this guild. Corresponds to "Nitro Server" in the official UI.
        The number goes from 0 to 3 inclusive.
    premium_subscription_count: :class:`int`
        The number of "boosts" this guild currently has.
    preferred_locale: :class:`Locale`
        The preferred locale for the guild. Used when filtering Server Discovery
        results to a specific language.

        .. versionchanged:: 2.0
            This field is now an enum instead of a :class:`str`.
    nsfw_level: :class:`NSFWLevel`
        The guild's NSFW level.

        .. versionadded:: 2.0
    mfa_level: :class:`MFALevel`
        The guild's Multi-Factor Authentication requirement level.

        .. versionchanged:: 2.0
            This field is now an enum instead of an :class:`int`.

    approximate_member_count: Optional[:class:`int`]
        The approximate number of members in the guild. This is ``None`` unless the guild is obtained
        using :meth:`Client.fetch_guild` or :meth:`Client.fetch_guilds` with ``with_counts=True``.

        .. versionadded:: 2.0
    approximate_presence_count: Optional[:class:`int`]
        The approximate number of members currently active in the guild.
        Offline members are excluded. This is ``None`` unless the guild is obtained using
        :meth:`Client.fetch_guild` or :meth:`Client.fetch_guilds` with ``with_counts=True``.

        .. versionchanged:: 2.0
    premium_progress_bar_enabled: :class:`bool`
        Indicates if the guild has premium AKA server boost level progress bar enabled.

        .. versionadded:: 2.0
    widget_enabled: :class:`bool`
        Indicates if the guild has widget enabled.

        .. versionadded:: 2.0
    max_stage_video_users: Optional[:class:`int`]
        The maximum amount of users in a stage video channel.

        .. versionadded:: 2.3
    """

    __slots__ = (
        'afk_timeout',
        'name',
        'id',
        'unavailable',
        'owner_id',
        'emojis',
        'stickers',
        'features',
        'verification_level',
        'explicit_content_filter',
        'default_notifications',
        'description',
        'max_presences',
        'max_members',
        'max_video_channel_users',
        'premium_tier',
        'premium_subscription_count',
        'preferred_locale',
        'nsfw_level',
        'mfa_level',
        'vanity_url_code',
        'widget_enabled',
        '_widget_channel_id',
        '_afk_channel_id',
        '_members',
        '_channels',
        '_icon',
        '_banner',
        '_state',
        '_roles',
        '_member_count',
        '_large',
        '_splash',
        '_voice_states',
        '_system_channel_id',
        '_system_channel_flags',
        '_discovery_splash',
        '_rules_channel_id',
        '_public_updates_channel_id',
        '_stage_instances',
        '_scheduled_events',
        '_threads',
        'approximate_member_count',
        'approximate_presence_count',
        'premium_progress_bar_enabled',
        '_safety_alerts_channel_id',
        'max_stage_video_users',
        '_incidents_data',
        '_soundboard_sounds',
        '_home_header',
        '_sticker_count',
    )

    _PREMIUM_GUILD_LIMITS: ClassVar[Dict[Optional[int], _GuildLimit]] = {
        None: _GuildLimit(emoji=50, stickers=5, bitrate=96e3, filesize=utils.DEFAULT_FILE_SIZE_LIMIT_BYTES),
        0: _GuildLimit(emoji=50, stickers=5, bitrate=96e3, filesize=utils.DEFAULT_FILE_SIZE_LIMIT_BYTES),
        1: _GuildLimit(emoji=100, stickers=15, bitrate=128e3, filesize=utils.DEFAULT_FILE_SIZE_LIMIT_BYTES),
        2: _GuildLimit(emoji=150, stickers=30, bitrate=256e3, filesize=52428800),
        3: _GuildLimit(emoji=250, stickers=60, bitrate=384e3, filesize=104857600),
    }

    def __init__(self, *, data: GuildPayload, state: ConnectionState) -> None:
        self._channels: Dict[int, GuildChannel] = {}
        self._members: Dict[int, Member] = {}
        self._voice_states: Dict[int, VoiceState] = {}
        self._threads: Dict[int, Thread] = {}
        self._stage_instances: Dict[int, StageInstance] = {}
        self._scheduled_events: Dict[int, ScheduledEvent] = {}
        self._soundboard_sounds: Dict[int, SoundboardSound] = {}
        self._state: ConnectionState = state
        self._member_count: Optional[int] = None
        self._from_data(data)

    def _add_channel(self, channel: GuildChannel, /) -> None:
        self._channels[channel.id] = channel

    def _remove_channel(self, channel: Snowflake, /) -> None:
        self._channels.pop(channel.id, None)

    def _voice_state_for(self, user_id: int, /) -> Optional[VoiceState]:
        return self._voice_states.get(user_id)

    def _add_member(self, member: Member, /) -> None:
        self._members[member.id] = member

    def _store_thread(self, payload: ThreadPayload, /) -> Thread:
        thread = Thread(guild=self, state=self._state, data=payload)
        self._threads[thread.id] = thread
        return thread

    def _remove_member(self, member: Snowflake, /) -> None:
        self._members.pop(member.id, None)

    def _add_thread(self, thread: Thread, /) -> None:
        self._threads[thread.id] = thread

    def _remove_thread(self, thread: Snowflake, /) -> None:
        self._threads.pop(thread.id, None)

    def _clear_threads(self) -> None:
        self._threads.clear()

    def _remove_threads_by_channel(self, channel_id: int) -> List[Thread]:
        to_remove = [t for t in self._threads.values() if t.parent_id == channel_id]
        for thread in to_remove:
            del self._threads[thread.id]
        return to_remove

    def _filter_threads(self, channel_ids: Set[int]) -> Dict[int, Thread]:
        to_remove: Dict[int, Thread] = {k: t for k, t in self._threads.items() if t.parent_id in channel_ids}
        for k in to_remove:
            del self._threads[k]
        return to_remove

    def _add_soundboard_sound(self, sound: SoundboardSound, /) -> None:
        self._soundboard_sounds[sound.id] = sound

    def _remove_soundboard_sound(self, sound: SoundboardSound, /) -> None:
        self._soundboard_sounds.pop(sound.id, None)

    def __str__(self) -> str:
        return self.name or ''

    def __repr__(self) -> str:
        attrs = (
            ('id', self.id),
            ('name', self.name),
            ('shard_id', self.shard_id),
            ('chunked', self.chunked),
            ('member_count', self._member_count),
        )
        inner = ' '.join('%s=%r' % t for t in attrs)
        return f'<Guild {inner}>'

    def _update_voice_state(self, data: GuildVoiceState, channel_id: int) -> Tuple[Optional[Member], VoiceState, VoiceState]:
        user_id = int(data['user_id'])
        channel: Optional[VocalGuildChannel] = self.get_channel(channel_id)  # type: ignore # this will always be a voice channel
        try:
            # check if we should remove the voice state from cache
            if channel is None:
                after = self._voice_states.pop(user_id)
            else:
                after = self._voice_states[user_id]

            before = copy.copy(after)
            after._update(data, channel)
        except KeyError:
            # if we're here then we're getting added into the cache
            after = VoiceState(data=data, channel=channel)
            before = VoiceState(data=data, channel=None)
            self._voice_states[user_id] = after

        member = self.get_member(user_id)
        if member is None:
            try:
                member = Member(data=data['member'], state=self._state, guild=self)
            except KeyError:
                member = None

        return member, before, after

    def _add_role(self, role: Role, /) -> None:
        self._roles[role.id] = role

    def _remove_role(self, role_id: int, /) -> Role:
        # this raises KeyError if it fails..
        return self._roles.pop(role_id)

    @classmethod
    def _create_unavailable(cls, *, state: ConnectionState, guild_id: int, data: Optional[Dict[str, Any]]) -> Guild:
        if data is None:
            data = {'unavailable': True}
        data.update(id=guild_id)
        return cls(state=state, data=data)  # type: ignore

    def _from_data(self, guild: GuildPayload) -> None:
        try:
            self._member_count = guild['member_count']
        except KeyError:
            pass

        self.name: str = guild.get('name', '')
        self.verification_level: VerificationLevel = try_enum(VerificationLevel, guild.get('verification_level'))
        self.default_notifications: NotificationLevel = try_enum(
            NotificationLevel, guild.get('default_message_notifications')
        )
        self.explicit_content_filter: ContentFilter = try_enum(ContentFilter, guild.get('explicit_content_filter', 0))
        self.afk_timeout: int = guild.get('afk_timeout', 0)
        self._icon: Optional[str] = guild.get('icon')
        self._banner: Optional[str] = guild.get('banner')
        self.unavailable: bool = guild.get('unavailable', False)
        self.id: int = int(guild['id'])
        self._roles: Dict[int, Role] = {}
        state = self._state  # speed up attribute access
        for r in guild.get('roles', []):
            role = Role(guild=self, data=r, state=state)
            self._roles[role.id] = role

        self.emojis: Tuple[Emoji, ...] = (
            tuple(map(lambda d: state.store_emoji(self, d), guild.get('emojis', [])))
            if state.cache_guild_expressions
            else ()
        )
        self.stickers: Tuple[GuildSticker, ...] = (
            tuple(map(lambda d: state.store_sticker(self, d), guild.get('stickers', [])))
            if state.cache_guild_expressions
            else ()
        )
        self.features: List[GuildFeature] = guild.get('features', [])
        self._splash: Optional[str] = guild.get('splash')
        self._system_channel_id: Optional[int] = utils._get_as_snowflake(guild, 'system_channel_id')
        self.description: Optional[str] = guild.get('description')
        self.max_presences: Optional[int] = guild.get('max_presences')
        self.max_members: Optional[int] = guild.get('max_members')
        self.max_video_channel_users: Optional[int] = guild.get('max_video_channel_users')
        self.max_stage_video_users: Optional[int] = guild.get('max_stage_video_channel_users')
        self.premium_tier: int = guild.get('premium_tier', 0)
        self.premium_subscription_count: int = guild.get('premium_subscription_count') or 0
        self.vanity_url_code: Optional[str] = guild.get('vanity_url_code')
        self.widget_enabled: bool = guild.get('widget_enabled', False)
        self._widget_channel_id: Optional[int] = utils._get_as_snowflake(guild, 'widget_channel_id')
        self._system_channel_flags: int = guild.get('system_channel_flags', 0)
        self.preferred_locale: Locale = try_enum(Locale, guild.get('preferred_locale', 'en-US'))
        self._discovery_splash: Optional[str] = guild.get('discovery_splash')
        self._rules_channel_id: Optional[int] = utils._get_as_snowflake(guild, 'rules_channel_id')
        self._public_updates_channel_id: Optional[int] = utils._get_as_snowflake(guild, 'public_updates_channel_id')
        self._safety_alerts_channel_id: Optional[int] = utils._get_as_snowflake(guild, 'safety_alerts_channel_id')
        self.nsfw_level: NSFWLevel = try_enum(NSFWLevel, guild.get('nsfw_level', 0))
        self.mfa_level: MFALevel = try_enum(MFALevel, guild.get('mfa_level', 0))
        self.approximate_presence_count: Optional[int] = guild.get('approximate_presence_count')
        self.approximate_member_count: Optional[int] = guild.get('approximate_member_count')
        self.premium_progress_bar_enabled: bool = guild.get('premium_progress_bar_enabled', False)
        self.owner_id: Optional[int] = utils._get_as_snowflake(guild, 'owner_id')
        self._large: Optional[bool] = None if self._member_count is None else self._member_count >= 250
        self._afk_channel_id: Optional[int] = utils._get_as_snowflake(guild, 'afk_channel_id')
        self._incidents_data: Optional[IncidentData] = guild.get('incidents_data')
        self._sticker_count: Optional[int] = guild.get('sticker_count')
        self._home_header: Optional[str] = guild.get('home_header')

        if 'channels' in guild:
            channels = guild['channels']
            for c in channels:
                factory, ch_type = _guild_channel_factory(c['type'])
                if factory:
                    self._add_channel(factory(guild=self, data=c, state=self._state))  # type: ignore

        for obj in guild.get('voice_states', []):
            self._update_voice_state(obj, int(obj['channel_id']))

        cache_joined = self._state.member_cache_flags.joined
        cache_voice = self._state.member_cache_flags.voice
        self_id = self._state.self_id
        for mdata in guild.get('members', []):
            member = Member(data=mdata, guild=self, state=self._state)  # type: ignore # Members will have the 'user' key in this scenario
            if cache_joined or member.id == self_id or (cache_voice and member.id in self._voice_states):
                self._add_member(member)

        empty_tuple = ()
        for presence in guild.get('presences', []):
            user_id = int(presence['user']['id'])
            member = self.get_member(user_id)
            if member is not None:
                member._presence_update(presence, empty_tuple)  # type: ignore

        if 'threads' in guild:
            threads = guild['threads']
            for thread in threads:
                self._add_thread(Thread(guild=self, state=self._state, data=thread))

        if 'stage_instances' in guild:
            for s in guild['stage_instances']:
                stage_instance = StageInstance(guild=self, data=s, state=self._state)
                self._stage_instances[stage_instance.id] = stage_instance

        if 'guild_scheduled_events' in guild:
            for s in guild['guild_scheduled_events']:
                scheduled_event = ScheduledEvent(data=s, state=self._state)
                self._scheduled_events[scheduled_event.id] = scheduled_event

        if 'soundboard_sounds' in guild:
            for s in guild['soundboard_sounds']:
                soundboard_sound = SoundboardSound(guild=self, data=s, state=self._state)
                self._add_soundboard_sound(soundboard_sound)

    @property
    def channels(self) -> Sequence[GuildChannel]:
        """Sequence[:class:`abc.GuildChannel`]: A list of channels that belongs to this guild."""
        return utils.SequenceProxy(self._channels.values())

    @property
    def threads(self) -> Sequence[Thread]:
        """Sequence[:class:`Thread`]: A list of threads that you have permission to view.

        .. versionadded:: 2.0
        """
        return utils.SequenceProxy(self._threads.values())

    @property
    def large(self) -> bool:
        """:class:`bool`: Indicates if the guild is a 'large' guild.

        A large guild is defined as having more than ``large_threshold`` count
        members, which for this library is set to the maximum of 250.
        """
        if self._large is None:
            if self._member_count is not None:
                return self._member_count >= 250
            return len(self._members) >= 250
        return self._large

    @property
    def voice_channels(self) -> List[VoiceChannel]:
        """List[:class:`VoiceChannel`]: A list of voice channels that belongs to this guild.

        This is sorted by the position and are in UI order from top to bottom.
        """
        r = [ch for ch in self._channels.values() if ch.type == ChannelType.voice]
        r.sort(key=attrgetter('position', 'id'))
        return r

    @property
    def stage_channels(self) -> List[StageChannel]:
        """List[:class:`StageChannel`]: A list of stage channels that belongs to this guild.

        .. versionadded:: 1.7

        This is sorted by the position and are in UI order from top to bottom.
        """
        r = [ch for ch in self._channels.values() if ch.type == ChannelType.stage_voice]
        r.sort(key=attrgetter('position', 'id'))
        return r

    @property
    def me(self) -> Member:
        """:class:`Member`: Similar to :attr:`Client.user` except an instance of :class:`Member`.
        This is essentially used to get the member version of yourself.
        """
        self_id = self._state.user.id  # type: ignore # state.user won't be None if we're logged in
        # The self member is *always* cached
        return self.get_member(self_id)  # type: ignore

    @property
    def voice_client(self) -> Optional[VoiceProtocol]:
        """Optional[:class:`VoiceProtocol`]: Returns the :class:`VoiceProtocol` associated with this guild, if any."""
        return self._state._get_voice_client(self.id)

    @property
    def text_channels(self) -> List[TextChannel]:
        """List[:class:`TextChannel`]: A list of text channels that belongs to this guild.

        This is sorted by the position and are in UI order from top to bottom.
        """
        r = [ch for ch in self._channels.values() if isinstance(ch, TextChannel)]
        r.sort(key=attrgetter('position', 'id'))
        return r

    @property
    def categories(self) -> List[CategoryChannel]:
        """List[:class:`CategoryChannel`]: A list of categories that belongs to this guild.

        This is sorted by the position and are in UI order from top to bottom.
        """
        r = [ch for ch in self._channels.values() if ch.type == ChannelType.category]
        r.sort(key=attrgetter('position', 'id'))
        return r

    @property
    def forums(self) -> List[ForumChannel]:
        """List[:class:`ForumChannel`]: A list of forum channels that belongs to this guild.

        This is sorted by the position and are in UI order from top to bottom.
        """
        r = [ch for ch in self._channels.values() if ch.type == ChannelType.forum]
        r.sort(key=attrgetter('position', 'id'))
        return r

    @property
    def media_channels(self) -> List[ForumChannel]:
        """List[:class:`ForumChannel`]: A list of forum channels that belongs to this guild.

        This is sorted by the position and are in UI order from top to bottom.
        """
        r = [ch for ch in self._channels.values() if ch.type == ChannelType.media]
        r.sort(key=attrgetter('position', 'id'))
        return r

    def by_category(self) -> List[ByCategoryItem]:
        """Returns every :class:`CategoryChannel` and their associated channels.

        These channels and categories are sorted in the official Discord UI order.

        If the channels do not have a category, then the first element of the tuple is
        ``None``.

        Returns
        --------
        List[Tuple[Optional[:class:`CategoryChannel`], List[:class:`abc.GuildChannel`]]]:
            The categories and their associated channels.
        """
        grouped: Dict[Optional[int], List[GuildChannel]] = {}
        for channel in self._channels.values():
            if isinstance(channel, CategoryChannel):
                grouped.setdefault(channel.id, [])
                continue

            try:
                grouped[channel.category_id].append(channel)
            except KeyError:
                grouped[channel.category_id] = [channel]

        def key(t: ByCategoryItem) -> Tuple[Tuple[int, int], List[GuildChannel]]:
            k, v = t
            return ((k.position, k.id) if k else (-1, -1), v)

        _get = self._channels.get
        as_list: List[ByCategoryItem] = [(_get(k), v) for k, v in grouped.items()]  # type: ignore
        as_list.sort(key=key)
        for _, channels in as_list:
            channels.sort(key=attrgetter('_sorting_bucket', 'position', 'id'))
        return as_list

    def _resolve_channel(self, id: Optional[int], /) -> Optional[Union[GuildChannel, Thread]]:
        if id is None:
            return

        return self._channels.get(id) or self._threads.get(id)

    def get_channel_or_thread(self, channel_id: int, /) -> Optional[Union[Thread, GuildChannel]]:
        """Returns a channel or thread with the given ID.

        .. versionadded:: 2.0

        Parameters
        -----------
        channel_id: :class:`int`
            The ID to search for.

        Returns
        --------
        Optional[Union[:class:`Thread`, :class:`.abc.GuildChannel`]]
            The returned channel or thread or ``None`` if not found.
        """
        return self._channels.get(channel_id) or self._threads.get(channel_id)

    def get_channel(self, channel_id: int, /) -> Optional[GuildChannel]:
        """Returns a channel with the given ID.

        .. note::

            This does *not* search for threads.

        .. versionchanged:: 2.0

            ``channel_id`` parameter is now positional-only.

        Parameters
        -----------
        channel_id: :class:`int`
            The ID to search for.

        Returns
        --------
        Optional[:class:`.abc.GuildChannel`]
            The returned channel or ``None`` if not found.
        """
        return self._channels.get(channel_id)

    def get_thread(self, thread_id: int, /) -> Optional[Thread]:
        """Returns a thread with the given ID.

        .. note::

            This does not always retrieve archived threads, as they are not retained in the internal
            cache. Use :func:`fetch_channel` instead.

        .. versionadded:: 2.0

        Parameters
        -----------
        thread_id: :class:`int`
            The ID to search for.

        Returns
        --------
        Optional[:class:`Thread`]
            The returned thread or ``None`` if not found.
        """
        return self._threads.get(thread_id)

    def get_emoji(self, emoji_id: int, /) -> Optional[Emoji]:
        """Returns an emoji with the given ID.

        .. versionadded:: 2.3

        Parameters
        ----------
        emoji_id: int
            The ID to search for.

        Returns
        --------
        Optional[:class:`Emoji`]
            The returned Emoji or ``None`` if not found.
        """
        emoji = self._state.get_emoji(emoji_id)
        if emoji and emoji.guild == self:
            return emoji
        return None

    @property
    def afk_channel(self) -> Optional[VocalGuildChannel]:
        """Optional[Union[:class:`VoiceChannel`, :class:`StageChannel`]]: The channel that denotes the AFK channel.

        If no channel is set, then this returns ``None``.
        """
        return self.get_channel(self._afk_channel_id)  # type: ignore

    @property
    def system_channel(self) -> Optional[TextChannel]:
        """Optional[:class:`TextChannel`]: Returns the guild's channel used for system messages.

        If no channel is set, then this returns ``None``.
        """
        channel_id = self._system_channel_id
        return channel_id and self._channels.get(channel_id)  # type: ignore

    @property
    def system_channel_flags(self) -> SystemChannelFlags:
        """:class:`SystemChannelFlags`: Returns the guild's system channel settings."""
        return SystemChannelFlags._from_value(self._system_channel_flags)

    @property
    def rules_channel(self) -> Optional[TextChannel]:
        """Optional[:class:`TextChannel`]: Return's the guild's channel used for the rules.
        The guild must be a Community guild.

        If no channel is set, then this returns ``None``.

        .. versionadded:: 1.3
        """
        channel_id = self._rules_channel_id
        return channel_id and self._channels.get(channel_id)  # type: ignore

    @property
    def public_updates_channel(self) -> Optional[TextChannel]:
        """Optional[:class:`TextChannel`]: Return's the guild's channel where admins and
        moderators of the guilds receive notices from Discord. The guild must be a
        Community guild.

        If no channel is set, then this returns ``None``.

        .. versionadded:: 1.4
        """
        channel_id = self._public_updates_channel_id
        return channel_id and self._channels.get(channel_id)  # type: ignore

    @property
    def safety_alerts_channel(self) -> Optional[TextChannel]:
        """Optional[:class:`TextChannel`]: Return's the guild's channel used for safety alerts, if set.

        For example, this is used for the raid protection setting. The guild must have the ``COMMUNITY`` feature.

        .. versionadded:: 2.3
        """
        channel_id = self._safety_alerts_channel_id
        return channel_id and self._channels.get(channel_id)  # type: ignore

    @property
    def widget_channel(self) -> Optional[Union[TextChannel, ForumChannel, VoiceChannel, StageChannel]]:
        """Optional[Union[:class:`TextChannel`, :class:`ForumChannel`, :class:`VoiceChannel`, :class:`StageChannel`]]: Returns
        the widget channel of the guild.

        If no channel is set, then this returns ``None``.

        .. versionadded:: 2.3
        """
        channel_id = self._widget_channel_id
        return channel_id and self._channels.get(channel_id)  # type: ignore

    @property
    def emoji_limit(self) -> int:
        """:class:`int`: The maximum number of emoji slots this guild has."""
        more_emoji = 200 if 'MORE_EMOJI' in self.features else 50
        return max(more_emoji, self._PREMIUM_GUILD_LIMITS[self.premium_tier].emoji)

    @property
    def sticker_limit(self) -> int:
        """:class:`int`: The maximum number of sticker slots this guild has.

        .. versionadded:: 2.0
        """
        more_stickers = 60 if 'MORE_STICKERS' in self.features else 0
        return max(more_stickers, self._PREMIUM_GUILD_LIMITS[self.premium_tier].stickers)

    @property
    def bitrate_limit(self) -> float:
        """:class:`float`: The maximum bitrate for voice channels this guild can have."""
        vip_guild = self._PREMIUM_GUILD_LIMITS[1].bitrate if 'VIP_REGIONS' in self.features else 96e3
        return max(vip_guild, self._PREMIUM_GUILD_LIMITS[self.premium_tier].bitrate)

    @property
    def filesize_limit(self) -> int:
        """:class:`int`: The maximum number of bytes files can have when uploaded to this guild."""
        return self._PREMIUM_GUILD_LIMITS[self.premium_tier].filesize

    @property
    def members(self) -> Sequence[Member]:
        """Sequence[:class:`Member`]: A list of members that belong to this guild."""
        return utils.SequenceProxy(self._members.values())

    def get_member(self, user_id: int, /) -> Optional[Member]:
        """Returns a member with the given ID.

        .. versionchanged:: 2.0

            ``user_id`` parameter is now positional-only.

        Parameters
        -----------
        user_id: :class:`int`
            The ID to search for.

        Returns
        --------
        Optional[:class:`Member`]
            The member or ``None`` if not found.
        """
        return self._members.get(user_id)

    @property
    def premium_subscribers(self) -> List[Member]:
        """List[:class:`Member`]: A list of members who have "boosted" this guild."""
        return [member for member in self.members if member.premium_since is not None]

    @property
    def roles(self) -> Sequence[Role]:
        """Sequence[:class:`Role`]: Returns a sequence of the guild's roles in hierarchy order.

        The first element of this sequence will be the lowest role in the
        hierarchy.
        """
        return utils.SequenceProxy(self._roles.values(), sorted=True)

    def get_role(self, role_id: int, /) -> Optional[Role]:
        """Returns a role with the given ID.

        .. versionchanged:: 2.0

            ``role_id`` parameter is now positional-only.

        Parameters
        -----------
        role_id: :class:`int`
            The ID to search for.

        Returns
        --------
        Optional[:class:`Role`]
            The role or ``None`` if not found.
        """
        return self._roles.get(role_id)

    @property
    def default_role(self) -> Role:
        """:class:`Role`: Gets the @everyone role that all members have by default."""
        # The @everyone role is *always* given
        return self.get_role(self.id)  # type: ignore

    @property
    def premium_subscriber_role(self) -> Optional[Role]:
        """Optional[:class:`Role`]: Gets the premium subscriber role, AKA "boost" role, in this guild.

        .. versionadded:: 1.6
        """
        for role in self._roles.values():
            if role.is_premium_subscriber():
                return role
        return None

    @property
    def self_role(self) -> Optional[Role]:
        """Optional[:class:`Role`]: Gets the role associated with this client's user, if any.

        .. versionadded:: 1.6
        """
        self_id = self._state.self_id
        for role in self._roles.values():
            tags = role.tags
            if tags and tags.bot_id == self_id:
                return role
        return None

    @property
    def stage_instances(self) -> Sequence[StageInstance]:
        """Sequence[:class:`StageInstance`]: Returns a sequence of the guild's stage instances that
        are currently running.

        .. versionadded:: 2.0
        """
        return utils.SequenceProxy(self._stage_instances.values())

    def get_stage_instance(self, stage_instance_id: int, /) -> Optional[StageInstance]:
        """Returns a stage instance with the given ID.

        .. versionadded:: 2.0

        Parameters
        -----------
        stage_instance_id: :class:`int`
            The ID to search for.

        Returns
        --------
        Optional[:class:`StageInstance`]
            The stage instance or ``None`` if not found.
        """
        return self._stage_instances.get(stage_instance_id)

    @property
    def scheduled_events(self) -> Sequence[ScheduledEvent]:
        """Sequence[:class:`ScheduledEvent`]: Returns a sequence of the guild's scheduled events.

        .. versionadded:: 2.0
        """
        return utils.SequenceProxy(self._scheduled_events.values())

    def get_scheduled_event(self, scheduled_event_id: int, /) -> Optional[ScheduledEvent]:
        """Returns a scheduled event with the given ID.

        .. versionadded:: 2.0

        Parameters
        -----------
        scheduled_event_id: :class:`int`
            The ID to search for.

        Returns
        --------
        Optional[:class:`ScheduledEvent`]
            The scheduled event or ``None`` if not found.
        """
        return self._scheduled_events.get(scheduled_event_id)

    @property
    def soundboard_sounds(self) -> Sequence[SoundboardSound]:
        """Sequence[:class:`SoundboardSound`]: Returns a sequence of the guild's soundboard sounds.

        .. versionadded:: 2.4
        """
        return utils.SequenceProxy(self._soundboard_sounds.values())

    def get_soundboard_sound(self, sound_id: int, /) -> Optional[SoundboardSound]:
        """Returns a soundboard sound with the given ID.

        .. versionadded:: 2.4

        Parameters
        -----------
        sound_id: :class:`int`
            The ID to search for.

        Returns
        --------
        Optional[:class:`SoundboardSound`]
            The soundboard sound or ``None`` if not found.
        """
        return self._soundboard_sounds.get(sound_id)

    def _resolve_soundboard_sound(self, id: Optional[int], /) -> Optional[SoundboardSound]:
        if id is None:
            return

        return self._soundboard_sounds.get(id)

    @property
    def owner(self) -> Optional[Member]:
        """Optional[:class:`Member`]: The member that owns the guild."""
        return self.get_member(self.owner_id)  # type: ignore

    @property
    def icon(self) -> Optional[Asset]:
        """Optional[:class:`Asset`]: Returns the guild's icon asset, if available."""
        if self._icon is None:
            return None
        return Asset._from_guild_icon(self._state, self.id, self._icon)

    @property
    def banner(self) -> Optional[Asset]:
        """Optional[:class:`Asset`]: Returns the guild's banner asset, if available."""
        if self._banner is None:
            return None
        return Asset._from_guild_image(self._state, self.id, self._banner, path='banners')

    @property
    def splash(self) -> Optional[Asset]:
        """Optional[:class:`Asset`]: Returns the guild's invite splash asset, if available."""
        if self._splash is None:
            return None
        return Asset._from_guild_image(self._state, self.id, self._splash, path='splashes')

    @property
    def discovery_splash(self) -> Optional[Asset]:
        """Optional[:class:`Asset`]: Returns the guild's discovery splash asset, if available."""
        if self._discovery_splash is None:
            return None
        return Asset._from_guild_image(self._state, self.id, self._discovery_splash, path='discovery-splashes')

    @property
    def home_header(self) -> Optional[Asset]:
        """Optional[:class:`Asset`]: Returns the guild's home header asset, if available."""
        if self._home_header is None:
            return None
        return Asset._from_guild_image(self._state, self.id, self._home_header, path='home-headers')

    @property
    def member_count(self) -> Optional[int]:
        """Optional[:class:`int`]: Returns the member count if available.

        .. warning::

            Due to a Discord limitation, in order for this attribute to remain up-to-date and
            accurate, it requires :attr:`Intents.members` to be specified.

        .. versionchanged:: 2.0

            Now returns an ``Optional[int]``.
        """
        return self._member_count

    @property
    def chunked(self) -> bool:
        """:class:`bool`: Returns a boolean indicating if the guild is "chunked".

        A chunked guild means that :attr:`member_count` is equal to the
        number of members stored in the internal :attr:`members` cache.

        If this value returns ``False``, then you should request for
        offline members.
        """
        count = self._member_count
        if count is None:
            return False
        return count == len(self._members)

    @property
    def shard_id(self) -> int:
        """:class:`int`: Returns the shard ID for this guild if applicable."""
        count = self._state.shard_count
        if count is None:
            return 0
        return (self.id >> 22) % count

    @property
    def created_at(self) -> datetime.datetime:
        """:class:`datetime.datetime`: Returns the guild's creation time in UTC."""
        return utils.snowflake_time(self.id)

    def get_member_named(self, name: str, /) -> Optional[Member]:
        """Returns the first member found that matches the name provided.

        The name is looked up in the following order:

        - Username#Discriminator (deprecated)
        - Username#0 (deprecated, only gets users that migrated from their discriminator)
        - Nickname
        - Global name
        - Username

        If no member is found, ``None`` is returned.

        .. versionchanged:: 2.0

            ``name`` parameter is now positional-only.

        .. deprecated:: 2.3

            Looking up users via discriminator due to Discord API change.

        Parameters
        -----------
        name: :class:`str`
            The name of the member to lookup.

        Returns
        --------
        Optional[:class:`Member`]
            The member in this guild with the associated name. If not found
            then ``None`` is returned.
        """

        members = self.members

        username, _, discriminator = name.rpartition('#')

        # If # isn't found then "discriminator" actually has the username
        if not username:
            discriminator, username = username, discriminator

        if discriminator == '0' or (len(discriminator) == 4 and discriminator.isdigit()):
            return utils.find(lambda m: m.name == username and m.discriminator == discriminator, members)

        def pred(m: Member) -> bool:
            return m.nick == name or m.global_name == name or m.name == name

        return utils.find(pred, members)

    @overload
    def _create_channel(
        self,
        name: str,
        channel_type: Literal[ChannelType.text],
        overwrites: Mapping[Union[Role, Member, Object], PermissionOverwrite] = ...,
        category: Optional[Snowflake] = ...,
        **options: Any,
    ) -> Coroutine[Any, Any, TextChannelPayload]:
        ...

    @overload
    def _create_channel(
        self,
        name: str,
        channel_type: Literal[ChannelType.voice],
        overwrites: Mapping[Union[Role, Member, Object], PermissionOverwrite] = ...,
        category: Optional[Snowflake] = ...,
        **options: Any,
    ) -> Coroutine[Any, Any, VoiceChannelPayload]:
        ...

    @overload
    def _create_channel(
        self,
        name: str,
        channel_type: Literal[ChannelType.stage_voice],
        overwrites: Mapping[Union[Role, Member, Object], PermissionOverwrite] = ...,
        category: Optional[Snowflake] = ...,
        **options: Any,
    ) -> Coroutine[Any, Any, StageChannelPayload]:
        ...

    @overload
    def _create_channel(
        self,
        name: str,
        channel_type: Literal[ChannelType.category],
        overwrites: Mapping[Union[Role, Member, Object], PermissionOverwrite] = ...,
        category: Optional[Snowflake] = ...,
        **options: Any,
    ) -> Coroutine[Any, Any, CategoryChannelPayload]:
        ...

    @overload
    def _create_channel(
        self,
        name: str,
        channel_type: Literal[ChannelType.news],
        overwrites: Mapping[Union[Role, Member, Object], PermissionOverwrite] = ...,
        category: Optional[Snowflake] = ...,
        **options: Any,
    ) -> Coroutine[Any, Any, NewsChannelPayload]:
        ...

    @overload
    def _create_channel(
        self,
        name: str,
        channel_type: Literal[ChannelType.news, ChannelType.text],
        overwrites: Mapping[Union[Role, Member, Object], PermissionOverwrite] = ...,
        category: Optional[Snowflake] = ...,
        **options: Any,
    ) -> Coroutine[Any, Any, Union[TextChannelPayload, NewsChannelPayload]]:
        ...

    @overload
    def _create_channel(
        self,
        name: str,
<<<<<<< HEAD
        channel_type: Literal[ChannelType.forum, ChannelType.media],
        overwrites: Mapping[Union[Role, Member], PermissionOverwrite] = ...,
=======
        channel_type: Literal[ChannelType.forum],
        overwrites: Mapping[Union[Role, Member, Object], PermissionOverwrite] = ...,
>>>>>>> a13fc8f8
        category: Optional[Snowflake] = ...,
        **options: Any,
    ) -> Coroutine[Any, Any, ForumChannelPayload]:
        ...

    @overload
    def _create_channel(
        self,
        name: str,
        channel_type: ChannelType,
        overwrites: Mapping[Union[Role, Member, Object], PermissionOverwrite] = ...,
        category: Optional[Snowflake] = ...,
        **options: Any,
    ) -> Coroutine[Any, Any, GuildChannelPayload]:
        ...

    def _create_channel(
        self,
        name: str,
        channel_type: ChannelType,
        overwrites: Mapping[Union[Role, Member, Object], PermissionOverwrite] = MISSING,
        category: Optional[Snowflake] = None,
        **options: Any,
    ) -> Coroutine[Any, Any, GuildChannelPayload]:
        if overwrites is MISSING:
            overwrites = {}
        elif not isinstance(overwrites, Mapping):
            raise TypeError('overwrites parameter expects a dict.')

        perms = []
        for target, perm in overwrites.items():
            if not isinstance(perm, PermissionOverwrite):
                raise TypeError(f'Expected PermissionOverwrite received {perm.__class__.__name__}')

            allow, deny = perm.pair()
            payload = {'allow': allow.value, 'deny': deny.value, 'id': target.id}

            if isinstance(target, Role):
                payload['type'] = abc._Overwrites.ROLE
            else:
                payload['type'] = abc._Overwrites.MEMBER

            perms.append(payload)

        parent_id = category.id if category else None
        return self._state.http.create_channel(
            self.id, channel_type.value, name=name, parent_id=parent_id, permission_overwrites=perms, **options
        )

    async def create_text_channel(
        self,
        name: str,
        *,
        reason: Optional[str] = None,
        category: Optional[CategoryChannel] = None,
        news: bool = False,
        position: int = MISSING,
        topic: str = MISSING,
        slowmode_delay: int = MISSING,
        nsfw: bool = MISSING,
        overwrites: Mapping[Union[Role, Member, Object], PermissionOverwrite] = MISSING,
        default_auto_archive_duration: int = MISSING,
        default_thread_slowmode_delay: int = MISSING,
    ) -> TextChannel:
        """|coro|

        Creates a :class:`TextChannel` for the guild.

        Note that you must have :attr:`~Permissions.manage_channels` to create the channel.

        The ``overwrites`` parameter can be used to create a 'secret'
        channel upon creation. This parameter expects a :class:`dict` of
        overwrites with the target (either a :class:`Member` or a :class:`Role`)
        as the key and a :class:`PermissionOverwrite` as the value.

        .. note::

            Creating a channel of a specified position will not update the position of
            other channels to follow suit. A follow-up call to :meth:`~TextChannel.edit`
            will be required to update the position of the channel in the channel list.

        .. versionchanged:: 2.0
            This function will now raise :exc:`TypeError` instead of
            ``InvalidArgument``.

        Examples
        ----------

        Creating a basic channel:

        .. code-block:: python3

            channel = await guild.create_text_channel('cool-channel')

        Creating a "secret" channel:

        .. code-block:: python3

            overwrites = {
                guild.default_role: discord.PermissionOverwrite(read_messages=False),
                guild.me: discord.PermissionOverwrite(read_messages=True)
            }

            channel = await guild.create_text_channel('secret', overwrites=overwrites)

        Parameters
        -----------
        name: :class:`str`
            The channel's name.
        overwrites: Dict[Union[:class:`Role`, :class:`Member`], :class:`PermissionOverwrite`]
            A :class:`dict` of target (either a role or a member) to
            :class:`PermissionOverwrite` to apply upon creation of a channel.
            Useful for creating secret channels.
        category: Optional[:class:`CategoryChannel`]
            The category to place the newly created channel under.
            The permissions will be automatically synced to category if no
            overwrites are provided.
        position: :class:`int`
            The position in the channel list. This is a number that starts
            at 0. e.g. the top channel is position 0.
        topic: :class:`str`
            The new channel's topic.
        slowmode_delay: :class:`int`
            Specifies the slowmode rate limit for user in this channel, in seconds.
            The maximum value possible is ``21600``.
        nsfw: :class:`bool`
            To mark the channel as NSFW or not.
        news: :class:`bool`
            Whether to create the text channel as a news channel.

            .. versionadded:: 2.0
        default_auto_archive_duration: :class:`int`
            The default auto archive duration for threads created in the text channel (in minutes).
            Must be one of ``60``, ``1440``, ``4320``, or ``10080``.

            .. versionadded:: 2.0
        default_thread_slowmode_delay: :class:`int`
            The default slowmode delay in seconds for threads created in the text channel.

            .. versionadded:: 2.3
        reason: Optional[:class:`str`]
            The reason for creating this channel. Shows up on the audit log.

        Raises
        -------
        Forbidden
            You do not have the proper permissions to create this channel.
        HTTPException
            Creating the channel failed.
        TypeError
            The permission overwrite information is not in proper form.

        Returns
        -------
        :class:`TextChannel`
            The channel that was just created.
        """

        options = {}
        if position is not MISSING:
            options['position'] = position

        if topic is not MISSING:
            options['topic'] = topic

        if slowmode_delay is not MISSING:
            options['rate_limit_per_user'] = slowmode_delay

        if nsfw is not MISSING:
            options['nsfw'] = nsfw

        if default_auto_archive_duration is not MISSING:
            options['default_auto_archive_duration'] = default_auto_archive_duration

        if default_thread_slowmode_delay is not MISSING:
            options['default_thread_rate_limit_per_user'] = default_thread_slowmode_delay

        data = await self._create_channel(
            name,
            overwrites=overwrites,
            channel_type=ChannelType.news if news else ChannelType.text,
            category=category,
            reason=reason,
            **options,
        )
        channel = TextChannel(state=self._state, guild=self, data=data)

        # temporarily add to the cache
        self._channels[channel.id] = channel
        return channel

    async def create_voice_channel(
        self,
        name: str,
        *,
        reason: Optional[str] = None,
        category: Optional[CategoryChannel] = None,
        position: int = MISSING,
        bitrate: int = MISSING,
        user_limit: int = MISSING,
        rtc_region: Optional[str] = MISSING,
        video_quality_mode: VideoQualityMode = MISSING,
        overwrites: Mapping[Union[Role, Member, Object], PermissionOverwrite] = MISSING,
    ) -> VoiceChannel:
        """|coro|

        This is similar to :meth:`create_text_channel` except makes a :class:`VoiceChannel` instead.

        .. versionchanged:: 2.0
            This function will now raise :exc:`TypeError` instead of
            ``InvalidArgument``.

        Parameters
        -----------
        name: :class:`str`
            The channel's name.
        overwrites: Dict[Union[:class:`Role`, :class:`Member`], :class:`PermissionOverwrite`]
            A :class:`dict` of target (either a role or a member) to
            :class:`PermissionOverwrite` to apply upon creation of a channel.
            Useful for creating secret channels.
        category: Optional[:class:`CategoryChannel`]
            The category to place the newly created channel under.
            The permissions will be automatically synced to category if no
            overwrites are provided.
        position: :class:`int`
            The position in the channel list. This is a number that starts
            at 0. e.g. the top channel is position 0.
        bitrate: :class:`int`
            The channel's preferred audio bitrate in bits per second.
        user_limit: :class:`int`
            The channel's limit for number of members that can be in a voice channel.
        rtc_region: Optional[:class:`str`]
            The region for the voice channel's voice communication.
            A value of ``None`` indicates automatic voice region detection.

            .. versionadded:: 1.7
        video_quality_mode: :class:`VideoQualityMode`
            The camera video quality for the voice channel's participants.

            .. versionadded:: 2.0
        reason: Optional[:class:`str`]
            The reason for creating this channel. Shows up on the audit log.

        Raises
        ------
        Forbidden
            You do not have the proper permissions to create this channel.
        HTTPException
            Creating the channel failed.
        TypeError
            The permission overwrite information is not in proper form.

        Returns
        -------
        :class:`VoiceChannel`
            The channel that was just created.
        """
        options = {}
        if position is not MISSING:
            options['position'] = position

        if bitrate is not MISSING:
            options['bitrate'] = bitrate

        if user_limit is not MISSING:
            options['user_limit'] = user_limit

        if rtc_region is not MISSING:
            options['rtc_region'] = None if rtc_region is None else rtc_region

        if video_quality_mode is not MISSING:
            if not isinstance(video_quality_mode, VideoQualityMode):
                raise TypeError('video_quality_mode must be of type VideoQualityMode')
            options['video_quality_mode'] = video_quality_mode.value

        data = await self._create_channel(
            name, overwrites=overwrites, channel_type=ChannelType.voice, category=category, reason=reason, **options
        )
        channel = VoiceChannel(state=self._state, guild=self, data=data)

        # temporarily add to the cache
        self._channels[channel.id] = channel
        return channel

    async def create_stage_channel(
        self,
        name: str,
        *,
        reason: Optional[str] = None,
        category: Optional[CategoryChannel] = None,
        position: int = MISSING,
        bitrate: int = MISSING,
        user_limit: int = MISSING,
        rtc_region: Optional[str] = MISSING,
        video_quality_mode: VideoQualityMode = MISSING,
        overwrites: Mapping[Union[Role, Member, Object], PermissionOverwrite] = MISSING,
    ) -> StageChannel:
        """|coro|

        This is similar to :meth:`create_text_channel` except makes a :class:`StageChannel` instead.

        .. versionadded:: 1.7

        .. versionchanged:: 2.0
            This function will now raise :exc:`TypeError` instead of
            ``InvalidArgument``.

        Parameters
        -----------
        name: :class:`str`
            The channel's name.
        overwrites: Dict[Union[:class:`Role`, :class:`Member`], :class:`PermissionOverwrite`]
            A :class:`dict` of target (either a role or a member) to
            :class:`PermissionOverwrite` to apply upon creation of a channel.
            Useful for creating secret channels.
        category: Optional[:class:`CategoryChannel`]
            The category to place the newly created channel under.
            The permissions will be automatically synced to category if no
            overwrites are provided.
        position: :class:`int`
            The position in the channel list. This is a number that starts
            at 0. e.g. the top channel is position 0.
        bitrate: :class:`int`
            The channel's preferred audio bitrate in bits per second.

            .. versionadded:: 2.2
        user_limit: :class:`int`
            The channel's limit for number of members that can be in a voice channel.

            .. versionadded:: 2.2
        rtc_region: Optional[:class:`str`]
            The region for the voice channel's voice communication.
            A value of ``None`` indicates automatic voice region detection.

            .. versionadded:: 2.2
        video_quality_mode: :class:`VideoQualityMode`
            The camera video quality for the voice channel's participants.

            .. versionadded:: 2.2
        reason: Optional[:class:`str`]
            The reason for creating this channel. Shows up on the audit log.

        Raises
        ------
        Forbidden
            You do not have the proper permissions to create this channel.
        HTTPException
            Creating the channel failed.
        TypeError
            The permission overwrite information is not in proper form.

        Returns
        -------
        :class:`StageChannel`
            The channel that was just created.
        """

        options = {}
        if position is not MISSING:
            options['position'] = position

        if bitrate is not MISSING:
            options['bitrate'] = bitrate

        if user_limit is not MISSING:
            options['user_limit'] = user_limit

        if rtc_region is not MISSING:
            options['rtc_region'] = None if rtc_region is None else rtc_region

        if video_quality_mode is not MISSING:
            if not isinstance(video_quality_mode, VideoQualityMode):
                raise TypeError('video_quality_mode must be of type VideoQualityMode')
            options['video_quality_mode'] = video_quality_mode.value

        data = await self._create_channel(
            name, overwrites=overwrites, channel_type=ChannelType.stage_voice, category=category, reason=reason, **options
        )
        channel = StageChannel(state=self._state, guild=self, data=data)

        # temporarily add to the cache
        self._channels[channel.id] = channel
        return channel

    async def create_category(
        self,
        name: str,
        *,
        overwrites: Mapping[Union[Role, Member, Object], PermissionOverwrite] = MISSING,
        reason: Optional[str] = None,
        position: int = MISSING,
    ) -> CategoryChannel:
        """|coro|

        Same as :meth:`create_text_channel` except makes a :class:`CategoryChannel` instead.

        .. note::

            The ``category`` parameter is not supported in this function since categories
            cannot have categories.

        .. versionchanged:: 2.0
            This function will now raise :exc:`TypeError` instead of
            ``InvalidArgument``.

        Raises
        ------
        Forbidden
            You do not have the proper permissions to create this channel.
        HTTPException
            Creating the channel failed.
        TypeError
            The permission overwrite information is not in proper form.

        Returns
        -------
        :class:`CategoryChannel`
            The channel that was just created.
        """
        options: Dict[str, Any] = {}
        if position is not MISSING:
            options['position'] = position

        data = await self._create_channel(
            name, overwrites=overwrites, channel_type=ChannelType.category, reason=reason, **options
        )
        channel = CategoryChannel(state=self._state, guild=self, data=data)

        # temporarily add to the cache
        self._channels[channel.id] = channel
        return channel

    create_category_channel = create_category

    async def create_forum(
        self,
        name: str,
        *,
        topic: str = MISSING,
        position: int = MISSING,
        category: Optional[CategoryChannel] = None,
        slowmode_delay: int = MISSING,
        nsfw: bool = MISSING,
        overwrites: Mapping[Union[Role, Member, Object], PermissionOverwrite] = MISSING,
        reason: Optional[str] = None,
        default_auto_archive_duration: int = MISSING,
        default_thread_slowmode_delay: int = MISSING,
        default_sort_order: ForumOrderType = MISSING,
        default_reaction_emoji: EmojiInputType = MISSING,
        default_layout: ForumLayoutType = MISSING,
        available_tags: Sequence[ForumTag] = MISSING,
        is_media: bool = False,
    ) -> ForumChannel:
        """|coro|

        Similar to :meth:`create_text_channel` except makes a :class:`ForumChannel` instead.

        The ``overwrites`` parameter can be used to create a 'secret'
        channel upon creation. This parameter expects a :class:`dict` of
        overwrites with the target (either a :class:`Member` or a :class:`Role`)
        as the key and a :class:`PermissionOverwrite` as the value.

        .. versionadded:: 2.0

        Parameters
        -----------
        name: :class:`str`
            The channel's name.
        overwrites: Dict[Union[:class:`Role`, :class:`Member`], :class:`PermissionOverwrite`]
            A :class:`dict` of target (either a role or a member) to
            :class:`PermissionOverwrite` to apply upon creation of a channel.
            Useful for creating secret channels.
        topic: :class:`str`
            The channel's topic.
        category: Optional[:class:`CategoryChannel`]
            The category to place the newly created channel under.
            The permissions will be automatically synced to category if no
            overwrites are provided.
        position: :class:`int`
            The position in the channel list. This is a number that starts
            at 0. e.g. the top channel is position 0.
        nsfw: :class:`bool`
            To mark the channel as NSFW or not.
        slowmode_delay: :class:`int`
            Specifies the slowmode rate limit for users in this channel, in seconds.
            The maximum possible value is ``21600``.
        reason: Optional[:class:`str`]
            The reason for creating this channel. Shows up in the audit log.
        default_auto_archive_duration: :class:`int`
            The default auto archive duration for threads created in the forum channel (in minutes).
            Must be one of ``60``, ``1440``, ``4320``, or ``10080``.
        default_thread_slowmode_delay: :class:`int`
            The default slowmode delay in seconds for threads created in this forum.

            .. versionadded:: 2.1
        default_sort_order: :class:`ForumOrderType`
            The default sort order for posts in this forum channel.

            .. versionadded:: 2.3
        default_reaction_emoji: Union[:class:`Emoji`, :class:`PartialEmoji`, :class:`str`]
            The default reaction emoji for threads created in this forum to show in the
            add reaction button.

            .. versionadded:: 2.3
        default_layout: :class:`ForumLayoutType`
            The default layout for posts in this forum.

            .. versionadded:: 2.3
        available_tags: Sequence[:class:`ForumTag`]
            The available tags for this forum channel.

            .. versionadded:: 2.1

        Raises
        -------
        Forbidden
            You do not have the proper permissions to create this channel.
        HTTPException
            Creating the channel failed.
        TypeError
            The permission overwrite information is not in proper form.

        Returns
        -------
        :class:`ForumChannel`
            The channel that was just created.
        """
        options = {}

        if position is not MISSING:
            options['position'] = position

        if topic is not MISSING:
            options['topic'] = topic

        if slowmode_delay is not MISSING:
            options['rate_limit_per_user'] = slowmode_delay

        if nsfw is not MISSING:
            options['nsfw'] = nsfw

        if default_auto_archive_duration is not MISSING:
            options['default_auto_archive_duration'] = default_auto_archive_duration

        if default_thread_slowmode_delay is not MISSING:
            options['default_thread_rate_limit_per_user'] = default_thread_slowmode_delay

        if default_sort_order is not MISSING:
            if not isinstance(default_sort_order, ForumOrderType):
                raise TypeError(
                    f'default_sort_order parameter must be a ForumOrderType not {default_sort_order.__class__.__name__}'
                )

            options['default_sort_order'] = default_sort_order.value

        if default_reaction_emoji is not MISSING:
            if isinstance(default_reaction_emoji, _EmojiTag):
                options['default_reaction_emoji'] = default_reaction_emoji._to_partial()._to_forum_tag_payload()
            elif isinstance(default_reaction_emoji, str):
                options['default_reaction_emoji'] = PartialEmoji.from_str(default_reaction_emoji)._to_forum_tag_payload()
            else:
                raise ValueError(f'default_reaction_emoji parameter must be either Emoji, PartialEmoji, or str')

        if default_layout is not MISSING:
            if not isinstance(default_layout, ForumLayoutType):
                raise TypeError(
                    f'default_layout parameter must be a ForumLayoutType not {default_layout.__class__.__name__}'
                )

            options['default_forum_layout'] = default_layout.value

        if available_tags is not MISSING:
            options['available_tags'] = [t.to_dict() for t in available_tags]

        data = await self._create_channel(
            name=name,
            overwrites=overwrites,
            channel_type=ChannelType.media if is_media else ChannelType.forum,
            category=category,
            reason=reason,
            **options
        )

        channel = ForumChannel(state=self._state, guild=self, data=data)

        # temporarily add to the cache
        self._channels[channel.id] = channel
        return channel

    async def leave(self) -> None:
        """|coro|

        Leaves the guild.

        .. note::

            You cannot leave the guild that you own, you must delete it instead
            via :meth:`delete`.

        Raises
        --------
        HTTPException
            Leaving the guild failed.
        """
        await self._state.http.leave_guild(self.id)

    async def delete(self) -> None:
        """|coro|

        Deletes the guild. You must be the guild owner to delete the
        guild.

        Raises
        --------
        HTTPException
            Deleting the guild failed.
        Forbidden
            You do not have permissions to delete the guild.
        """

        await self._state.http.delete_guild(self.id)

    async def edit(
        self,
        *,
        reason: Optional[str] = MISSING,
        name: str = MISSING,
        description: Optional[str] = MISSING,
        icon: Optional[bytes] = MISSING,
        banner: Optional[bytes] = MISSING,
        splash: Optional[bytes] = MISSING,
        discovery_splash: Optional[bytes] = MISSING,
        community: bool = MISSING,
        afk_channel: Optional[VoiceChannel] = MISSING,
        owner: Snowflake = MISSING,
        afk_timeout: int = MISSING,
        default_notifications: NotificationLevel = MISSING,
        verification_level: VerificationLevel = MISSING,
        explicit_content_filter: ContentFilter = MISSING,
        vanity_code: str = MISSING,
        system_channel: Optional[TextChannel] = MISSING,
        system_channel_flags: SystemChannelFlags = MISSING,
        preferred_locale: Locale = MISSING,
        rules_channel: Optional[TextChannel] = MISSING,
        public_updates_channel: Optional[TextChannel] = MISSING,
        premium_progress_bar_enabled: bool = MISSING,
        discoverable: bool = MISSING,
        invites_disabled: bool = MISSING,
        widget_enabled: bool = MISSING,
        widget_channel: Optional[Snowflake] = MISSING,
        mfa_level: MFALevel = MISSING,
        raid_alerts_disabled: bool = MISSING,
        safety_alerts_channel: TextChannel = MISSING,
        invites_disabled_until: datetime.datetime = MISSING,
        dms_disabled_until: datetime.datetime = MISSING,
    ) -> Guild:
        r"""|coro|

        Edits the guild.

        You must have :attr:`~Permissions.manage_guild` to edit the guild.

        .. versionchanged:: 2.0
            The newly updated guild is returned.

        .. versionchanged:: 2.0
            The ``region`` keyword parameter has been removed.

        .. versionchanged:: 2.0
            This function will now raise :exc:`TypeError` or
            :exc:`ValueError` instead of ``InvalidArgument``.

        Parameters
        ----------
        name: :class:`str`
            The new name of the guild.
        description: Optional[:class:`str`]
            The new description of the guild. Could be ``None`` for no description.
            This is only available to guilds that contain ``COMMUNITY`` in :attr:`Guild.features`.
        icon: :class:`bytes`
            A :term:`py:bytes-like object` representing the icon. Only PNG/JPEG is supported.
            GIF is only available to guilds that contain ``ANIMATED_ICON`` in :attr:`Guild.features`.
            Could be ``None`` to denote removal of the icon.
        banner: :class:`bytes`
            A :term:`py:bytes-like object` representing the banner.
            Could be ``None`` to denote removal of the banner. This is only available to guilds that contain
            ``BANNER`` in :attr:`Guild.features`.
        splash: :class:`bytes`
            A :term:`py:bytes-like object` representing the invite splash.
            Only PNG/JPEG supported. Could be ``None`` to denote removing the
            splash. This is only available to guilds that contain ``INVITE_SPLASH``
            in :attr:`Guild.features`.
        discovery_splash: :class:`bytes`
            A :term:`py:bytes-like object` representing the discovery splash.
            Only PNG/JPEG supported. Could be ``None`` to denote removing the
            splash. This is only available to guilds that contain ``DISCOVERABLE``
            in :attr:`Guild.features`.

            .. versionadded:: 2.0
        community: :class:`bool`
            Whether the guild should be a Community guild. If set to ``True``\, both ``rules_channel``
            and ``public_updates_channel`` parameters are required.

            .. versionadded:: 2.0
        afk_channel: Optional[:class:`VoiceChannel`]
            The new channel that is the AFK channel. Could be ``None`` for no AFK channel.
        afk_timeout: :class:`int`
            The number of seconds until someone is moved to the AFK channel.
        owner: :class:`Member`
            The new owner of the guild to transfer ownership to. Note that you must
            be owner of the guild to do this.
        verification_level: :class:`VerificationLevel`
            The new verification level for the guild.
        default_notifications: :class:`NotificationLevel`
            The new default notification level for the guild.
        explicit_content_filter: :class:`ContentFilter`
            The new explicit content filter for the guild.
        vanity_code: :class:`str`
            The new vanity code for the guild.
        system_channel: Optional[:class:`TextChannel`]
            The new channel that is used for the system channel. Could be ``None`` for no system channel.
        system_channel_flags: :class:`SystemChannelFlags`
            The new system channel settings to use with the new system channel.
        preferred_locale: :class:`Locale`
            The new preferred locale for the guild. Used as the primary language in the guild.

            .. versionchanged:: 2.0

                Now accepts an enum instead of :class:`str`.
        rules_channel: Optional[:class:`TextChannel`]
            The new channel that is used for rules. This is only available to
            guilds that contain ``COMMUNITY`` in :attr:`Guild.features`. Could be ``None`` for no rules
            channel.

            .. versionadded:: 1.4
        public_updates_channel: Optional[:class:`TextChannel`]
            The new channel that is used for public updates from Discord. This is only available to
            guilds that contain ``COMMUNITY`` in :attr:`Guild.features`. Could be ``None`` for no
            public updates channel.

            .. versionadded:: 1.4
        premium_progress_bar_enabled: :class:`bool`
            Whether the premium AKA server boost level progress bar should be enabled for the guild.

            .. versionadded:: 2.0
        discoverable: :class:`bool`
            Whether server discovery is enabled for this guild.

            .. versionadded:: 2.1
        invites_disabled: :class:`bool`
            Whether joining via invites should be disabled for the guild.

            .. versionadded:: 2.1
        widget_enabled: :class:`bool`
            Whether to enable the widget for the guild.

            .. versionadded:: 2.3
        widget_channel: Optional[:class:`abc.Snowflake`]
             The new widget channel. ``None`` removes the widget channel.

            .. versionadded:: 2.3
        mfa_level: :class:`MFALevel`
            The new guild's Multi-Factor Authentication requirement level.
            Note that you must be owner of the guild to do this.

            .. versionadded:: 2.3
        reason: Optional[:class:`str`]
            The reason for editing this guild. Shows up on the audit log.

        raid_alerts_disabled: :class:`bool`
            Whether the alerts for raid protection should be disabled for the guild.

            .. versionadded:: 2.3

        safety_alerts_channel: Optional[:class:`TextChannel`]
            The new channel that is used for safety alerts. This is only available to
            guilds that contain ``COMMUNITY`` in :attr:`Guild.features`. Could be ``None`` for no
            safety alerts channel.

            .. versionadded:: 2.3

        invites_disabled_until: Optional[:class:`datetime.datetime`]
            The time when invites should be enabled again, or ``None`` to disable the action.
            This must be a timezone-aware datetime object. Consider using :func:`utils.utcnow`.

            .. versionadded:: 2.4

        dms_disabled_until: Optional[:class:`datetime.datetime`]
            The time when direct messages should be allowed again, or ``None`` to disable the action.
            This must be a timezone-aware datetime object. Consider using :func:`utils.utcnow`.

            .. versionadded:: 2.4

        Raises
        -------
        Forbidden
            You do not have permissions to edit the guild.
        HTTPException
            Editing the guild failed.
        ValueError
            The image format passed in to ``icon`` is invalid. It must be
            PNG or JPG. This is also raised if you are not the owner of the
            guild and request an ownership transfer.
        TypeError
            The type passed to the ``default_notifications``, ``rules_channel``, ``public_updates_channel``,
            ``safety_alerts_channel`` ``verification_level``, ``explicit_content_filter``,
            ``system_channel_flags``, or ``mfa_level`` parameter was of the incorrect type.

        Returns
        --------
        :class:`Guild`
            The newly updated guild. Note that this has the same limitations as
            mentioned in :meth:`Client.fetch_guild` and may not have full data.
        """

        http = self._state.http

        if vanity_code is not MISSING:
            await http.change_vanity_code(self.id, vanity_code, reason=reason)

        fields: Dict[str, Any] = {}
        if name is not MISSING:
            fields['name'] = name

        if description is not MISSING:
            fields['description'] = description

        if preferred_locale is not MISSING:
            fields['preferred_locale'] = str(preferred_locale)

        if afk_timeout is not MISSING:
            fields['afk_timeout'] = afk_timeout

        if icon is not MISSING:
            if icon is None:
                fields['icon'] = icon
            else:
                fields['icon'] = utils._bytes_to_base64_data(icon)

        if banner is not MISSING:
            if banner is None:
                fields['banner'] = banner
            else:
                fields['banner'] = utils._bytes_to_base64_data(banner)

        if splash is not MISSING:
            if splash is None:
                fields['splash'] = splash
            else:
                fields['splash'] = utils._bytes_to_base64_data(splash)

        if discovery_splash is not MISSING:
            if discovery_splash is None:
                fields['discovery_splash'] = discovery_splash
            else:
                fields['discovery_splash'] = utils._bytes_to_base64_data(discovery_splash)

        if default_notifications is not MISSING:
            if not isinstance(default_notifications, NotificationLevel):
                raise TypeError('default_notifications field must be of type NotificationLevel')
            fields['default_message_notifications'] = default_notifications.value

        if afk_channel is not MISSING:
            if afk_channel is None:
                fields['afk_channel_id'] = afk_channel
            else:
                fields['afk_channel_id'] = afk_channel.id

        if system_channel is not MISSING:
            if system_channel is None:
                fields['system_channel_id'] = system_channel
            else:
                fields['system_channel_id'] = system_channel.id

        if rules_channel is not MISSING:
            if rules_channel is None:
                fields['rules_channel_id'] = rules_channel
            else:
                if not isinstance(rules_channel, TextChannel):
                    raise TypeError(f'rules_channel must be of type TextChannel not {rules_channel.__class__.__name__}')

                fields['rules_channel_id'] = rules_channel.id

        if public_updates_channel is not MISSING:
            if public_updates_channel is None:
                fields['public_updates_channel_id'] = public_updates_channel
            else:
                if not isinstance(public_updates_channel, TextChannel):
                    raise TypeError(
                        f'public_updates_channel must be of type TextChannel not {public_updates_channel.__class__.__name__}'
                    )

                fields['public_updates_channel_id'] = public_updates_channel.id

        if safety_alerts_channel is not MISSING:
            if safety_alerts_channel is None:
                fields['safety_alerts_channel_id'] = safety_alerts_channel
            else:
                if not isinstance(safety_alerts_channel, TextChannel):
                    raise TypeError(
                        f'safety_alerts_channel must be of type TextChannel not {safety_alerts_channel.__class__.__name__}'
                    )

            fields['safety_alerts_channel_id'] = safety_alerts_channel.id

        if owner is not MISSING:
            if self.owner_id != self._state.self_id:
                raise ValueError('To transfer ownership you must be the owner of the guild.')

            fields['owner_id'] = owner.id

        if verification_level is not MISSING:
            if not isinstance(verification_level, VerificationLevel):
                raise TypeError('verification_level field must be of type VerificationLevel')

            fields['verification_level'] = verification_level.value

        if explicit_content_filter is not MISSING:
            if not isinstance(explicit_content_filter, ContentFilter):
                raise TypeError('explicit_content_filter field must be of type ContentFilter')

            fields['explicit_content_filter'] = explicit_content_filter.value

        if system_channel_flags is not MISSING:
            if not isinstance(system_channel_flags, SystemChannelFlags):
                raise TypeError('system_channel_flags field must be of type SystemChannelFlags')

            fields['system_channel_flags'] = system_channel_flags.value

        if any(feat is not MISSING for feat in (community, discoverable, invites_disabled, raid_alerts_disabled)):
            features = set(self.features)

            if community is not MISSING:
                if community:
                    if 'rules_channel_id' in fields and 'public_updates_channel_id' in fields:
                        features.add('COMMUNITY')
                    else:
                        raise ValueError(
                            'community field requires both rules_channel and public_updates_channel fields to be provided'
                        )
                else:
                    features.discard('COMMUNITY')

            if discoverable is not MISSING:
                if discoverable:
                    features.add('DISCOVERABLE')
                else:
                    features.discard('DISCOVERABLE')

            if invites_disabled is not MISSING:
                if invites_disabled:
                    features.add('INVITES_DISABLED')
                else:
                    features.discard('INVITES_DISABLED')

            if raid_alerts_disabled is not MISSING:
                if raid_alerts_disabled:
                    features.add('RAID_ALERTS_DISABLED')
                else:
                    features.discard('RAID_ALERTS_DISABLED')

            fields['features'] = list(features)

        if premium_progress_bar_enabled is not MISSING:
            fields['premium_progress_bar_enabled'] = premium_progress_bar_enabled

        widget_payload: EditWidgetSettings = {}
        if widget_channel is not MISSING:
            widget_payload['channel_id'] = None if widget_channel is None else widget_channel.id
        if widget_enabled is not MISSING:
            widget_payload['enabled'] = widget_enabled

        if widget_payload:
            await self._state.http.edit_widget(self.id, payload=widget_payload, reason=reason)

        if mfa_level is not MISSING:
            if not isinstance(mfa_level, MFALevel):
                raise TypeError(f'mfa_level must be of type MFALevel not {mfa_level.__class__.__name__}')

            await http.edit_guild_mfa_level(self.id, mfa_level=mfa_level.value)

        incident_actions_payload: IncidentData = {}
        if invites_disabled_until is not MISSING:
            if invites_disabled_until is None:
                incident_actions_payload['invites_disabled_until'] = None
            else:
                if invites_disabled_until.tzinfo is None:
                    raise TypeError(
                        'invites_disabled_until must be an aware datetime. Consider using discord.utils.utcnow() or datetime.datetime.now().astimezone() for local time.'
                    )
                incident_actions_payload['invites_disabled_until'] = invites_disabled_until.isoformat()

        if dms_disabled_until is not MISSING:
            if dms_disabled_until is None:
                incident_actions_payload['dms_disabled_until'] = None
            else:
                if dms_disabled_until.tzinfo is None:
                    raise TypeError(
                        'dms_disabled_until must be an aware datetime. Consider using discord.utils.utcnow() or datetime.datetime.now().astimezone() for local time.'
                    )
                incident_actions_payload['dms_disabled_until'] = dms_disabled_until.isoformat()

        if incident_actions_payload:
            await http.edit_incident_actions(self.id, payload=incident_actions_payload)

        data = await http.edit_guild(self.id, reason=reason, **fields)
        return Guild(data=data, state=self._state)

    async def fetch_channels(self) -> Sequence[GuildChannel]:
        """|coro|

        Retrieves all :class:`abc.GuildChannel` that the guild has.

        .. note::

            This method is an API call. For general usage, consider :attr:`channels` instead.

        .. versionadded:: 1.2

        Raises
        -------
        InvalidData
            An unknown channel type was received from Discord.
        HTTPException
            Retrieving the channels failed.

        Returns
        -------
        Sequence[:class:`abc.GuildChannel`]
            All channels in the guild.
        """
        data = await self._state.http.get_all_guild_channels(self.id)

        def convert(d):
            factory, ch_type = _guild_channel_factory(d['type'])
            if factory is None:
                raise InvalidData('Unknown channel type {type} for channel ID {id}.'.format_map(d))

            channel = factory(guild=self, state=self._state, data=d)
            return channel

        return [convert(d) for d in data]

    async def active_threads(self) -> List[Thread]:
        """|coro|

        Returns a list of active :class:`Thread` that the client can access.

        This includes both private and public threads.

        .. versionadded:: 2.0

        Raises
        ------
        HTTPException
            The request to get the active threads failed.

        Returns
        --------
        List[:class:`Thread`]
            The active threads
        """
        data = await self._state.http.get_active_threads(self.id)
        threads = [Thread(guild=self, state=self._state, data=d) for d in data.get('threads', [])]
        thread_lookup: Dict[int, Thread] = {thread.id: thread for thread in threads}
        for member in data.get('members', []):
            thread = thread_lookup.get(int(member['id']))
            if thread is not None:
                thread._add_member(ThreadMember(parent=thread, data=member))

        return threads

    async def fetch_members(self, *, limit: Optional[int] = 1000, after: SnowflakeTime = MISSING) -> AsyncIterator[Member]:
        """Retrieves an :term:`asynchronous iterator` that enables receiving the guild's members. In order to use this,
        :meth:`Intents.members` must be enabled.

        .. note::

            This method is an API call. For general usage, consider :attr:`members` instead.

        .. versionadded:: 1.3

        All parameters are optional.

        Parameters
        ----------
        limit: Optional[:class:`int`]
            The number of members to retrieve. Defaults to 1000.
            Pass ``None`` to fetch all members. Note that this is potentially slow.
        after: Optional[Union[:class:`.abc.Snowflake`, :class:`datetime.datetime`]]
            Retrieve members after this date or object.
            If a datetime is provided, it is recommended to use a UTC aware datetime.
            If the datetime is naive, it is assumed to be local time.

        Raises
        ------
        ClientException
            The members intent is not enabled.
        HTTPException
            Getting the members failed.

        Yields
        ------
        :class:`.Member`
            The member with the member data parsed.

        Examples
        --------

        Usage ::

            async for member in guild.fetch_members(limit=150):
                print(member.name)
        """

        if not self._state._intents.members:
            raise ClientException('Intents.members must be enabled to use this.')

        while True:
            retrieve = 1000 if limit is None else min(limit, 1000)
            if retrieve < 1:
                return

            if isinstance(after, datetime.datetime):
                after = Object(id=utils.time_snowflake(after, high=True))

            after = after or OLDEST_OBJECT
            after_id = after.id if after else None
            state = self._state

            data = await state.http.get_members(self.id, retrieve, after_id)
            if not data:
                return

            # Terminate loop on next iteration; there's no data left after this
            if len(data) < 1000:
                limit = 0

            after = Object(id=int(data[-1]['user']['id']))

            for raw_member in reversed(data):
                yield Member(data=raw_member, guild=self, state=state)

    async def fetch_member(self, member_id: int, /) -> Member:
        """|coro|

        Retrieves a :class:`Member` from a guild ID, and a member ID.

        .. note::

            This method is an API call. If you have :attr:`Intents.members` and member cache enabled, consider :meth:`get_member` instead.

        .. versionchanged:: 2.0

            ``member_id`` parameter is now positional-only.

        Parameters
        -----------
        member_id: :class:`int`
            The member's ID to fetch from.

        Raises
        -------
        Forbidden
            You do not have access to the guild.
        HTTPException
            Fetching the member failed.
        NotFound
            The member could not be found.

        Returns
        --------
        :class:`Member`
            The member from the member ID.
        """
        data = await self._state.http.get_member(self.id, member_id)
        return Member(data=data, state=self._state, guild=self)

    async def fetch_ban(self, user: Snowflake) -> BanEntry:
        """|coro|

        Retrieves the :class:`BanEntry` for a user.

        You must have :attr:`~Permissions.ban_members` to get this information.

        Parameters
        -----------
        user: :class:`abc.Snowflake`
            The user to get ban information from.

        Raises
        ------
        Forbidden
            You do not have proper permissions to get the information.
        NotFound
            This user is not banned.
        HTTPException
            An error occurred while fetching the information.

        Returns
        -------
        :class:`BanEntry`
            The :class:`BanEntry` object for the specified user.
        """
        data: BanPayload = await self._state.http.get_ban(user.id, self.id)
        user_ = User(state=self._state, data=data['user'])
        return BanEntry(user=user_, reason=data['reason'], data=data['user'])

    async def fetch_channel(self, channel_id: int, /) -> Union[GuildChannel, Thread]:
        """|coro|

        Retrieves a :class:`.abc.GuildChannel` or :class:`.Thread` with the specified ID.

        .. note::

            This method is an API call. For general usage, consider :meth:`get_channel_or_thread` instead.

        .. versionadded:: 2.0

        Raises
        -------
        InvalidData
            An unknown channel type was received from Discord
            or the guild the channel belongs to is not the same
            as the one in this object points to.
        HTTPException
            Retrieving the channel failed.
        NotFound
            Invalid Channel ID.
        Forbidden
            You do not have permission to fetch this channel.

        Returns
        --------
        Union[:class:`.abc.GuildChannel`, :class:`.Thread`]
            The channel from the ID.
        """
        data = await self._state.http.get_channel(channel_id)

        factory, ch_type = _threaded_guild_channel_factory(data['type'])
        if factory is None:
            raise InvalidData('Unknown channel type {type} for channel ID {id}.'.format_map(data))

        if ch_type in (ChannelType.group, ChannelType.private):
            raise InvalidData('Channel ID resolved to a private channel')

        guild_id = int(data['guild_id'])  # type: ignore # channel won't be a private channel
        if self.id != guild_id:
            raise InvalidData('Guild ID resolved to a different guild')

        channel: GuildChannel = factory(guild=self, state=self._state, data=data)  # type: ignore # channel won't be a private channel
        return channel

    async def bans(
        self,
        *,
        limit: Optional[int] = 1000,
        before: Snowflake = MISSING,
        after: Snowflake = MISSING,
    ) -> AsyncIterator[BanEntry]:
        """Retrieves an :term:`asynchronous iterator` of the users that are banned from the guild as a :class:`BanEntry`.

        You must have :attr:`~Permissions.ban_members` to get this information.

        .. versionchanged:: 2.0
            Due to a breaking change in Discord's API, this now returns a paginated iterator instead of a list.

        Examples
        ---------

        Usage ::

            async for entry in guild.bans(limit=150):
                print(entry.user, entry.reason)

        Flattening into a list ::

            bans = [entry async for entry in guild.bans(limit=2000)]
            # bans is now a list of BanEntry...

        All parameters are optional.

        Parameters
        -----------
        limit: Optional[:class:`int`]
            The number of bans to retrieve. If ``None``, it retrieves every ban in
            the guild. Note, however, that this would make it a slow operation.
            Defaults to ``1000``.
        before: :class:`.abc.Snowflake`
            Retrieves bans before this user.
        after: :class:`.abc.Snowflake`
            Retrieve bans after this user.

        Raises
        -------
        Forbidden
            You do not have proper permissions to get the information.
        HTTPException
            An error occurred while fetching the information.
        TypeError
            Both ``after`` and ``before`` were provided, as Discord does not
            support this type of pagination.

        Yields
        --------
        :class:`BanEntry`
            The ban entry of the banned user.
        """

        if before is not MISSING and after is not MISSING:
            raise TypeError('bans pagination does not support both before and after')

        # This endpoint paginates in ascending order.
        endpoint = self._state.http.get_bans

        async def _before_strategy(retrieve: int, before: Optional[Snowflake], limit: Optional[int]):
            before_id = before.id if before else None
            data = await endpoint(self.id, limit=retrieve, before=before_id)

            if data:
                if limit is not None:
                    limit -= len(data)

                before = Object(id=int(data[0]['user']['id']))

            return data, before, limit

        async def _after_strategy(retrieve: int, after: Optional[Snowflake], limit: Optional[int]):
            after_id = after.id if after else None
            data = await endpoint(self.id, limit=retrieve, after=after_id)

            if data:
                if limit is not None:
                    limit -= len(data)

                after = Object(id=int(data[-1]['user']['id']))

            return data, after, limit

        if before:
            strategy, state = _before_strategy, before
        else:
            strategy, state = _after_strategy, after

        while True:
            retrieve = 1000 if limit is None else min(limit, 1000)
            if retrieve < 1:
                return

            data, state, limit = await strategy(retrieve, state, limit)

            # Terminate loop on next iteration; there's no data left after this
            if len(data) < 1000:
                limit = 0

            for e in data:
                yield BanEntry(user=User(state=self._state, data=e['user']), reason=e['reason'], data=e['user'])

    async def prune_members(
        self,
        *,
        days: int,
        compute_prune_count: bool = True,
        roles: Collection[Snowflake] = MISSING,
        reason: Optional[str] = None,
    ) -> Optional[int]:
        r"""|coro|

        Prunes the guild from its inactive members.

        The inactive members are denoted if they have not logged on in
        ``days`` number of days and they have no roles.

        You must have both :attr:`~Permissions.kick_members` and :attr:`~Permissions.manage_guild` to do this.

        To check how many members you would prune without actually pruning,
        see the :meth:`estimate_pruned_members` function.

        To prune members that have specific roles see the ``roles`` parameter.

        .. versionchanged:: 1.4
            The ``roles`` keyword-only parameter was added.

        .. versionchanged:: 2.0
            This function will now raise :exc:`TypeError` instead of
            ``InvalidArgument``.

        Parameters
        -----------
        days: :class:`int`
            The number of days before counting as inactive.
        reason: Optional[:class:`str`]
            The reason for doing this action. Shows up on the audit log.
        compute_prune_count: :class:`bool`
            Whether to compute the prune count. This defaults to ``True``
            which makes it prone to timeouts in very large guilds. In order
            to prevent timeouts, you must set this to ``False``. If this is
            set to ``False``\, then this function will always return ``None``.
        roles: List[:class:`abc.Snowflake`]
            A list of :class:`abc.Snowflake` that represent roles to include in the pruning process. If a member
            has a role that is not specified, they'll be excluded.

        Raises
        -------
        Forbidden
            You do not have permissions to prune members.
        HTTPException
            An error occurred while pruning members.
        TypeError
            An integer was not passed for ``days``.

        Returns
        ---------
        Optional[:class:`int`]
            The number of members pruned. If ``compute_prune_count`` is ``False``
            then this returns ``None``.
        """

        if not isinstance(days, int):
            raise TypeError(f'Expected int for ``days``, received {days.__class__.__name__} instead.')

        if roles:
            role_ids = [str(role.id) for role in roles]
        else:
            role_ids = []

        data = await self._state.http.prune_members(
            self.id, days, compute_prune_count=compute_prune_count, roles=role_ids, reason=reason
        )
        return data['pruned']

    async def templates(self) -> List[Template]:
        """|coro|

        Gets the list of templates from this guild.

        You must have :attr:`~.Permissions.manage_guild` to do this.

        .. versionadded:: 1.7

        Raises
        -------
        Forbidden
            You don't have permissions to get the templates.

        Returns
        --------
        List[:class:`Template`]
            The templates for this guild.
        """
        from .template import Template

        data = await self._state.http.guild_templates(self.id)
        return [Template(data=d, state=self._state) for d in data]

    async def webhooks(self) -> List[Webhook]:
        """|coro|

        Gets the list of webhooks from this guild.

        You must have :attr:`~.Permissions.manage_webhooks` to do this.

        Raises
        -------
        Forbidden
            You don't have permissions to get the webhooks.

        Returns
        --------
        List[:class:`Webhook`]
            The webhooks for this guild.
        """

        from .webhook import Webhook

        data = await self._state.http.guild_webhooks(self.id)
        return [Webhook.from_state(d, state=self._state) for d in data]

    async def estimate_pruned_members(self, *, days: int, roles: Collection[Snowflake] = MISSING) -> Optional[int]:
        """|coro|

        Similar to :meth:`prune_members` except instead of actually
        pruning members, it returns how many members it would prune
        from the guild had it been called.

        .. versionchanged:: 2.0
            The returned value can be ``None``.

        .. versionchanged:: 2.0
            This function will now raise :exc:`TypeError` instead of
            ``InvalidArgument``.

        Parameters
        -----------
        days: :class:`int`
            The number of days before counting as inactive.
        roles: List[:class:`abc.Snowflake`]
            A list of :class:`abc.Snowflake` that represent roles to include in the estimate. If a member
            has a role that is not specified, they'll be excluded.

            .. versionadded:: 1.7

        Raises
        -------
        Forbidden
            You do not have permissions to prune members.
        HTTPException
            An error occurred while fetching the prune members estimate.
        TypeError
            An integer was not passed for ``days``.

        Returns
        ---------
        Optional[:class:`int`]
            The number of members estimated to be pruned.
        """

        if not isinstance(days, int):
            raise TypeError(f'Expected int for ``days``, received {days.__class__.__name__} instead.')

        if roles:
            role_ids = [str(role.id) for role in roles]
        else:
            role_ids = []

        data = await self._state.http.estimate_pruned_members(self.id, days, role_ids)
        return data['pruned']

    async def invites(self) -> List[Invite]:
        """|coro|

        Returns a list of all active instant invites from the guild.

        You must have :attr:`~Permissions.manage_guild` to get this information.

        Raises
        -------
        Forbidden
            You do not have proper permissions to get the information.
        HTTPException
            An error occurred while fetching the information.

        Returns
        -------
        List[:class:`Invite`]
            The list of invites that are currently active.
        """

        data = await self._state.http.invites_from(self.id)
        result = []
        for invite in data:
            channel = self.get_channel(int(invite['channel']['id']))
            result.append(Invite(state=self._state, data=invite, guild=self, channel=channel))

        return result

    async def create_template(self, *, name: str, description: str = MISSING) -> Template:
        """|coro|

        Creates a template for the guild.

        You must have :attr:`~Permissions.manage_guild` to do this.

        .. versionadded:: 1.7

        Parameters
        -----------
        name: :class:`str`
            The name of the template.
        description: :class:`str`
            The description of the template.
        """
        from .template import Template

        payload = {'name': name}

        if description:
            payload['description'] = description

        data = await self._state.http.create_template(self.id, payload)

        return Template(state=self._state, data=data)

    async def create_integration(self, *, type: IntegrationType, id: int) -> None:
        """|coro|

        Attaches an integration to the guild.

        You must have :attr:`~Permissions.manage_guild` to do this.

        .. versionadded:: 1.4

        Parameters
        -----------
        type: :class:`str`
            The integration type (e.g. Twitch).
        id: :class:`int`
            The integration ID.

        Raises
        -------
        Forbidden
            You do not have permission to create the integration.
        HTTPException
            The account could not be found.
        """
        await self._state.http.create_integration(self.id, type, id)

    async def integrations(self) -> List[Integration]:
        """|coro|

        Returns a list of all integrations attached to the guild.

        You must have :attr:`~Permissions.manage_guild` to do this.

        .. versionadded:: 1.4

        Raises
        -------
        Forbidden
            You do not have permission to create the integration.
        HTTPException
            Fetching the integrations failed.

        Returns
        --------
        List[:class:`Integration`]
            The list of integrations that are attached to the guild.
        """
        data = await self._state.http.get_all_integrations(self.id)

        def convert(d):
            factory, _ = _integration_factory(d['type'])
            if factory is None:
                raise InvalidData('Unknown integration type {type!r} for integration ID {id}'.format_map(d))
            return factory(guild=self, data=d)

        return [convert(d) for d in data]

    async def fetch_stickers(self) -> List[GuildSticker]:
        r"""|coro|

        Retrieves a list of all :class:`Sticker`\s for the guild.

        .. versionadded:: 2.0

        .. note::

            This method is an API call. For general usage, consider :attr:`stickers` instead.

        Raises
        ---------
        HTTPException
            An error occurred fetching the stickers.

        Returns
        --------
        List[:class:`GuildSticker`]
            The retrieved stickers.
        """
        data = await self._state.http.get_all_guild_stickers(self.id)
        return [GuildSticker(state=self._state, data=d) for d in data]

    async def fetch_sticker(self, sticker_id: int, /) -> GuildSticker:
        """|coro|

        Retrieves a custom :class:`Sticker` from the guild.

        .. versionadded:: 2.0

        .. note::

            This method is an API call.
            For general usage, consider iterating over :attr:`stickers` instead.

        Parameters
        -------------
        sticker_id: :class:`int`
            The sticker's ID.

        Raises
        ---------
        NotFound
            The sticker requested could not be found.
        HTTPException
            An error occurred fetching the sticker.

        Returns
        --------
        :class:`GuildSticker`
            The retrieved sticker.
        """
        data = await self._state.http.get_guild_sticker(self.id, sticker_id)
        return GuildSticker(state=self._state, data=data)

    async def create_sticker(
        self,
        *,
        name: str,
        description: str,
        emoji: str,
        file: File,
        reason: Optional[str] = None,
    ) -> GuildSticker:
        """|coro|

        Creates a :class:`Sticker` for the guild.

        You must have :attr:`~Permissions.manage_emojis_and_stickers` to do this.

        .. versionadded:: 2.0

        Parameters
        -----------
        name: :class:`str`
            The sticker name. Must be at least 2 characters.
        description: :class:`str`
            The sticker's description.
        emoji: :class:`str`
            The name of a unicode emoji that represents the sticker's expression.
        file: :class:`File`
            The file of the sticker to upload.
        reason: :class:`str`
            The reason for creating this sticker. Shows up on the audit log.

        Raises
        -------
        Forbidden
            You are not allowed to create stickers.
        HTTPException
            An error occurred creating a sticker.

        Returns
        --------
        :class:`GuildSticker`
            The created sticker.
        """
        payload = {
            'name': name,
        }

        payload['description'] = description

        try:
            emoji = unicodedata.name(emoji)
        except TypeError:
            pass
        else:
            emoji = emoji.replace(' ', '_')

        payload['tags'] = emoji

        data = await self._state.http.create_guild_sticker(self.id, payload, file, reason)
        if self._state.cache_guild_expressions:
            return self._state.store_sticker(self, data)
        else:
            return GuildSticker(state=self._state, data=data)

    async def delete_sticker(self, sticker: Snowflake, /, *, reason: Optional[str] = None) -> None:
        """|coro|

        Deletes the custom :class:`Sticker` from the guild.

        You must have :attr:`~Permissions.manage_emojis_and_stickers` to do this.

        .. versionadded:: 2.0

        Parameters
        -----------
        sticker: :class:`abc.Snowflake`
            The sticker you are deleting.
        reason: Optional[:class:`str`]
            The reason for deleting this sticker. Shows up on the audit log.

        Raises
        -------
        Forbidden
            You are not allowed to delete stickers.
        HTTPException
            An error occurred deleting the sticker.
        """
        await self._state.http.delete_guild_sticker(self.id, sticker.id, reason)

    async def fetch_scheduled_events(self, *, with_counts: bool = True) -> List[ScheduledEvent]:
        """|coro|

        Retrieves a list of all scheduled events for the guild.

        .. versionadded:: 2.0

        Parameters
        ------------
        with_counts: :class:`bool`
            Whether to include the number of users that are subscribed to the event.
            Defaults to ``True``.

        Raises
        -------
        HTTPException
            Retrieving the scheduled events failed.

        Returns
        --------
        List[:class:`ScheduledEvent`]
            The scheduled events.
        """
        data = await self._state.http.get_scheduled_events(self.id, with_counts)
        return [ScheduledEvent(state=self._state, data=d) for d in data]

    async def fetch_scheduled_event(self, scheduled_event_id: int, /, *, with_counts: bool = True) -> ScheduledEvent:
        """|coro|

        Retrieves a scheduled event from the guild.

        .. versionadded:: 2.0

        Parameters
        ------------
        scheduled_event_id: :class:`int`
            The scheduled event ID.
        with_counts: :class:`bool`
            Whether to include the number of users that are subscribed to the event.
            Defaults to ``True``.

        Raises
        -------
        NotFound
            The scheduled event was not found.
        HTTPException
            Retrieving the scheduled event failed.

        Returns
        --------
        :class:`ScheduledEvent`
            The scheduled event.
        """
        data = await self._state.http.get_scheduled_event(self.id, scheduled_event_id, with_counts)
        return ScheduledEvent(state=self._state, data=data)

    @overload
    async def create_scheduled_event(
        self,
        *,
        name: str,
        start_time: datetime.datetime,
        entity_type: Literal[EntityType.external] = ...,
        privacy_level: PrivacyLevel = ...,
        location: str = ...,
        end_time: datetime.datetime = ...,
        description: str = ...,
        image: bytes = ...,
        reason: Optional[str] = ...,
    ) -> ScheduledEvent:
        ...

    @overload
    async def create_scheduled_event(
        self,
        *,
        name: str,
        start_time: datetime.datetime,
        entity_type: Literal[EntityType.stage_instance, EntityType.voice] = ...,
        privacy_level: PrivacyLevel = ...,
        channel: Snowflake = ...,
        end_time: datetime.datetime = ...,
        description: str = ...,
        image: bytes = ...,
        reason: Optional[str] = ...,
    ) -> ScheduledEvent:
        ...

    @overload
    async def create_scheduled_event(
        self,
        *,
        name: str,
        start_time: datetime.datetime,
        privacy_level: PrivacyLevel = ...,
        location: str = ...,
        end_time: datetime.datetime = ...,
        description: str = ...,
        image: bytes = ...,
        reason: Optional[str] = ...,
    ) -> ScheduledEvent:
        ...

    @overload
    async def create_scheduled_event(
        self,
        *,
        name: str,
        start_time: datetime.datetime,
        privacy_level: PrivacyLevel = ...,
        channel: Union[VoiceChannel, StageChannel] = ...,
        end_time: datetime.datetime = ...,
        description: str = ...,
        image: bytes = ...,
        reason: Optional[str] = ...,
    ) -> ScheduledEvent:
        ...

    async def create_scheduled_event(
        self,
        *,
        name: str,
        start_time: datetime.datetime,
        entity_type: EntityType = MISSING,
        privacy_level: PrivacyLevel = MISSING,
        channel: Optional[Snowflake] = MISSING,
        location: str = MISSING,
        end_time: datetime.datetime = MISSING,
        description: str = MISSING,
        image: bytes = MISSING,
        reason: Optional[str] = None,
    ) -> ScheduledEvent:
        r"""|coro|

        Creates a scheduled event for the guild.

        You must have :attr:`~Permissions.manage_events` to do this.

        .. versionadded:: 2.0

        Parameters
        ------------
        name: :class:`str`
            The name of the scheduled event.
        description: :class:`str`
            The description of the scheduled event.
        channel: Optional[:class:`abc.Snowflake`]
            The channel to send the scheduled event to. If the channel is
            a :class:`StageInstance` or :class:`VoiceChannel` then
            it automatically sets the entity type.

            Required if ``entity_type`` is either :attr:`EntityType.voice` or
            :attr:`EntityType.stage_instance`.
        start_time: :class:`datetime.datetime`
            The scheduled start time of the scheduled event. This must be a timezone-aware
            datetime object. Consider using :func:`utils.utcnow`.
        end_time: :class:`datetime.datetime`
            The scheduled end time of the scheduled event. This must be a timezone-aware
            datetime object. Consider using :func:`utils.utcnow`.

            Required if the entity type is :attr:`EntityType.external`.
        privacy_level: :class:`PrivacyLevel`
            The privacy level of the scheduled event.
        entity_type: :class:`EntityType`
            The entity type of the scheduled event. If the channel is a
            :class:`StageInstance` or :class:`VoiceChannel` then this is
            automatically set to the appropriate entity type. If no channel
            is passed then the entity type is assumed to be
            :attr:`EntityType.external`
        image: :class:`bytes`
            The image of the scheduled event.
        location: :class:`str`
            The location of the scheduled event.

            Required if the ``entity_type`` is :attr:`EntityType.external`.
        reason: Optional[:class:`str`]
            The reason for creating this scheduled event. Shows up on the audit log.

        Raises
        -------
        TypeError
            ``image`` was not a :term:`py:bytes-like object`, or ``privacy_level``
            was not a :class:`PrivacyLevel`, or ``entity_type`` was not an
            :class:`EntityType`, ``status`` was not an :class:`EventStatus`,
            or an argument was provided that was incompatible with the provided
            ``entity_type``.
        ValueError
            ``start_time`` or ``end_time`` was not a timezone-aware datetime object.
        Forbidden
            You are not allowed to create scheduled events.
        HTTPException
            Creating the scheduled event failed.

        Returns
        --------
        :class:`ScheduledEvent`
            The created scheduled event.
        """
        payload = {}
        metadata = {}

        payload['name'] = name

        if start_time is not MISSING:
            if start_time.tzinfo is None:
                raise ValueError(
                    'start_time must be an aware datetime. Consider using discord.utils.utcnow() or datetime.datetime.now().astimezone() for local time.'
                )
            payload['scheduled_start_time'] = start_time.isoformat()

        entity_type = entity_type or getattr(channel, '_scheduled_event_entity_type', MISSING)
        if entity_type is MISSING:
            if channel and isinstance(channel, Object):
                if channel.type is VoiceChannel:
                    entity_type = EntityType.voice
                elif channel.type is StageChannel:
                    entity_type = EntityType.stage_instance

            elif location not in (MISSING, None):
                entity_type = EntityType.external
        else:
            if not isinstance(entity_type, EntityType):
                raise TypeError('entity_type must be of type EntityType')

            payload['entity_type'] = entity_type.value

        if entity_type is None:
            raise TypeError(
                'invalid GuildChannel type passed, must be VoiceChannel or StageChannel ' f'not {channel.__class__.__name__}'
            )

        if privacy_level is not MISSING:
            if not isinstance(privacy_level, PrivacyLevel):
                raise TypeError('privacy_level must be of type PrivacyLevel.')

            payload['privacy_level'] = privacy_level.value

        if description is not MISSING:
            payload['description'] = description

        if image is not MISSING:
            image_as_str: str = utils._bytes_to_base64_data(image)
            payload['image'] = image_as_str

        if entity_type in (EntityType.stage_instance, EntityType.voice):
            if channel in (MISSING, None):
                raise TypeError('channel must be set when entity_type is voice or stage_instance')

            payload['channel_id'] = channel.id

            if location is not MISSING:
                raise TypeError('location cannot be set when entity_type is voice or stage_instance')
        else:
            if channel is not MISSING:
                raise TypeError('channel cannot be set when entity_type is external')

            if location is MISSING or location is None:
                raise TypeError('location must be set when entity_type is external')

            metadata['location'] = location

            if end_time in (MISSING, None):
                raise TypeError('end_time must be set when entity_type is external')

        if end_time not in (MISSING, None):
            if end_time.tzinfo is None:
                raise ValueError(
                    'end_time must be an aware datetime. Consider using discord.utils.utcnow() or datetime.datetime.now().astimezone() for local time.'
                )
            payload['scheduled_end_time'] = end_time.isoformat()

        if metadata:
            payload['entity_metadata'] = metadata

        data = await self._state.http.create_guild_scheduled_event(self.id, **payload, reason=reason)
        return ScheduledEvent(state=self._state, data=data)

    async def fetch_emojis(self) -> List[Emoji]:
        r"""|coro|

        Retrieves all custom :class:`Emoji`\s from the guild.

        .. note::

            This method is an API call. For general usage, consider :attr:`emojis` instead.

        Raises
        ---------
        HTTPException
            An error occurred fetching the emojis.

        Returns
        --------
        List[:class:`Emoji`]
            The retrieved emojis.
        """
        data = await self._state.http.get_all_custom_emojis(self.id)
        return [Emoji(guild=self, state=self._state, data=d) for d in data]

    async def fetch_emoji(self, emoji_id: int, /) -> Emoji:
        """|coro|

        Retrieves a custom :class:`Emoji` from the guild.

        .. note::

            This method is an API call.
            For general usage, consider iterating over :attr:`emojis` instead.

        .. versionchanged:: 2.0

            ``emoji_id`` parameter is now positional-only.

        Parameters
        -------------
        emoji_id: :class:`int`
            The emoji's ID.

        Raises
        ---------
        NotFound
            The emoji requested could not be found.
        HTTPException
            An error occurred fetching the emoji.

        Returns
        --------
        :class:`Emoji`
            The retrieved emoji.
        """
        data = await self._state.http.get_custom_emoji(self.id, emoji_id)
        return Emoji(guild=self, state=self._state, data=data)

    async def create_custom_emoji(
        self,
        *,
        name: str,
        image: bytes,
        roles: Collection[Role] = MISSING,
        reason: Optional[str] = None,
    ) -> Emoji:
        r"""|coro|

        Creates a custom :class:`Emoji` for the guild.

        There is currently a limit of 50 static and animated emojis respectively per guild,
        unless the guild has the ``MORE_EMOJI`` feature which extends the limit to 200.

        You must have :attr:`~Permissions.manage_emojis` to do this.

        Parameters
        -----------
        name: :class:`str`
            The emoji name. Must be at least 2 characters.
        image: :class:`bytes`
            The :term:`py:bytes-like object` representing the image data to use.
            Only JPG, PNG and GIF images are supported.
        roles: List[:class:`Role`]
            A :class:`list` of :class:`Role`\s that can use this emoji. Leave empty to make it available to everyone.
        reason: Optional[:class:`str`]
            The reason for creating this emoji. Shows up on the audit log.

        Raises
        -------
        Forbidden
            You are not allowed to create emojis.
        HTTPException
            An error occurred creating an emoji.

        Returns
        --------
        :class:`Emoji`
            The created emoji.
        """

        img = utils._bytes_to_base64_data(image)
        if roles:
            role_ids: SnowflakeList = [role.id for role in roles]
        else:
            role_ids = []

        data = await self._state.http.create_custom_emoji(self.id, name, img, roles=role_ids, reason=reason)
        if self._state.cache_guild_expressions:
            return self._state.store_emoji(self, data)
        else:
            return Emoji(guild=self, state=self._state, data=data)

    async def delete_emoji(self, emoji: Snowflake, /, *, reason: Optional[str] = None) -> None:
        """|coro|

        Deletes the custom :class:`Emoji` from the guild.

        You must have :attr:`~Permissions.manage_emojis` to do this.

        .. versionchanged:: 2.0

            ``emoji`` parameter is now positional-only.

        Parameters
        -----------
        emoji: :class:`abc.Snowflake`
            The emoji you are deleting.
        reason: Optional[:class:`str`]
            The reason for deleting this emoji. Shows up on the audit log.

        Raises
        -------
        Forbidden
            You are not allowed to delete emojis.
        HTTPException
            An error occurred deleting the emoji.
        """

        await self._state.http.delete_custom_emoji(self.id, emoji.id, reason=reason)

    async def fetch_roles(self) -> List[Role]:
        """|coro|

        Retrieves all :class:`Role` that the guild has.

        .. note::

            This method is an API call. For general usage, consider :attr:`roles` instead.

        .. versionadded:: 1.3

        Raises
        -------
        HTTPException
            Retrieving the roles failed.

        Returns
        -------
        List[:class:`Role`]
            All roles in the guild.
        """
        data = await self._state.http.get_roles(self.id)
        return [Role(guild=self, state=self._state, data=d) for d in data]

    @overload
    async def create_role(
        self,
        *,
        reason: Optional[str] = ...,
        name: str = ...,
        permissions: Permissions = ...,
        colour: Union[Colour, int] = ...,
        hoist: bool = ...,
        display_icon: Union[bytes, str] = MISSING,
        mentionable: bool = ...,
    ) -> Role:
        ...

    @overload
    async def create_role(
        self,
        *,
        reason: Optional[str] = ...,
        name: str = ...,
        permissions: Permissions = ...,
        color: Union[Colour, int] = ...,
        hoist: bool = ...,
        display_icon: Union[bytes, str] = MISSING,
        mentionable: bool = ...,
    ) -> Role:
        ...

    async def create_role(
        self,
        *,
        name: str = MISSING,
        permissions: Permissions = MISSING,
        color: Union[Colour, int] = MISSING,
        colour: Union[Colour, int] = MISSING,
        hoist: bool = MISSING,
        display_icon: Union[bytes, str] = MISSING,
        mentionable: bool = MISSING,
        reason: Optional[str] = None,
    ) -> Role:
        """|coro|

        Creates a :class:`Role` for the guild.

        All fields are optional.

        You must have :attr:`~Permissions.manage_roles` to do this.

        .. versionchanged:: 1.6
            Can now pass ``int`` to ``colour`` keyword-only parameter.

        .. versionadded:: 2.0
            The ``display_icon`` keyword-only parameter was added.

        .. versionchanged:: 2.0
            This function will now raise :exc:`TypeError` instead of
            ``InvalidArgument``.

        Parameters
        -----------
        name: :class:`str`
            The role name. Defaults to 'new role'.
        permissions: :class:`Permissions`
            The permissions to have. Defaults to no permissions.
        colour: Union[:class:`Colour`, :class:`int`]
            The colour for the role. Defaults to :meth:`Colour.default`.
            This is aliased to ``color`` as well.
        hoist: :class:`bool`
            Indicates if the role should be shown separately in the member list.
            Defaults to ``False``.
        display_icon: Union[:class:`bytes`, :class:`str`]
            A :term:`py:bytes-like object` representing the icon
            or :class:`str` representing unicode emoji that should be used as a role icon.
            Only PNG/JPEG is supported.
            This is only available to guilds that contain ``ROLE_ICONS`` in :attr:`features`.
        mentionable: :class:`bool`
            Indicates if the role should be mentionable by others.
            Defaults to ``False``.
        reason: Optional[:class:`str`]
            The reason for creating this role. Shows up on the audit log.

        Raises
        -------
        Forbidden
            You do not have permissions to create the role.
        HTTPException
            Creating the role failed.
        TypeError
            An invalid keyword argument was given.

        Returns
        --------
        :class:`Role`
            The newly created role.
        """
        fields: Dict[str, Any] = {}
        if permissions is not MISSING:
            fields['permissions'] = str(permissions.value)
        else:
            fields['permissions'] = '0'

        actual_colour = colour or color or Colour.default()
        if isinstance(actual_colour, int):
            fields['color'] = actual_colour
        else:
            fields['color'] = actual_colour.value

        if hoist is not MISSING:
            fields['hoist'] = hoist

        if display_icon is not MISSING:
            if isinstance(display_icon, bytes):
                fields['icon'] = utils._bytes_to_base64_data(display_icon)
            else:
                fields['unicode_emoji'] = display_icon

        if mentionable is not MISSING:
            fields['mentionable'] = mentionable

        if name is not MISSING:
            fields['name'] = name

        data = await self._state.http.create_role(self.id, reason=reason, **fields)
        role = Role(guild=self, data=data, state=self._state)

        return role

    async def edit_role_positions(self, positions: Mapping[Snowflake, int], *, reason: Optional[str] = None) -> List[Role]:
        """|coro|

        Bulk edits a list of :class:`Role` in the guild.

        You must have :attr:`~Permissions.manage_roles` to do this.

        .. versionadded:: 1.4

        .. versionchanged:: 2.0
            This function will now raise :exc:`TypeError` instead of
            ``InvalidArgument``.

        Example
        ----------

        .. code-block:: python3

            positions = {
                bots_role: 1, # penultimate role
                tester_role: 2,
                admin_role: 6
            }

            await guild.edit_role_positions(positions=positions)

        Parameters
        -----------
        positions
            A :class:`dict` of :class:`Role` to :class:`int` to change the positions
            of each given role.
        reason: Optional[:class:`str`]
            The reason for editing the role positions. Shows up on the audit log.

        Raises
        -------
        Forbidden
            You do not have permissions to move the roles.
        HTTPException
            Moving the roles failed.
        TypeError
            An invalid keyword argument was given.

        Returns
        --------
        List[:class:`Role`]
            A list of all the roles in the guild.
        """
        if not isinstance(positions, Mapping):
            raise TypeError('positions parameter expects a dict.')

        role_positions = []
        for role, position in positions.items():
            payload: RolePositionUpdatePayload = {'id': role.id, 'position': position}

            role_positions.append(payload)

        data = await self._state.http.move_role_position(self.id, role_positions, reason=reason)
        roles: List[Role] = []
        for d in data:
            role = Role(guild=self, data=d, state=self._state)
            roles.append(role)
            self._roles[role.id] = role

        return roles

    async def welcome_screen(self) -> WelcomeScreen:
        """|coro|

        Returns the guild's welcome screen.

        The guild must have ``COMMUNITY`` in :attr:`~Guild.features`.

        You must have :attr:`~Permissions.manage_guild` to do this as well.

        .. versionadded:: 2.0

        Raises
        -------
        Forbidden
            You do not have the proper permissions to get this.
        HTTPException
            Retrieving the welcome screen failed.

        Returns
        --------
        :class:`WelcomeScreen`
            The welcome screen.
        """
        data = await self._state.http.get_welcome_screen(self.id)
        return WelcomeScreen(data=data, guild=self)

    async def edit_welcome_screen(
        self,
        *,
        description: str = MISSING,
        welcome_channels: List[WelcomeChannel] = MISSING,
        enabled: bool = MISSING,
        reason: Optional[str] = None,
    ) -> WelcomeScreen:
        """|coro|

        A shorthand method of :attr:`WelcomeScreen.edit` without needing
        to fetch the welcome screen beforehand.

        The guild must have ``COMMUNITY`` in :attr:`~Guild.features`.

        You must have :attr:`~Permissions.manage_guild` to do this as well.

        .. versionadded:: 2.0

        Returns
        --------
        :class:`WelcomeScreen`
            The edited welcome screen.
        """
        fields = {}

        if welcome_channels is not MISSING:
            welcome_channels_serialised = []
            for wc in welcome_channels:
                if not isinstance(wc, WelcomeChannel):
                    raise TypeError('welcome_channels parameter must be a list of WelcomeChannel')
                welcome_channels_serialised.append(wc.to_dict())
            fields['welcome_channels'] = welcome_channels_serialised

        if description is not MISSING:
            fields['description'] = description

        if enabled is not MISSING:
            fields['enabled'] = enabled

        data = await self._state.http.edit_welcome_screen(self.id, reason=reason, **fields)
        return WelcomeScreen(data=data, guild=self)

    async def kick(self, user: Snowflake, *, reason: Optional[str] = None) -> None:
        """|coro|

        Kicks a user from the guild.

        The user must meet the :class:`abc.Snowflake` abc.

        You must have :attr:`~Permissions.kick_members` to do this.

        Parameters
        -----------
        user: :class:`abc.Snowflake`
            The user to kick from the guild.
        reason: Optional[:class:`str`]
            The reason the user got kicked.

        Raises
        -------
        Forbidden
            You do not have the proper permissions to kick.
        HTTPException
            Kicking failed.
        """
        await self._state.http.kick(user.id, self.id, reason=reason)

    async def ban(
        self,
        user: Snowflake,
        *,
        reason: Optional[str] = None,
        delete_message_days: int = MISSING,
        delete_message_seconds: int = MISSING,
    ) -> None:
        """|coro|

        Bans a user from the guild.

        The user must meet the :class:`abc.Snowflake` abc.

        You must have :attr:`~Permissions.ban_members` to do this.

        Parameters
        -----------
        user: :class:`abc.Snowflake`
            The user to ban from the guild.
        delete_message_days: :class:`int`
            The number of days worth of messages to delete from the user
            in the guild. The minimum is 0 and the maximum is 7.
            Defaults to 1 day if neither ``delete_message_days`` nor
            ``delete_message_seconds`` are passed.

            .. deprecated:: 2.1
        delete_message_seconds: :class:`int`
            The number of seconds worth of messages to delete from the user
            in the guild. The minimum is 0 and the maximum is 604800 (7 days).
            Defaults to 1 day if neither ``delete_message_days`` nor
            ``delete_message_seconds`` are passed.

            .. versionadded:: 2.1
        reason: Optional[:class:`str`]
            The reason the user got banned.

        Raises
        -------
        NotFound
            The requested user was not found.
        Forbidden
            You do not have the proper permissions to ban.
        HTTPException
            Banning failed.
        TypeError
            You specified both ``delete_message_days`` and ``delete_message_seconds``.
        """
        if delete_message_days is not MISSING and delete_message_seconds is not MISSING:
            raise TypeError('Cannot mix delete_message_days and delete_message_seconds keyword arguments.')

        if delete_message_days is not MISSING:
            msg = 'delete_message_days is deprecated, use delete_message_seconds instead'
            warnings.warn(msg, DeprecationWarning, stacklevel=2)
            delete_message_seconds = delete_message_days * 86400  # one day

        if delete_message_seconds is MISSING:
            delete_message_seconds = 86400  # one day

        await self._state.http.ban(user.id, self.id, delete_message_seconds, reason=reason)

    async def unban(self, user: Snowflake, *, reason: Optional[str] = None) -> None:
        """|coro|

        Unbans a user from the guild.

        The user must meet the :class:`abc.Snowflake` abc.

        You must have :attr:`~Permissions.ban_members` to do this.

        Parameters
        -----------
        user: :class:`abc.Snowflake`
            The user to unban.
        reason: Optional[:class:`str`]
            The reason for doing this action. Shows up on the audit log.

        Raises
        -------
        NotFound
            The requested unban was not found.
        Forbidden
            You do not have the proper permissions to unban.
        HTTPException
            Unbanning failed.
        """
        await self._state.http.unban(user.id, self.id, reason=reason)

    async def bulk_ban(
        self,
        users: Iterable[Snowflake],
        *,
        reason: Optional[str] = None,
        delete_message_seconds: int = 86400,
    ) -> BulkBanResult:
        """|coro|

        Bans multiple users from the guild.

        The users must meet the :class:`abc.Snowflake` abc.

        You must have :attr:`~Permissions.ban_members` and :attr:`~Permissions.manage_guild` to do this.

        .. versionadded:: 2.4

        Parameters
        -----------
        users: Iterable[:class:`abc.Snowflake`]
            The users to ban from the guild, up to 200 users.
        delete_message_seconds: :class:`int`
            The number of seconds worth of messages to delete from the user
            in the guild. The minimum is 0 and the maximum is 604800 (7 days).
            Defaults to 1 day.
        reason: Optional[:class:`str`]
            The reason the users got banned.

        Raises
        -------
        Forbidden
            You do not have the proper permissions to ban.
        HTTPException
            Banning failed.

        Returns
        --------
        :class:`BulkBanResult`
            The result of the bulk ban operation.
        """

        response = await self._state.http.bulk_ban(
            self.id,
            user_ids=[u.id for u in users],
            delete_message_seconds=delete_message_seconds,
            reason=reason,
        )
        return BulkBanResult(
            banned=[Object(id=int(user_id), type=User) for user_id in response.get('banned_users', []) or []],
            failed=[Object(id=int(user_id), type=User) for user_id in response.get('failed_users', []) or []],
        )

    @property
    def vanity_url(self) -> Optional[str]:
        """Optional[:class:`str`]: The Discord vanity invite URL for this guild, if available.

        .. versionadded:: 2.0
        """
        if self.vanity_url_code is None:
            return None
        return f'{Invite.BASE}/{self.vanity_url_code}'

    async def vanity_invite(self) -> Optional[Invite]:
        """|coro|

        Returns the guild's special vanity invite.

        The guild must have ``VANITY_URL`` in :attr:`~Guild.features`.

        You must have :attr:`~Permissions.manage_guild` to do this as well.

        Raises
        -------
        Forbidden
            You do not have the proper permissions to get this.
        HTTPException
            Retrieving the vanity invite failed.

        Returns
        --------
        Optional[:class:`Invite`]
            The special vanity invite. If ``None`` then the guild does not
            have a vanity invite set.
        """

        # we start with { code: abc }
        payload = await self._state.http.get_vanity_code(self.id)
        if not payload['code']:
            return None

        # get the vanity URL channel since default channels aren't
        # reliable or a thing anymore
        data = await self._state.http.get_invite(payload['code'])

        channel = self.get_channel(int(data['channel']['id']))
        payload['revoked'] = False
        payload['temporary'] = False
        payload['max_uses'] = 0
        payload['max_age'] = 0
        payload['uses'] = payload.get('uses', 0)
        return Invite(state=self._state, data=payload, guild=self, channel=channel)  # type: ignore # we're faking a payload here

    async def audit_logs(
        self,
        *,
        limit: Optional[int] = 100,
        before: SnowflakeTime = MISSING,
        after: SnowflakeTime = MISSING,
        oldest_first: bool = MISSING,
        user: Snowflake = MISSING,
        action: AuditLogAction = MISSING,
    ) -> AsyncIterator[AuditLogEntry]:
        """Returns an :term:`asynchronous iterator` that enables receiving the guild's audit logs.

        You must have :attr:`~Permissions.view_audit_log` to do this.

        Examples
        ----------

        Getting the first 100 entries: ::

            async for entry in guild.audit_logs(limit=100):
                print(f'{entry.user} did {entry.action} to {entry.target}')

        Getting entries for a specific action: ::

            async for entry in guild.audit_logs(action=discord.AuditLogAction.ban):
                print(f'{entry.user} banned {entry.target}')

        Getting entries made by a specific user: ::

            entries = [entry async for entry in guild.audit_logs(limit=None, user=guild.me)]
            await channel.send(f'I made {len(entries)} moderation actions.')

        Parameters
        -----------
        limit: Optional[:class:`int`]
            The number of entries to retrieve. If ``None`` retrieve all entries.
        before: Union[:class:`abc.Snowflake`, :class:`datetime.datetime`]
            Retrieve entries before this date or entry.
            If a datetime is provided, it is recommended to use a UTC aware datetime.
            If the datetime is naive, it is assumed to be local time.
        after: Union[:class:`abc.Snowflake`, :class:`datetime.datetime`]
            Retrieve entries after this date or entry.
            If a datetime is provided, it is recommended to use a UTC aware datetime.
            If the datetime is naive, it is assumed to be local time.
        oldest_first: :class:`bool`
            If set to ``True``, return entries in oldest->newest order. Defaults to ``True`` if
            ``after`` is specified, otherwise ``False``.
        user: :class:`abc.Snowflake`
            The moderator to filter entries from.
        action: :class:`AuditLogAction`
            The action to filter with.

        Raises
        -------
        Forbidden
            You are not allowed to fetch audit logs
        HTTPException
            An error occurred while fetching the audit logs.

        Yields
        --------
        :class:`AuditLogEntry`
            The audit log entry.
        """

        async def _before_strategy(retrieve: int, before: Optional[Snowflake], limit: Optional[int]):
            before_id = before.id if before else None
            data = await self._state.http.get_audit_logs(
                self.id, limit=retrieve, user_id=user_id, action_type=action_type, before=before_id
            )

            entries = data.get('audit_log_entries', [])

            if data and entries:
                if limit is not None:
                    limit -= len(entries)

                before = Object(id=int(entries[-1]['id']))

            return data, entries, before, limit

        async def _after_strategy(retrieve: int, after: Optional[Snowflake], limit: Optional[int]):
            after_id = after.id if after else None
            data = await self._state.http.get_audit_logs(
                self.id, limit=retrieve, user_id=user_id, action_type=action_type, after=after_id
            )

            entries = data.get('audit_log_entries', [])

            if data and entries:
                if limit is not None:
                    limit -= len(entries)

                after = Object(id=int(entries[-1]['id']))

            return data, entries, after, limit

        if user is not MISSING:
            user_id = user.id
        else:
            user_id = None

        if action is not MISSING:
            action_type: Optional[AuditLogEvent] = action.value
        else:
            action_type = None

        if isinstance(before, datetime.datetime):
            before = Object(id=utils.time_snowflake(before, high=False))
        if isinstance(after, datetime.datetime):
            after = Object(id=utils.time_snowflake(after, high=True))

        if oldest_first:
            if after is MISSING:
                after = OLDEST_OBJECT

        predicate = None

        if oldest_first:
            strategy, state = _after_strategy, after
            if before:
                predicate = lambda m: int(m['id']) < before.id
        else:
            strategy, state = _before_strategy, before
            if after:
                predicate = lambda m: int(m['id']) > after.id

        # avoid circular import
        from .app_commands import AppCommand
        from .webhook import Webhook

        while True:
            retrieve = 100 if limit is None else min(limit, 100)
            if retrieve < 1:
                return

            data, raw_entries, state, limit = await strategy(retrieve, state, limit)

            if predicate:
                raw_entries = filter(predicate, raw_entries)

            users = (User(data=raw_user, state=self._state) for raw_user in data.get('users', []))
            user_map = {user.id: user for user in users}

            integrations = (PartialIntegration(data=raw_i, guild=self) for raw_i in data.get('integrations', []))
            integration_map = {integration.id: integration for integration in integrations}

            app_commands = (AppCommand(data=raw_cmd, state=self._state) for raw_cmd in data.get('application_commands', []))
            app_command_map = {app_command.id: app_command for app_command in app_commands}

            automod_rules = (
                AutoModRule(data=raw_rule, guild=self, state=self._state)
                for raw_rule in data.get('auto_moderation_rules', [])
            )
            automod_rule_map = {rule.id: rule for rule in automod_rules}

            webhooks = (Webhook.from_state(data=raw_webhook, state=self._state) for raw_webhook in data.get('webhooks', []))
            webhook_map = {webhook.id: webhook for webhook in webhooks}

            count = 0

            for count, raw_entry in enumerate(raw_entries, 1):
                # Weird Discord quirk
                if raw_entry['action_type'] is None:
                    continue

                yield AuditLogEntry(
                    data=raw_entry,
                    users=user_map,
                    integrations=integration_map,
                    app_commands=app_command_map,
                    automod_rules=automod_rule_map,
                    webhooks=webhook_map,
                    guild=self,
                )

            if count < 100:
                # There's no data left after this
                break

    async def widget(self) -> Widget:
        """|coro|

        Returns the widget of the guild.

        .. note::

            The guild must have the widget enabled to get this information.

        Raises
        -------
        Forbidden
            The widget for this guild is disabled.
        HTTPException
            Retrieving the widget failed.

        Returns
        --------
        :class:`Widget`
            The guild's widget.
        """
        data = await self._state.http.get_widget(self.id)

        return Widget(state=self._state, data=data)

    def widget_image_url(self, style: WidgetStyle = 'shield') -> Optional[str]:
        """Returns the widget image url of the guild.

        .. note::

            The guild must have the widget enabled to get this information.

        Parameters
        -----------
        style: :class:`str`
            The style which should be applied for the widget.
            Default to ``shield``. Returns ``None`` if widget is not enabled.

        Returns
        --------
        Optional[:class:`str`]
            The widget image url in the given style.
        """
        if not self.widget_enabled:
            return None

        return f"{Route.BASE}/guilds/{self.id}/widget.png?style={style}"

    async def edit_widget(
        self,
        *,
        enabled: bool = MISSING,
        channel: Optional[Snowflake] = MISSING,
        reason: Optional[str] = None,
    ) -> None:
        """|coro|

        Edits the widget of the guild. This can also be done with :attr:`~Guild.edit`.

        You must have :attr:`~Permissions.manage_guild` to do this.

        .. versionadded:: 2.0

        Parameters
        -----------
        enabled: :class:`bool`
            Whether to enable the widget for the guild.
        channel: Optional[:class:`~discord.abc.Snowflake`]
            The new widget channel. ``None`` removes the widget channel.
        reason: Optional[:class:`str`]
            The reason for editing this widget. Shows up on the audit log.

        Raises
        -------
        Forbidden
            You do not have permission to edit the widget.
        HTTPException
            Editing the widget failed.
        """
        payload: EditWidgetSettings = {}
        if channel is not MISSING:
            payload['channel_id'] = None if channel is None else channel.id
        if enabled is not MISSING:
            payload['enabled'] = enabled

        if payload:
            await self._state.http.edit_widget(self.id, payload=payload, reason=reason)

    async def chunk(self, *, cache: bool = True) -> List[Member]:
        """|coro|

        Requests all members that belong to this guild. In order to use this,
        :meth:`Intents.members` must be enabled.

        This is a websocket operation and can be slow.

        .. versionadded:: 1.5

        Parameters
        -----------
        cache: :class:`bool`
            Whether to cache the members as well.

        Raises
        -------
        ClientException
            The members intent is not enabled.

        Returns
        --------
        List[:class:`Member`]
            The list of members in the guild.
        """

        if not self._state._intents.members:
            raise ClientException('Intents.members must be enabled to use this.')

        if not self._state.is_guild_evicted(self):
            return await self._state.chunk_guild(self, cache=cache)

        return []

    async def query_members(
        self,
        query: Optional[str] = None,
        *,
        limit: int = 5,
        user_ids: Optional[List[int]] = None,
        presences: bool = False,
        cache: bool = True,
    ) -> List[Member]:
        """|coro|

        Request members of this guild whose username or nickname starts with the given query.
        This is a websocket operation.

        .. versionadded:: 1.3

        Parameters
        -----------
        query: Optional[:class:`str`]
            The string that the username or nickname should start with.
        limit: :class:`int`
            The maximum number of members to send back. This must be
            a number between 5 and 100.
        presences: :class:`bool`
            Whether to request for presences to be provided. This defaults
            to ``False``.

            .. versionadded:: 1.6

        cache: :class:`bool`
            Whether to cache the members internally. This makes operations
            such as :meth:`get_member` work for those that matched.
        user_ids: Optional[List[:class:`int`]]
            List of user IDs to search for. If the user ID is not in the guild then it won't be returned.

            .. versionadded:: 1.4


        Raises
        -------
        asyncio.TimeoutError
            The query timed out waiting for the members.
        ValueError
            Invalid parameters were passed to the function
        ClientException
            The presences intent is not enabled.

        Returns
        --------
        List[:class:`Member`]
            The list of members that have matched the query.
        """

        if presences and not self._state._intents.presences:
            raise ClientException('Intents.presences must be enabled to use this.')

        if query == '':
            raise ValueError('Cannot pass empty query string.')

        if query is None and user_ids is None:
            raise ValueError('Must pass either query or user_ids')

        if user_ids is not None and query is not None:
            raise ValueError('Cannot pass both query and user_ids')

        if user_ids is not None and not user_ids:
            raise ValueError('user_ids must contain at least 1 value')

        limit = min(100, limit or 5)
        return await self._state.query_members(
            self, query=query, limit=limit, user_ids=user_ids, presences=presences, cache=cache
        )

    async def change_voice_state(
        self, *, channel: Optional[abc.Snowflake], self_mute: bool = False, self_deaf: bool = False
    ) -> None:
        """|coro|

        Changes client's voice state in the guild.

        .. versionadded:: 1.4

        Parameters
        -----------
        channel: Optional[:class:`abc.Snowflake`]
            Channel the client wants to join. Use ``None`` to disconnect.
        self_mute: :class:`bool`
            Indicates if the client should be self-muted.
        self_deaf: :class:`bool`
            Indicates if the client should be self-deafened.
        """
        ws = self._state._get_websocket(self.id)
        channel_id = channel.id if channel else None
        await ws.voice_state(self.id, channel_id, self_mute, self_deaf)

    async def fetch_automod_rule(self, automod_rule_id: int, /) -> AutoModRule:
        """|coro|

        Fetches an active automod rule from the guild.

        You must have :attr:`Permissions.manage_guild` to do this.

        .. versionadded:: 2.0

        Parameters
        -----------
        automod_rule_id: :class:`int`
            The ID of the automod rule to fetch.

        Raises
        -------
        Forbidden
            You do not have permission to view the automod rule.

        Returns
        --------
        :class:`AutoModRule`
            The automod rule that was fetched.
        """

        data = await self._state.http.get_auto_moderation_rule(self.id, automod_rule_id)

        return AutoModRule(data=data, guild=self, state=self._state)

    async def fetch_automod_rules(self) -> List[AutoModRule]:
        """|coro|

        Fetches all automod rules from the guild.

        You must have :attr:`Permissions.manage_guild` to do this.

        .. versionadded:: 2.0

        Raises
        -------
        Forbidden
            You do not have permission to view the automod rule.
        NotFound
            There are no automod rules within this guild.

        Returns
        --------
        List[:class:`AutoModRule`]
            The automod rules that were fetched.
        """
        data = await self._state.http.get_auto_moderation_rules(self.id)

        return [AutoModRule(data=d, guild=self, state=self._state) for d in data]

    async def create_automod_rule(
        self,
        *,
        name: str,
        event_type: AutoModRuleEventType,
        trigger: AutoModTrigger,
        actions: List[AutoModRuleAction],
        enabled: bool = False,
        exempt_roles: Sequence[Snowflake] = MISSING,
        exempt_channels: Sequence[Snowflake] = MISSING,
        reason: str = MISSING,
    ) -> AutoModRule:
        """|coro|

        Create an automod rule.

        You must have :attr:`Permissions.manage_guild` to do this.

        .. versionadded:: 2.0

        Parameters
        -----------
        name: :class:`str`
            The name of the automod rule.
        event_type: :class:`AutoModRuleEventType`
            The type of event that the automod rule will trigger on.
        trigger: :class:`AutoModTrigger`
            The trigger that will trigger the automod rule.
        actions: List[:class:`AutoModRuleAction`]
            The actions that will be taken when the automod rule is triggered.
        enabled: :class:`bool`
            Whether the automod rule is enabled.
            Defaults to ``False``.
        exempt_roles: Sequence[:class:`abc.Snowflake`]
            A list of roles that will be exempt from the automod rule.
        exempt_channels: Sequence[:class:`abc.Snowflake`]
            A list of channels that will be exempt from the automod rule.
        reason: :class:`str`
            The reason for creating this automod rule. Shows up on the audit log.

        Raises
        -------
        Forbidden
            You do not have permissions to create an automod rule.
        HTTPException
            Creating the automod rule failed.

        Returns
        --------
        :class:`AutoModRule`
            The automod rule that was created.
        """
        data = await self._state.http.create_auto_moderation_rule(
            self.id,
            name=name,
            event_type=event_type.value,
            trigger_type=trigger.type.value,
            trigger_metadata=trigger.to_metadata_dict() or None,
            actions=[a.to_dict() for a in actions],
            enabled=enabled,
            exempt_roles=[str(r.id) for r in exempt_roles] if exempt_roles else None,
            exempt_channels=[str(c.id) for c in exempt_channels] if exempt_channels else None,
            reason=reason,
        )

        return AutoModRule(data=data, guild=self, state=self._state)

    @property
    def invites_paused_until(self) -> Optional[datetime.datetime]:
        """Optional[:class:`datetime.datetime`]: If invites are paused, returns when
        invites will get enabled in UTC, otherwise returns None.

        .. versionadded:: 2.4
        """
        if not self._incidents_data:
            return None

        return utils.parse_time(self._incidents_data.get('invites_disabled_until'))

    @property
    def dms_paused_until(self) -> Optional[datetime.datetime]:
        """Optional[:class:`datetime.datetime`]: If DMs are paused, returns when DMs
        will get enabled in UTC, otherwise returns None.

        .. versionadded:: 2.4
        """
        if not self._incidents_data:
            return None

        return utils.parse_time(self._incidents_data.get('dms_disabled_until'))

    @property
    def dm_spam_detected_at(self) -> Optional[datetime.datetime]:
        """:class:`datetime.datetime`: Returns the time when DM spam was detected in the guild.

        .. versionadded:: 2.4
        """
        if not self._incidents_data:
            return None

        return utils.parse_time(self._incidents_data.get('dm_spam_detected_at'))

    @property
    def raid_detected_at(self) -> Optional[datetime.datetime]:
        """Optional[:class:`datetime.datetime`]: Returns the time when a raid was detected in the guild

        .. versionadded:: 2.4
        """
        if not self._incidents_data:
            return None

        return utils.parse_time(self._incidents_data.get('raid_detected_at'))

    def invites_paused(self) -> bool:
        """:class:`bool`: Whether invites are paused in the guild.

        .. versionadded:: 2.4
        """
        if not self.invites_paused_until:
            return "INVITES_DISABLED" in self.features

        return self.invites_paused_until > utils.utcnow()

    def dms_paused(self) -> bool:
        """:class:`bool`: Whether DMs are paused in the guild.

        .. versionadded:: 2.4
        """
        if not self.dms_paused_until:
            return False

        return self.dms_paused_until > utils.utcnow()

    def is_dm_spam_detected(self) -> bool:
        """:class:`bool`: Whether DM spam was detected in the guild.

        .. versionadded:: 2.4
        """
        if not self.dm_spam_detected_at:
            return False

        return self.dm_spam_detected_at > utils.utcnow()

    def is_raid_detected(self) -> bool:
        """:class:`bool`: Whether a raid was detected in the guild.

        .. versionadded:: 2.4
        """
        if not self.raid_detected_at:
            return False

        return self.raid_detected_at > utils.utcnow()

    async def create_soundboard_sound(
        self,
        *,
        name: str,
        sound: bytes,
        volume: float = 1,
        emoji: Optional[EmojiInputType] = None,
        reason: Optional[str] = None,
    ) -> SoundboardSound:
        """|coro|

        Creates a :class:`SoundboardSound` for the guild.
        You must have :attr:`Permissions.manage_expressions` to do this.

        ..versionadded:: 2.4

        Parameters
        ----------
        name: :class:`str`
            The name of the sound. Must be between 2 and 32 characters.
        sound: :class:`bytes`
            The :term:`py:bytes-like object` representing the sound data.
            Only MP3 sound files that don't exceed the duration of 5.2s are supported.
        volume: :class:`float`
            The volume of the sound. Must be between 0 and 1. Defaults to ``1``.
        emoji: Optional[Union[:class:`Emoji`, :class:`PartialEmoji`, :class:`str`]]
            The emoji of the sound.
        reason: Optional[:class:`str`]
            The reason for creating the sound. Shows up on the audit log.

        Raises
        -------
        Forbidden
            You do not have permissions to create a soundboard sound.
        HTTPException
            Creating the soundboard sound failed.

        Returns
        -------
        :class:`SoundboardSound`
            The newly created soundboard sound.
        """
        payload: Dict[str, Any] = {
            'name': name,
            'sound': utils._bytes_to_base64_data(sound, audio=True),
            'volume': volume,
            'emoji_id': None,
            'emoji_name': None,
        }

        if emoji is not None:
            if isinstance(emoji, _EmojiTag):
                partial_emoji = emoji._to_partial()
            elif isinstance(emoji, str):
                partial_emoji = PartialEmoji.from_str(emoji)
            else:
                partial_emoji = None

            if partial_emoji is not None:
                if partial_emoji.id is None:
                    payload['emoji_name'] = partial_emoji.name
                else:
                    payload['emoji_id'] = partial_emoji.id

        data = await self._state.http.create_soundboard_sound(self.id, reason=reason, **payload)
        return SoundboardSound(guild=self, state=self._state, data=data)

    async def request_soundboard_sounds(self, *, cache: bool = True) -> List[SoundboardSound]:
        """|coro|

        Requests the soundboard sounds of the guild.

        This is a websocket operation and can be slow.

        .. versionadded:: 2.4

        Parameters
        ----------
        cache: :class:`bool`
            Whether to cache the soundboard sounds internally. Defaults to ``True``.

        Raises
        -------
        asyncio.TimeoutError
            The query timed out waiting for the sounds.

        Returns
        --------
        List[:class:`SoundboardSound`]
            A list of guilds with it's requested soundboard sounds.
        """

        return await self._state.request_soundboard_sounds(self, cache=cache)

    async def onboarding(self) -> Onboarding:
        """|coro|

        Fetches the onboarding configuration for this guild.

        .. versionadded:: 2.4

        Returns
        --------
        :class:`Onboarding`
            The onboarding configuration that was fetched.
        """
        data = await self._state.http.get_guild_onboarding(self.id)
        return Onboarding(data=data, guild=self, state=self._state)

    async def edit_onboarding(
        self,
        *,
        prompts: List[PartialOnboardingPrompt] = MISSING,
        default_channels: List[Snowflake] = MISSING,
        enabled: bool = MISSING,
        mode: OnboardingMode = MISSING,
        reason: str = MISSING,
    ) -> Onboarding:
        """|coro|

        Edits the onboarding configuration for this guild.

        .. versionadded:: 2.4

        Parameters
        -----------
        prompts: List[:class:`PartialOnboardingPrompt`]
            The prompts that will be shown to new members.
        default_channels: List[:class:`abc.Snowflake`]
            The channels that will be used as the default channels for new members.
        enabled: :class:`bool`
            Whether the onboarding configuration is enabled.
        mode: :class:`OnboardingMode`
            The mode that will be used for the onboarding configuration.
        reason: :class:`str`
            The reason for editing the onboarding configuration. Shows up on the audit log.

        Raises
        -------
        Forbidden
            You do not have permissions to edit the onboarding configuration.
        HTTPException
            Editing the onboarding configuration failed.

        Returns
        --------
        :class:`Onboarding`
            The new onboarding configuration.
        """
        data = await self._state.http.modify_guild_onboarding(
            self.id,
            prompts=[p.to_dict() for p in prompts] if prompts is not MISSING else None,
            default_channel_ids=[c.id for c in default_channels] if default_channels is not MISSING else None,
            enabled=enabled if enabled is not MISSING else None,
            mode=mode.value if mode is not MISSING else None,
            reason=reason if reason is not MISSING else None,
        )
        return Onboarding(data=data, guild=self, state=self._state)<|MERGE_RESOLUTION|>--- conflicted
+++ resolved
@@ -1264,13 +1264,8 @@
     def _create_channel(
         self,
         name: str,
-<<<<<<< HEAD
-        channel_type: Literal[ChannelType.forum, ChannelType.media],
-        overwrites: Mapping[Union[Role, Member], PermissionOverwrite] = ...,
-=======
         channel_type: Literal[ChannelType.forum],
         overwrites: Mapping[Union[Role, Member, Object], PermissionOverwrite] = ...,
->>>>>>> a13fc8f8
         category: Optional[Snowflake] = ...,
         **options: Any,
     ) -> Coroutine[Any, Any, ForumChannelPayload]:
