"""
The MIT License (MIT)

Copyright (c) 2015-present Rapptz

Permission is hereby granted, free of charge, to any person obtaining a
copy of this software and associated documentation files (the "Software"),
to deal in the Software without restriction, including without limitation
the rights to use, copy, modify, merge, publish, distribute, sublicense,
and/or sell copies of the Software, and to permit persons to whom the
Software is furnished to do so, subject to the following conditions:

The above copyright notice and this permission notice shall be included in
all copies or substantial portions of the Software.

THE SOFTWARE IS PROVIDED "AS IS", WITHOUT WARRANTY OF ANY KIND, EXPRESS
OR IMPLIED, INCLUDING BUT NOT LIMITED TO THE WARRANTIES OF MERCHANTABILITY,
FITNESS FOR A PARTICULAR PURPOSE AND NONINFRINGEMENT. IN NO EVENT SHALL THE
AUTHORS OR COPYRIGHT HOLDERS BE LIABLE FOR ANY CLAIM, DAMAGES OR OTHER
LIABILITY, WHETHER IN AN ACTION OF CONTRACT, TORT OR OTHERWISE, ARISING
FROM, OUT OF OR IN CONNECTION WITH THE SOFTWARE OR THE USE OR OTHER
DEALINGS IN THE SOFTWARE.
"""

from __future__ import annotations

import copy
import datetime
import unicodedata
from operator import attrgetter
from typing import (
    Any,
    AsyncIterator,
    ClassVar,
    Collection,
    Coroutine,
    Dict,
    Iterable,
    List,
    Mapping,
    NamedTuple,
    Sequence,
    Set,
    Literal,
    Optional,
    TYPE_CHECKING,
    Tuple,
    Union,
    overload,
)
import warnings

from . import utils, abc
from .role import Role
from .member import Member, VoiceState
from .emoji import Emoji
from .errors import InvalidData
from .permissions import PermissionOverwrite
from .colour import Colour
from .errors import ClientException
from .channel import *
from .channel import _guild_channel_factory
from .channel import _threaded_guild_channel_factory
from .enums import (
    AuditLogAction,
    VideoQualityMode,
    ChannelType,
    EntityType,
    PrivacyLevel,
    try_enum,
    VerificationLevel,
    ContentFilter,
    NotificationLevel,
    NSFWLevel,
    MFALevel,
    Locale,
    AutoModRuleEventType,
    ForumOrderType,
    ForumLayoutType,
)
from .mixins import Hashable
from .user import User
from .invite import Invite
from .widget import Widget
from .asset import Asset
from .flags import SystemChannelFlags
from .integrations import Integration, PartialIntegration, _integration_factory
from .scheduled_event import ScheduledEvent
from .stage_instance import StageInstance
from .threads import Thread, ThreadMember
from .sticker import GuildSticker
from .file import File
from .audit_logs import AuditLogEntry
from .object import OLDEST_OBJECT, Object
from .welcome_screen import WelcomeScreen, WelcomeChannel
from .automod import AutoModRule, AutoModTrigger, AutoModRuleAction
from .partial_emoji import _EmojiTag, PartialEmoji
from .soundboard import SoundboardSound
<<<<<<< HEAD
from .http import Route
=======
>>>>>>> 9d7c2535


__all__ = (
    'Guild',
    'BanEntry',
)

MISSING = utils.MISSING

if TYPE_CHECKING:
    from .abc import Snowflake, SnowflakeTime
    from .types.guild import (
        Ban as BanPayload,
        Guild as GuildPayload,
        RolePositionUpdate as RolePositionUpdatePayload,
        GuildFeature,
        IncidentData,
    )
    from .types.threads import (
        Thread as ThreadPayload,
    )
    from .types.voice import GuildVoiceState
    from .permissions import Permissions
    from .channel import VoiceChannel, StageChannel, TextChannel, ForumChannel, CategoryChannel
    from .template import Template
    from .webhook import Webhook
    from .state import ConnectionState
    from .voice_client import VoiceProtocol
    from .types.channel import (
        GuildChannel as GuildChannelPayload,
        TextChannel as TextChannelPayload,
        NewsChannel as NewsChannelPayload,
        VoiceChannel as VoiceChannelPayload,
        CategoryChannel as CategoryChannelPayload,
        StageChannel as StageChannelPayload,
        ForumChannel as ForumChannelPayload,
    )
    from .types.integration import IntegrationType
    from .types.snowflake import SnowflakeList
    from .types.widget import EditWidgetSettings
    from .types.audit_log import AuditLogEvent
    from .types.user import PartialUser as PartialUserPayload
    from .message import EmojiInputType

    VocalGuildChannel = Union[VoiceChannel, StageChannel]
    GuildChannel = Union[VocalGuildChannel, ForumChannel, TextChannel, CategoryChannel]
    ByCategoryItem = Tuple[Optional[CategoryChannel], List[GuildChannel]]
    WidgetStyle = Literal['shield', 'banner1', 'banner2', 'banner3', 'banner4']


class BanEntry(NamedTuple):
    reason: Optional[str]
    user: User
    data: PartialUserPayload


class BulkBanResult(NamedTuple):
    banned: List[Object]
    failed: List[Object]


class _GuildLimit(NamedTuple):
    emoji: int
    stickers: int
    bitrate: float
    filesize: int


class Guild(Hashable):
    """Represents a Discord guild.

    This is referred to as a "server" in the official Discord UI.

    .. container:: operations

        .. describe:: x == y

            Checks if two guilds are equal.

        .. describe:: x != y

            Checks if two guilds are not equal.

        .. describe:: hash(x)

            Returns the guild's hash.

        .. describe:: str(x)

            Returns the guild's name.

    Attributes
    ----------
    name: :class:`str`
        The guild name.
    emojis: Tuple[:class:`Emoji`, ...]
        All emojis that the guild owns.
    stickers: Tuple[:class:`GuildSticker`, ...]
        All stickers that the guild owns.

        .. versionadded:: 2.0
    afk_timeout: :class:`int`
        The number of seconds until someone is moved to the AFK channel.
    id: :class:`int`
        The guild's ID.
    owner_id: :class:`int`
        The guild owner's ID. Use :attr:`Guild.owner` instead.
    unavailable: :class:`bool`
        Indicates if the guild is unavailable. If this is ``True`` then the
        reliability of other attributes outside of :attr:`Guild.id` is slim and they might
        all be ``None``. It is best to not do anything with the guild if it is unavailable.

        Check the :func:`on_guild_unavailable` and :func:`on_guild_available` events.
    max_presences: Optional[:class:`int`]
        The maximum amount of presences for the guild.
    max_members: Optional[:class:`int`]
        The maximum amount of members for the guild.

        .. note::

            This attribute is only available via :meth:`.Client.fetch_guild`.
    max_video_channel_users: Optional[:class:`int`]
        The maximum amount of users in a video channel.

        .. versionadded:: 1.4
    description: Optional[:class:`str`]
        The guild's description.
    verification_level: :class:`VerificationLevel`
        The guild's verification level.
    vanity_url_code: Optional[:class:`str`]
        The guild's vanity url code, if any

        .. versionadded:: 2.0
    explicit_content_filter: :class:`ContentFilter`
        The guild's explicit content filter.
    default_notifications: :class:`NotificationLevel`
        The guild's notification settings.
    features: List[:class:`str`]
        A list of features that the guild has. The features that a guild can have are
        subject to arbitrary change by Discord. A list of guild features can be found
        in :ddocs:`the Discord documentation <resources/guild#guild-object-guild-features>`.

    premium_tier: :class:`int`
        The premium tier for this guild. Corresponds to "Nitro Server" in the official UI.
        The number goes from 0 to 3 inclusive.
    premium_subscription_count: :class:`int`
        The number of "boosts" this guild currently has.
    preferred_locale: :class:`Locale`
        The preferred locale for the guild. Used when filtering Server Discovery
        results to a specific language.

        .. versionchanged:: 2.0
            This field is now an enum instead of a :class:`str`.
    nsfw_level: :class:`NSFWLevel`
        The guild's NSFW level.

        .. versionadded:: 2.0
    mfa_level: :class:`MFALevel`
        The guild's Multi-Factor Authentication requirement level.

        .. versionchanged:: 2.0
            This field is now an enum instead of an :class:`int`.

    approximate_member_count: Optional[:class:`int`]
        The approximate number of members in the guild. This is ``None`` unless the guild is obtained
        using :meth:`Client.fetch_guild` or :meth:`Client.fetch_guilds` with ``with_counts=True``.

        .. versionadded:: 2.0
    approximate_presence_count: Optional[:class:`int`]
        The approximate number of members currently active in the guild.
        Offline members are excluded. This is ``None`` unless the guild is obtained using
        :meth:`Client.fetch_guild` or :meth:`Client.fetch_guilds` with ``with_counts=True``.

        .. versionchanged:: 2.0
    premium_progress_bar_enabled: :class:`bool`
        Indicates if the guild has premium AKA server boost level progress bar enabled.

        .. versionadded:: 2.0
    widget_enabled: :class:`bool`
        Indicates if the guild has widget enabled.

        .. versionadded:: 2.0
    max_stage_video_users: Optional[:class:`int`]
        The maximum amount of users in a stage video channel.

        .. versionadded:: 2.3
    """

    __slots__ = (
        'afk_timeout',
        'name',
        'id',
        'unavailable',
        'owner_id',
        'emojis',
        'stickers',
        'features',
        'verification_level',
        'explicit_content_filter',
        'default_notifications',
        'description',
        'max_presences',
        'max_members',
        'max_video_channel_users',
        'premium_tier',
        'premium_subscription_count',
        'preferred_locale',
        'nsfw_level',
        'mfa_level',
        'vanity_url_code',
        'widget_enabled',
        '_widget_channel_id',
        '_afk_channel_id',
        '_members',
        '_channels',
        '_icon',
        '_banner',
        '_state',
        '_roles',
        '_member_count',
        '_large',
        '_splash',
        '_voice_states',
        '_system_channel_id',
        '_system_channel_flags',
        '_discovery_splash',
        '_rules_channel_id',
        '_public_updates_channel_id',
        '_stage_instances',
        '_scheduled_events',
        '_threads',
        'approximate_member_count',
        'approximate_presence_count',
        'premium_progress_bar_enabled',
        '_safety_alerts_channel_id',
        'max_stage_video_users',
        '_incidents_data',
        '_soundboard_sounds',
<<<<<<< HEAD
        '_home_header',
        '_sticker_count',
=======
>>>>>>> 9d7c2535
    )

    _PREMIUM_GUILD_LIMITS: ClassVar[Dict[Optional[int], _GuildLimit]] = {
        None: _GuildLimit(emoji=50, stickers=5, bitrate=96e3, filesize=utils.DEFAULT_FILE_SIZE_LIMIT_BYTES),
        0: _GuildLimit(emoji=50, stickers=5, bitrate=96e3, filesize=utils.DEFAULT_FILE_SIZE_LIMIT_BYTES),
        1: _GuildLimit(emoji=100, stickers=15, bitrate=128e3, filesize=utils.DEFAULT_FILE_SIZE_LIMIT_BYTES),
        2: _GuildLimit(emoji=150, stickers=30, bitrate=256e3, filesize=52428800),
        3: _GuildLimit(emoji=250, stickers=60, bitrate=384e3, filesize=104857600),
    }

    def __init__(self, *, data: GuildPayload, state: ConnectionState) -> None:
        self._channels: Dict[int, GuildChannel] = {}
        self._members: Dict[int, Member] = {}
        self._voice_states: Dict[int, VoiceState] = {}
        self._threads: Dict[int, Thread] = {}
        self._stage_instances: Dict[int, StageInstance] = {}
        self._scheduled_events: Dict[int, ScheduledEvent] = {}
        self._soundboard_sounds: Dict[int, SoundboardSound] = {}
        self._state: ConnectionState = state
        self._member_count: Optional[int] = None
        self._from_data(data)

    def _add_channel(self, channel: GuildChannel, /) -> None:
        self._channels[channel.id] = channel

    def _remove_channel(self, channel: Snowflake, /) -> None:
        self._channels.pop(channel.id, None)

    def _voice_state_for(self, user_id: int, /) -> Optional[VoiceState]:
        return self._voice_states.get(user_id)

    def _add_member(self, member: Member, /) -> None:
        self._members[member.id] = member

    def _store_thread(self, payload: ThreadPayload, /) -> Thread:
        thread = Thread(guild=self, state=self._state, data=payload)
        self._threads[thread.id] = thread
        return thread

    def _remove_member(self, member: Snowflake, /) -> None:
        self._members.pop(member.id, None)

    def _add_thread(self, thread: Thread, /) -> None:
        self._threads[thread.id] = thread

    def _remove_thread(self, thread: Snowflake, /) -> None:
        self._threads.pop(thread.id, None)

    def _clear_threads(self) -> None:
        self._threads.clear()

    def _remove_threads_by_channel(self, channel_id: int) -> List[Thread]:
        to_remove = [t for t in self._threads.values() if t.parent_id == channel_id]
        for thread in to_remove:
            del self._threads[thread.id]
        return to_remove

    def _filter_threads(self, channel_ids: Set[int]) -> Dict[int, Thread]:
        to_remove: Dict[int, Thread] = {k: t for k, t in self._threads.items() if t.parent_id in channel_ids}
        for k in to_remove:
            del self._threads[k]
        return to_remove

    def _add_soundboard_sound(self, sound: SoundboardSound, /) -> None:
        self._soundboard_sounds[sound.id] = sound

    def _remove_soundboard_sound(self, sound: SoundboardSound, /) -> None:
        self._soundboard_sounds.pop(sound.id, None)

    def __str__(self) -> str:
        return self.name or ''

    def __repr__(self) -> str:
        attrs = (
            ('id', self.id),
            ('name', self.name),
            ('shard_id', self.shard_id),
            ('chunked', self.chunked),
            ('member_count', self._member_count),
        )
        inner = ' '.join('%s=%r' % t for t in attrs)
        return f'<Guild {inner}>'

    def _update_voice_state(self, data: GuildVoiceState, channel_id: int) -> Tuple[Optional[Member], VoiceState, VoiceState]:
        user_id = int(data['user_id'])
        channel: Optional[VocalGuildChannel] = self.get_channel(channel_id)  # type: ignore # this will always be a voice channel
        try:
            # check if we should remove the voice state from cache
            if channel is None:
                after = self._voice_states.pop(user_id)
            else:
                after = self._voice_states[user_id]

            before = copy.copy(after)
            after._update(data, channel)
        except KeyError:
            # if we're here then we're getting added into the cache
            after = VoiceState(data=data, channel=channel)
            before = VoiceState(data=data, channel=None)
            self._voice_states[user_id] = after

        member = self.get_member(user_id)
        if member is None:
            try:
                member = Member(data=data['member'], state=self._state, guild=self)
            except KeyError:
                member = None

        return member, before, after

    def _add_role(self, role: Role, /) -> None:
        self._roles[role.id] = role

    def _remove_role(self, role_id: int, /) -> Role:
        # this raises KeyError if it fails..
        return self._roles.pop(role_id)

    @classmethod
    def _create_unavailable(cls, *, state: ConnectionState, guild_id: int, data: Optional[Dict[str, Any]]) -> Guild:
        if data is None:
            data = {'unavailable': True}
        data.update(id=guild_id)
        return cls(state=state, data=data)  # type: ignore

    def _from_data(self, guild: GuildPayload) -> None:
        try:
            self._member_count = guild['member_count']
        except KeyError:
            pass

        self.name: str = guild.get('name', '')
        self.verification_level: VerificationLevel = try_enum(VerificationLevel, guild.get('verification_level'))
        self.default_notifications: NotificationLevel = try_enum(
            NotificationLevel, guild.get('default_message_notifications')
        )
        self.explicit_content_filter: ContentFilter = try_enum(ContentFilter, guild.get('explicit_content_filter', 0))
        self.afk_timeout: int = guild.get('afk_timeout', 0)
        self._icon: Optional[str] = guild.get('icon')
        self._banner: Optional[str] = guild.get('banner')
        self.unavailable: bool = guild.get('unavailable', False)
        self.id: int = int(guild['id'])
        self._roles: Dict[int, Role] = {}
        state = self._state  # speed up attribute access
        for r in guild.get('roles', []):
            role = Role(guild=self, data=r, state=state)
            self._roles[role.id] = role

        self.emojis: Tuple[Emoji, ...] = (
            tuple(map(lambda d: state.store_emoji(self, d), guild.get('emojis', [])))
            if state.cache_guild_expressions
            else ()
        )
        self.stickers: Tuple[GuildSticker, ...] = (
            tuple(map(lambda d: state.store_sticker(self, d), guild.get('stickers', [])))
            if state.cache_guild_expressions
            else ()
        )
        self.features: List[GuildFeature] = guild.get('features', [])
        self._splash: Optional[str] = guild.get('splash')
        self._system_channel_id: Optional[int] = utils._get_as_snowflake(guild, 'system_channel_id')
        self.description: Optional[str] = guild.get('description')
        self.max_presences: Optional[int] = guild.get('max_presences')
        self.max_members: Optional[int] = guild.get('max_members')
        self.max_video_channel_users: Optional[int] = guild.get('max_video_channel_users')
        self.max_stage_video_users: Optional[int] = guild.get('max_stage_video_channel_users')
        self.premium_tier: int = guild.get('premium_tier', 0)
        self.premium_subscription_count: int = guild.get('premium_subscription_count') or 0
        self.vanity_url_code: Optional[str] = guild.get('vanity_url_code')
        self.widget_enabled: bool = guild.get('widget_enabled', False)
        self._widget_channel_id: Optional[int] = utils._get_as_snowflake(guild, 'widget_channel_id')
        self._system_channel_flags: int = guild.get('system_channel_flags', 0)
        self.preferred_locale: Locale = try_enum(Locale, guild.get('preferred_locale', 'en-US'))
        self._discovery_splash: Optional[str] = guild.get('discovery_splash')
        self._rules_channel_id: Optional[int] = utils._get_as_snowflake(guild, 'rules_channel_id')
        self._public_updates_channel_id: Optional[int] = utils._get_as_snowflake(guild, 'public_updates_channel_id')
        self._safety_alerts_channel_id: Optional[int] = utils._get_as_snowflake(guild, 'safety_alerts_channel_id')
        self.nsfw_level: NSFWLevel = try_enum(NSFWLevel, guild.get('nsfw_level', 0))
        self.mfa_level: MFALevel = try_enum(MFALevel, guild.get('mfa_level', 0))
        self.approximate_presence_count: Optional[int] = guild.get('approximate_presence_count')
        self.approximate_member_count: Optional[int] = guild.get('approximate_member_count')
        self.premium_progress_bar_enabled: bool = guild.get('premium_progress_bar_enabled', False)
        self.owner_id: Optional[int] = utils._get_as_snowflake(guild, 'owner_id')
        self._large: Optional[bool] = None if self._member_count is None else self._member_count >= 250
        self._afk_channel_id: Optional[int] = utils._get_as_snowflake(guild, 'afk_channel_id')
        self._incidents_data: Optional[IncidentData] = guild.get('incidents_data')
        self._sticker_count: Optional[int] = guild.get('sticker_count')
        self._home_header: Optional[str] = guild.get('home_header')

        if 'channels' in guild:
            channels = guild['channels']
            for c in channels:
                factory, ch_type = _guild_channel_factory(c['type'])
                if factory:
                    self._add_channel(factory(guild=self, data=c, state=self._state))  # type: ignore

        for obj in guild.get('voice_states', []):
            self._update_voice_state(obj, int(obj['channel_id']))

        cache_joined = self._state.member_cache_flags.joined
        cache_voice = self._state.member_cache_flags.voice
        self_id = self._state.self_id
        for mdata in guild.get('members', []):
            member = Member(data=mdata, guild=self, state=self._state)  # type: ignore # Members will have the 'user' key in this scenario
            if cache_joined or member.id == self_id or (cache_voice and member.id in self._voice_states):
                self._add_member(member)

        empty_tuple = ()
        for presence in guild.get('presences', []):
            user_id = int(presence['user']['id'])
            member = self.get_member(user_id)
            if member is not None:
                member._presence_update(presence, empty_tuple)  # type: ignore

        if 'threads' in guild:
            threads = guild['threads']
            for thread in threads:
                self._add_thread(Thread(guild=self, state=self._state, data=thread))

        if 'stage_instances' in guild:
            for s in guild['stage_instances']:
                stage_instance = StageInstance(guild=self, data=s, state=self._state)
                self._stage_instances[stage_instance.id] = stage_instance

        if 'guild_scheduled_events' in guild:
            for s in guild['guild_scheduled_events']:
                scheduled_event = ScheduledEvent(data=s, state=self._state)
                self._scheduled_events[scheduled_event.id] = scheduled_event

        if 'soundboard_sounds' in guild:
            for s in guild['soundboard_sounds']:
                soundboard_sound = SoundboardSound(guild=self, data=s, state=self._state)
                self._add_soundboard_sound(soundboard_sound)

    @property
    def channels(self) -> Sequence[GuildChannel]:
        """Sequence[:class:`abc.GuildChannel`]: A list of channels that belongs to this guild."""
        return utils.SequenceProxy(self._channels.values())

    @property
    def threads(self) -> Sequence[Thread]:
        """Sequence[:class:`Thread`]: A list of threads that you have permission to view.

        .. versionadded:: 2.0
        """
        return utils.SequenceProxy(self._threads.values())

    @property
    def large(self) -> bool:
        """:class:`bool`: Indicates if the guild is a 'large' guild.

        A large guild is defined as having more than ``large_threshold`` count
        members, which for this library is set to the maximum of 250.
        """
        if self._large is None:
            if self._member_count is not None:
                return self._member_count >= 250
            return len(self._members) >= 250
        return self._large

    @property
    def voice_channels(self) -> List[VoiceChannel]:
        """List[:class:`VoiceChannel`]: A list of voice channels that belongs to this guild.

        This is sorted by the position and are in UI order from top to bottom.
        """
        r = [ch for ch in self._channels.values() if ch.type == ChannelType.voice]
        r.sort(key=attrgetter('position', 'id'))
        return r

    @property
    def stage_channels(self) -> List[StageChannel]:
        """List[:class:`StageChannel`]: A list of stage channels that belongs to this guild.

        .. versionadded:: 1.7

        This is sorted by the position and are in UI order from top to bottom.
        """
        r = [ch for ch in self._channels.values() if ch.type == ChannelType.stage_voice]
        r.sort(key=attrgetter('position', 'id'))
        return r

    @property
    def me(self) -> Member:
        """:class:`Member`: Similar to :attr:`Client.user` except an instance of :class:`Member`.
        This is essentially used to get the member version of yourself.
        """
        self_id = self._state.user.id  # type: ignore # state.user won't be None if we're logged in
        # The self member is *always* cached
        return self.get_member(self_id)  # type: ignore

    @property
    def voice_client(self) -> Optional[VoiceProtocol]:
        """Optional[:class:`VoiceProtocol`]: Returns the :class:`VoiceProtocol` associated with this guild, if any."""
        return self._state._get_voice_client(self.id)

    @property
    def text_channels(self) -> List[TextChannel]:
        """List[:class:`TextChannel`]: A list of text channels that belongs to this guild.

        This is sorted by the position and are in UI order from top to bottom.
        """
        r = [ch for ch in self._channels.values() if isinstance(ch, TextChannel)]
        r.sort(key=attrgetter('position', 'id'))
        return r

    @property
    def categories(self) -> List[CategoryChannel]:
        """List[:class:`CategoryChannel`]: A list of categories that belongs to this guild.

        This is sorted by the position and are in UI order from top to bottom.
        """
        r = [ch for ch in self._channels.values() if ch.type == ChannelType.category]
        r.sort(key=attrgetter('position', 'id'))
        return r

    @property
    def forums(self) -> List[ForumChannel]:
        """List[:class:`ForumChannel`]: A list of forum channels that belongs to this guild.

        This is sorted by the position and are in UI order from top to bottom.
        """
        r = [ch for ch in self._channels.values() if ch.type == ChannelType.forum]
        r.sort(key=attrgetter('position', 'id'))
        return r

    @property
    def media_channels(self) -> List[ForumChannel]:
        """List[:class:`ForumChannel`]: A list of forum channels that belongs to this guild.

        This is sorted by the position and are in UI order from top to bottom.
        """
        r = [ch for ch in self._channels.values() if ch.type == ChannelType.media]
        r.sort(key=attrgetter('position', 'id'))
        return r

    def by_category(self) -> List[ByCategoryItem]:
        """Returns every :class:`CategoryChannel` and their associated channels.

        These channels and categories are sorted in the official Discord UI order.

        If the channels do not have a category, then the first element of the tuple is
        ``None``.

        Returns
        --------
        List[Tuple[Optional[:class:`CategoryChannel`], List[:class:`abc.GuildChannel`]]]:
            The categories and their associated channels.
        """
        grouped: Dict[Optional[int], List[GuildChannel]] = {}
        for channel in self._channels.values():
            if isinstance(channel, CategoryChannel):
                grouped.setdefault(channel.id, [])
                continue

            try:
                grouped[channel.category_id].append(channel)
            except KeyError:
                grouped[channel.category_id] = [channel]

        def key(t: ByCategoryItem) -> Tuple[Tuple[int, int], List[GuildChannel]]:
            k, v = t
            return ((k.position, k.id) if k else (-1, -1), v)

        _get = self._channels.get
        as_list: List[ByCategoryItem] = [(_get(k), v) for k, v in grouped.items()]  # type: ignore
        as_list.sort(key=key)
        for _, channels in as_list:
            channels.sort(key=attrgetter('_sorting_bucket', 'position', 'id'))
        return as_list

    def _resolve_channel(self, id: Optional[int], /) -> Optional[Union[GuildChannel, Thread]]:
        if id is None:
            return

        return self._channels.get(id) or self._threads.get(id)

    def get_channel_or_thread(self, channel_id: int, /) -> Optional[Union[Thread, GuildChannel]]:
        """Returns a channel or thread with the given ID.

        .. versionadded:: 2.0

        Parameters
        -----------
        channel_id: :class:`int`
            The ID to search for.

        Returns
        --------
        Optional[Union[:class:`Thread`, :class:`.abc.GuildChannel`]]
            The returned channel or thread or ``None`` if not found.
        """
        return self._channels.get(channel_id) or self._threads.get(channel_id)

    def get_channel(self, channel_id: int, /) -> Optional[GuildChannel]:
        """Returns a channel with the given ID.

        .. note::

            This does *not* search for threads.

        .. versionchanged:: 2.0

            ``channel_id`` parameter is now positional-only.

        Parameters
        -----------
        channel_id: :class:`int`
            The ID to search for.

        Returns
        --------
        Optional[:class:`.abc.GuildChannel`]
            The returned channel or ``None`` if not found.
        """
        return self._channels.get(channel_id)

    def get_thread(self, thread_id: int, /) -> Optional[Thread]:
        """Returns a thread with the given ID.

        .. note::

            This does not always retrieve archived threads, as they are not retained in the internal
            cache. Use :func:`fetch_channel` instead.

        .. versionadded:: 2.0

        Parameters
        -----------
        thread_id: :class:`int`
            The ID to search for.

        Returns
        --------
        Optional[:class:`Thread`]
            The returned thread or ``None`` if not found.
        """
        return self._threads.get(thread_id)

    def get_emoji(self, emoji_id: int, /) -> Optional[Emoji]:
        """Returns an emoji with the given ID.

        .. versionadded:: 2.3

        Parameters
        ----------
        emoji_id: int
            The ID to search for.

        Returns
        --------
        Optional[:class:`Emoji`]
            The returned Emoji or ``None`` if not found.
        """
        emoji = self._state.get_emoji(emoji_id)
        if emoji and emoji.guild == self:
            return emoji
        return None

    @property
    def afk_channel(self) -> Optional[VocalGuildChannel]:
        """Optional[Union[:class:`VoiceChannel`, :class:`StageChannel`]]: The channel that denotes the AFK channel.

        If no channel is set, then this returns ``None``.
        """
        return self.get_channel(self._afk_channel_id)  # type: ignore

    @property
    def system_channel(self) -> Optional[TextChannel]:
        """Optional[:class:`TextChannel`]: Returns the guild's channel used for system messages.

        If no channel is set, then this returns ``None``.
        """
        channel_id = self._system_channel_id
        return channel_id and self._channels.get(channel_id)  # type: ignore

    @property
    def system_channel_flags(self) -> SystemChannelFlags:
        """:class:`SystemChannelFlags`: Returns the guild's system channel settings."""
        return SystemChannelFlags._from_value(self._system_channel_flags)

    @property
    def rules_channel(self) -> Optional[TextChannel]:
        """Optional[:class:`TextChannel`]: Return's the guild's channel used for the rules.
        The guild must be a Community guild.

        If no channel is set, then this returns ``None``.

        .. versionadded:: 1.3
        """
        channel_id = self._rules_channel_id
        return channel_id and self._channels.get(channel_id)  # type: ignore

    @property
    def public_updates_channel(self) -> Optional[TextChannel]:
        """Optional[:class:`TextChannel`]: Return's the guild's channel where admins and
        moderators of the guilds receive notices from Discord. The guild must be a
        Community guild.

        If no channel is set, then this returns ``None``.

        .. versionadded:: 1.4
        """
        channel_id = self._public_updates_channel_id
        return channel_id and self._channels.get(channel_id)  # type: ignore

    @property
    def safety_alerts_channel(self) -> Optional[TextChannel]:
        """Optional[:class:`TextChannel`]: Return's the guild's channel used for safety alerts, if set.

        For example, this is used for the raid protection setting. The guild must have the ``COMMUNITY`` feature.

        .. versionadded:: 2.3
        """
        channel_id = self._safety_alerts_channel_id
        return channel_id and self._channels.get(channel_id)  # type: ignore

    @property
    def widget_channel(self) -> Optional[Union[TextChannel, ForumChannel, VoiceChannel, StageChannel]]:
        """Optional[Union[:class:`TextChannel`, :class:`ForumChannel`, :class:`VoiceChannel`, :class:`StageChannel`]]: Returns
        the widget channel of the guild.

        If no channel is set, then this returns ``None``.

        .. versionadded:: 2.3
        """
        channel_id = self._widget_channel_id
        return channel_id and self._channels.get(channel_id)  # type: ignore

    @property
    def emoji_limit(self) -> int:
        """:class:`int`: The maximum number of emoji slots this guild has."""
        more_emoji = 200 if 'MORE_EMOJI' in self.features else 50
        return max(more_emoji, self._PREMIUM_GUILD_LIMITS[self.premium_tier].emoji)

    @property
    def sticker_limit(self) -> int:
        """:class:`int`: The maximum number of sticker slots this guild has.

        .. versionadded:: 2.0
        """
        more_stickers = 60 if 'MORE_STICKERS' in self.features else 0
        return max(more_stickers, self._PREMIUM_GUILD_LIMITS[self.premium_tier].stickers)

    @property
    def bitrate_limit(self) -> float:
        """:class:`float`: The maximum bitrate for voice channels this guild can have."""
        vip_guild = self._PREMIUM_GUILD_LIMITS[1].bitrate if 'VIP_REGIONS' in self.features else 96e3
        return max(vip_guild, self._PREMIUM_GUILD_LIMITS[self.premium_tier].bitrate)

    @property
    def filesize_limit(self) -> int:
        """:class:`int`: The maximum number of bytes files can have when uploaded to this guild."""
        return self._PREMIUM_GUILD_LIMITS[self.premium_tier].filesize

    @property
    def members(self) -> Sequence[Member]:
        """Sequence[:class:`Member`]: A list of members that belong to this guild."""
        return utils.SequenceProxy(self._members.values())

    def get_member(self, user_id: int, /) -> Optional[Member]:
        """Returns a member with the given ID.

        .. versionchanged:: 2.0

            ``user_id`` parameter is now positional-only.

        Parameters
        -----------
        user_id: :class:`int`
            The ID to search for.

        Returns
        --------
        Optional[:class:`Member`]
            The member or ``None`` if not found.
        """
        return self._members.get(user_id)

    @property
    def premium_subscribers(self) -> List[Member]:
        """List[:class:`Member`]: A list of members who have "boosted" this guild."""
        return [member for member in self.members if member.premium_since is not None]

    @property
    def roles(self) -> Sequence[Role]:
        """Sequence[:class:`Role`]: Returns a sequence of the guild's roles in hierarchy order.

        The first element of this sequence will be the lowest role in the
        hierarchy.
        """
        return utils.SequenceProxy(self._roles.values(), sorted=True)

    def get_role(self, role_id: int, /) -> Optional[Role]:
        """Returns a role with the given ID.

        .. versionchanged:: 2.0

            ``role_id`` parameter is now positional-only.

        Parameters
        -----------
        role_id: :class:`int`
            The ID to search for.

        Returns
        --------
        Optional[:class:`Role`]
            The role or ``None`` if not found.
        """
        return self._roles.get(role_id)

    @property
    def default_role(self) -> Role:
        """:class:`Role`: Gets the @everyone role that all members have by default."""
        # The @everyone role is *always* given
        return self.get_role(self.id)  # type: ignore

    @property
    def premium_subscriber_role(self) -> Optional[Role]:
        """Optional[:class:`Role`]: Gets the premium subscriber role, AKA "boost" role, in this guild.

        .. versionadded:: 1.6
        """
        for role in self._roles.values():
            if role.is_premium_subscriber():
                return role
        return None

    @property
    def self_role(self) -> Optional[Role]:
        """Optional[:class:`Role`]: Gets the role associated with this client's user, if any.

        .. versionadded:: 1.6
        """
        self_id = self._state.self_id
        for role in self._roles.values():
            tags = role.tags
            if tags and tags.bot_id == self_id:
                return role
        return None

    @property
    def stage_instances(self) -> Sequence[StageInstance]:
        """Sequence[:class:`StageInstance`]: Returns a sequence of the guild's stage instances that
        are currently running.

        .. versionadded:: 2.0
        """
        return utils.SequenceProxy(self._stage_instances.values())

    def get_stage_instance(self, stage_instance_id: int, /) -> Optional[StageInstance]:
        """Returns a stage instance with the given ID.

        .. versionadded:: 2.0

        Parameters
        -----------
        stage_instance_id: :class:`int`
            The ID to search for.

        Returns
        --------
        Optional[:class:`StageInstance`]
            The stage instance or ``None`` if not found.
        """
        return self._stage_instances.get(stage_instance_id)

    @property
    def scheduled_events(self) -> Sequence[ScheduledEvent]:
        """Sequence[:class:`ScheduledEvent`]: Returns a sequence of the guild's scheduled events.

        .. versionadded:: 2.0
        """
        return utils.SequenceProxy(self._scheduled_events.values())

    def get_scheduled_event(self, scheduled_event_id: int, /) -> Optional[ScheduledEvent]:
        """Returns a scheduled event with the given ID.

        .. versionadded:: 2.0

        Parameters
        -----------
        scheduled_event_id: :class:`int`
            The ID to search for.

        Returns
        --------
        Optional[:class:`ScheduledEvent`]
            The scheduled event or ``None`` if not found.
        """
        return self._scheduled_events.get(scheduled_event_id)

    @property
    def soundboard_sounds(self) -> Sequence[SoundboardSound]:
        """Sequence[:class:`SoundboardSound`]: Returns a sequence of the guild's soundboard sounds.

<<<<<<< HEAD
        .. versionadded:: 2.4
=======
        .. versionadded:: 2.5
>>>>>>> 9d7c2535
        """
        return utils.SequenceProxy(self._soundboard_sounds.values())

    def get_soundboard_sound(self, sound_id: int, /) -> Optional[SoundboardSound]:
        """Returns a soundboard sound with the given ID.

<<<<<<< HEAD
        .. versionadded:: 2.4
=======
        .. versionadded:: 2.5
>>>>>>> 9d7c2535

        Parameters
        -----------
        sound_id: :class:`int`
            The ID to search for.

        Returns
        --------
        Optional[:class:`SoundboardSound`]
            The soundboard sound or ``None`` if not found.
        """
        return self._soundboard_sounds.get(sound_id)

    def _resolve_soundboard_sound(self, id: Optional[int], /) -> Optional[SoundboardSound]:
        if id is None:
            return

        return self._soundboard_sounds.get(id)

    @property
    def owner(self) -> Optional[Member]:
        """Optional[:class:`Member`]: The member that owns the guild."""
        return self.get_member(self.owner_id)  # type: ignore

    @property
    def icon(self) -> Optional[Asset]:
        """Optional[:class:`Asset`]: Returns the guild's icon asset, if available."""
        if self._icon is None:
            return None
        return Asset._from_guild_icon(self._state, self.id, self._icon)

    @property
    def banner(self) -> Optional[Asset]:
        """Optional[:class:`Asset`]: Returns the guild's banner asset, if available."""
        if self._banner is None:
            return None
        return Asset._from_guild_image(self._state, self.id, self._banner, path='banners')

    @property
    def splash(self) -> Optional[Asset]:
        """Optional[:class:`Asset`]: Returns the guild's invite splash asset, if available."""
        if self._splash is None:
            return None
        return Asset._from_guild_image(self._state, self.id, self._splash, path='splashes')

    @property
    def discovery_splash(self) -> Optional[Asset]:
        """Optional[:class:`Asset`]: Returns the guild's discovery splash asset, if available."""
        if self._discovery_splash is None:
            return None
        return Asset._from_guild_image(self._state, self.id, self._discovery_splash, path='discovery-splashes')

    @property
    def home_header(self) -> Optional[Asset]:
        """Optional[:class:`Asset`]: Returns the guild's home header asset, if available."""
        if self._home_header is None:
            return None
        return Asset._from_guild_image(self._state, self.id, self._home_header, path='home-headers')

    @property
    def member_count(self) -> Optional[int]:
        """Optional[:class:`int`]: Returns the member count if available.

        .. warning::

            Due to a Discord limitation, in order for this attribute to remain up-to-date and
            accurate, it requires :attr:`Intents.members` to be specified.

        .. versionchanged:: 2.0

            Now returns an ``Optional[int]``.
        """
        return self._member_count

    @property
    def chunked(self) -> bool:
        """:class:`bool`: Returns a boolean indicating if the guild is "chunked".

        A chunked guild means that :attr:`member_count` is equal to the
        number of members stored in the internal :attr:`members` cache.

        If this value returns ``False``, then you should request for
        offline members.
        """
        count = self._member_count
        if count is None:
            return False
        return count == len(self._members)

    @property
    def shard_id(self) -> int:
        """:class:`int`: Returns the shard ID for this guild if applicable."""
        count = self._state.shard_count
        if count is None:
            return 0
        return (self.id >> 22) % count

    @property
    def created_at(self) -> datetime.datetime:
        """:class:`datetime.datetime`: Returns the guild's creation time in UTC."""
        return utils.snowflake_time(self.id)

    def get_member_named(self, name: str, /) -> Optional[Member]:
        """Returns the first member found that matches the name provided.

        The name is looked up in the following order:

        - Username#Discriminator (deprecated)
        - Username#0 (deprecated, only gets users that migrated from their discriminator)
        - Nickname
        - Global name
        - Username

        If no member is found, ``None`` is returned.

        .. versionchanged:: 2.0

            ``name`` parameter is now positional-only.

        .. deprecated:: 2.3

            Looking up users via discriminator due to Discord API change.

        Parameters
        -----------
        name: :class:`str`
            The name of the member to lookup.

        Returns
        --------
        Optional[:class:`Member`]
            The member in this guild with the associated name. If not found
            then ``None`` is returned.
        """

        members = self.members

        username, _, discriminator = name.rpartition('#')

        # If # isn't found then "discriminator" actually has the username
        if not username:
            discriminator, username = username, discriminator

        if discriminator == '0' or (len(discriminator) == 4 and discriminator.isdigit()):
            return utils.find(lambda m: m.name == username and m.discriminator == discriminator, members)

        def pred(m: Member) -> bool:
            return m.nick == name or m.global_name == name or m.name == name

        return utils.find(pred, members)

    @overload
    def _create_channel(
        self,
        name: str,
        channel_type: Literal[ChannelType.text],
        overwrites: Mapping[Union[Role, Member, Object], PermissionOverwrite] = ...,
        category: Optional[Snowflake] = ...,
        **options: Any,
    ) -> Coroutine[Any, Any, TextChannelPayload]:
        ...

    @overload
    def _create_channel(
        self,
        name: str,
        channel_type: Literal[ChannelType.voice],
        overwrites: Mapping[Union[Role, Member, Object], PermissionOverwrite] = ...,
        category: Optional[Snowflake] = ...,
        **options: Any,
    ) -> Coroutine[Any, Any, VoiceChannelPayload]:
        ...

    @overload
    def _create_channel(
        self,
        name: str,
        channel_type: Literal[ChannelType.stage_voice],
        overwrites: Mapping[Union[Role, Member, Object], PermissionOverwrite] = ...,
        category: Optional[Snowflake] = ...,
        **options: Any,
    ) -> Coroutine[Any, Any, StageChannelPayload]:
        ...

    @overload
    def _create_channel(
        self,
        name: str,
        channel_type: Literal[ChannelType.category],
        overwrites: Mapping[Union[Role, Member, Object], PermissionOverwrite] = ...,
        category: Optional[Snowflake] = ...,
        **options: Any,
    ) -> Coroutine[Any, Any, CategoryChannelPayload]:
        ...

    @overload
    def _create_channel(
        self,
        name: str,
        channel_type: Literal[ChannelType.news],
        overwrites: Mapping[Union[Role, Member, Object], PermissionOverwrite] = ...,
        category: Optional[Snowflake] = ...,
        **options: Any,
    ) -> Coroutine[Any, Any, NewsChannelPayload]:
        ...

    @overload
    def _create_channel(
        self,
        name: str,
        channel_type: Literal[ChannelType.news, ChannelType.text],
        overwrites: Mapping[Union[Role, Member, Object], PermissionOverwrite] = ...,
        category: Optional[Snowflake] = ...,
        **options: Any,
    ) -> Coroutine[Any, Any, Union[TextChannelPayload, NewsChannelPayload]]:
        ...

    @overload
    def _create_channel(
        self,
        name: str,
        channel_type: Literal[ChannelType.forum, ChannelType.media],
        overwrites: Mapping[Union[Role, Member, Object], PermissionOverwrite] = ...,
        category: Optional[Snowflake] = ...,
        **options: Any,
    ) -> Coroutine[Any, Any, ForumChannelPayload]:
        ...

    @overload
    def _create_channel(
        self,
        name: str,
        channel_type: ChannelType,
        overwrites: Mapping[Union[Role, Member, Object], PermissionOverwrite] = ...,
        category: Optional[Snowflake] = ...,
        **options: Any,
    ) -> Coroutine[Any, Any, GuildChannelPayload]:
        ...

    def _create_channel(
        self,
        name: str,
        channel_type: ChannelType,
        overwrites: Mapping[Union[Role, Member, Object], PermissionOverwrite] = MISSING,
        category: Optional[Snowflake] = None,
        **options: Any,
    ) -> Coroutine[Any, Any, GuildChannelPayload]:
        if overwrites is MISSING:
            overwrites = {}
        elif not isinstance(overwrites, Mapping):
            raise TypeError('overwrites parameter expects a dict.')

        perms = []
        for target, perm in overwrites.items():
            if not isinstance(perm, PermissionOverwrite):
                raise TypeError(f'Expected PermissionOverwrite received {perm.__class__.__name__}')

            allow, deny = perm.pair()
            payload = {'allow': allow.value, 'deny': deny.value, 'id': target.id}

            if isinstance(target, Role):
                payload['type'] = abc._Overwrites.ROLE
            else:
                payload['type'] = abc._Overwrites.MEMBER

            perms.append(payload)

        parent_id = category.id if category else None
        return self._state.http.create_channel(
            self.id, channel_type.value, name=name, parent_id=parent_id, permission_overwrites=perms, **options
        )

    async def create_text_channel(
        self,
        name: str,
        *,
        reason: Optional[str] = None,
        category: Optional[CategoryChannel] = None,
        news: bool = False,
        position: int = MISSING,
        topic: str = MISSING,
        slowmode_delay: int = MISSING,
        nsfw: bool = MISSING,
        overwrites: Mapping[Union[Role, Member, Object], PermissionOverwrite] = MISSING,
        default_auto_archive_duration: int = MISSING,
        default_thread_slowmode_delay: int = MISSING,
    ) -> TextChannel:
        """|coro|

        Creates a :class:`TextChannel` for the guild.

        Note that you must have :attr:`~Permissions.manage_channels` to create the channel.

        The ``overwrites`` parameter can be used to create a 'secret'
        channel upon creation. This parameter expects a :class:`dict` of
        overwrites with the target (either a :class:`Member` or a :class:`Role`)
        as the key and a :class:`PermissionOverwrite` as the value.

        .. note::

            Creating a channel of a specified position will not update the position of
            other channels to follow suit. A follow-up call to :meth:`~TextChannel.edit`
            will be required to update the position of the channel in the channel list.

        .. versionchanged:: 2.0
            This function will now raise :exc:`TypeError` instead of
            ``InvalidArgument``.

        Examples
        ----------

        Creating a basic channel:

        .. code-block:: python3

            channel = await guild.create_text_channel('cool-channel')

        Creating a "secret" channel:

        .. code-block:: python3

            overwrites = {
                guild.default_role: discord.PermissionOverwrite(read_messages=False),
                guild.me: discord.PermissionOverwrite(read_messages=True)
            }

            channel = await guild.create_text_channel('secret', overwrites=overwrites)

        Parameters
        -----------
        name: :class:`str`
            The channel's name.
        overwrites: Dict[Union[:class:`Role`, :class:`Member`], :class:`PermissionOverwrite`]
            A :class:`dict` of target (either a role or a member) to
            :class:`PermissionOverwrite` to apply upon creation of a channel.
            Useful for creating secret channels.
        category: Optional[:class:`CategoryChannel`]
            The category to place the newly created channel under.
            The permissions will be automatically synced to category if no
            overwrites are provided.
        position: :class:`int`
            The position in the channel list. This is a number that starts
            at 0. e.g. the top channel is position 0.
        topic: :class:`str`
            The new channel's topic.
        slowmode_delay: :class:`int`
            Specifies the slowmode rate limit for user in this channel, in seconds.
            The maximum value possible is ``21600``.
        nsfw: :class:`bool`
            To mark the channel as NSFW or not.
        news: :class:`bool`
            Whether to create the text channel as a news channel.

            .. versionadded:: 2.0
        default_auto_archive_duration: :class:`int`
            The default auto archive duration for threads created in the text channel (in minutes).
            Must be one of ``60``, ``1440``, ``4320``, or ``10080``.

            .. versionadded:: 2.0
        default_thread_slowmode_delay: :class:`int`
            The default slowmode delay in seconds for threads created in the text channel.

            .. versionadded:: 2.3
        reason: Optional[:class:`str`]
            The reason for creating this channel. Shows up on the audit log.

        Raises
        -------
        Forbidden
            You do not have the proper permissions to create this channel.
        HTTPException
            Creating the channel failed.
        TypeError
            The permission overwrite information is not in proper form.

        Returns
        -------
        :class:`TextChannel`
            The channel that was just created.
        """

        options = {}
        if position is not MISSING:
            options['position'] = position

        if topic is not MISSING:
            options['topic'] = topic

        if slowmode_delay is not MISSING:
            options['rate_limit_per_user'] = slowmode_delay

        if nsfw is not MISSING:
            options['nsfw'] = nsfw

        if default_auto_archive_duration is not MISSING:
            options['default_auto_archive_duration'] = default_auto_archive_duration

        if default_thread_slowmode_delay is not MISSING:
            options['default_thread_rate_limit_per_user'] = default_thread_slowmode_delay

        data = await self._create_channel(
            name,
            overwrites=overwrites,
            channel_type=ChannelType.news if news else ChannelType.text,
            category=category,
            reason=reason,
            **options,
        )
        channel = TextChannel(state=self._state, guild=self, data=data)

        # temporarily add to the cache
        self._channels[channel.id] = channel
        return channel

    async def create_voice_channel(
        self,
        name: str,
        *,
        reason: Optional[str] = None,
        category: Optional[CategoryChannel] = None,
        position: int = MISSING,
        bitrate: int = MISSING,
        user_limit: int = MISSING,
        rtc_region: Optional[str] = MISSING,
        video_quality_mode: VideoQualityMode = MISSING,
        overwrites: Mapping[Union[Role, Member, Object], PermissionOverwrite] = MISSING,
    ) -> VoiceChannel:
        """|coro|

        This is similar to :meth:`create_text_channel` except makes a :class:`VoiceChannel` instead.

        .. versionchanged:: 2.0
            This function will now raise :exc:`TypeError` instead of
            ``InvalidArgument``.

        Parameters
        -----------
        name: :class:`str`
            The channel's name.
        overwrites: Dict[Union[:class:`Role`, :class:`Member`], :class:`PermissionOverwrite`]
            A :class:`dict` of target (either a role or a member) to
            :class:`PermissionOverwrite` to apply upon creation of a channel.
            Useful for creating secret channels.
        category: Optional[:class:`CategoryChannel`]
            The category to place the newly created channel under.
            The permissions will be automatically synced to category if no
            overwrites are provided.
        position: :class:`int`
            The position in the channel list. This is a number that starts
            at 0. e.g. the top channel is position 0.
        bitrate: :class:`int`
            The channel's preferred audio bitrate in bits per second.
        user_limit: :class:`int`
            The channel's limit for number of members that can be in a voice channel.
        rtc_region: Optional[:class:`str`]
            The region for the voice channel's voice communication.
            A value of ``None`` indicates automatic voice region detection.

            .. versionadded:: 1.7
        video_quality_mode: :class:`VideoQualityMode`
            The camera video quality for the voice channel's participants.

            .. versionadded:: 2.0
        reason: Optional[:class:`str`]
            The reason for creating this channel. Shows up on the audit log.

        Raises
        ------
        Forbidden
            You do not have the proper permissions to create this channel.
        HTTPException
            Creating the channel failed.
        TypeError
            The permission overwrite information is not in proper form.

        Returns
        -------
        :class:`VoiceChannel`
            The channel that was just created.
        """
        options = {}
        if position is not MISSING:
            options['position'] = position

        if bitrate is not MISSING:
            options['bitrate'] = bitrate

        if user_limit is not MISSING:
            options['user_limit'] = user_limit

        if rtc_region is not MISSING:
            options['rtc_region'] = None if rtc_region is None else rtc_region

        if video_quality_mode is not MISSING:
            if not isinstance(video_quality_mode, VideoQualityMode):
                raise TypeError('video_quality_mode must be of type VideoQualityMode')
            options['video_quality_mode'] = video_quality_mode.value

        data = await self._create_channel(
            name, overwrites=overwrites, channel_type=ChannelType.voice, category=category, reason=reason, **options
        )
        channel = VoiceChannel(state=self._state, guild=self, data=data)

        # temporarily add to the cache
        self._channels[channel.id] = channel
        return channel

    async def create_stage_channel(
        self,
        name: str,
        *,
        reason: Optional[str] = None,
        category: Optional[CategoryChannel] = None,
        position: int = MISSING,
        bitrate: int = MISSING,
        user_limit: int = MISSING,
        rtc_region: Optional[str] = MISSING,
        video_quality_mode: VideoQualityMode = MISSING,
        overwrites: Mapping[Union[Role, Member, Object], PermissionOverwrite] = MISSING,
    ) -> StageChannel:
        """|coro|

        This is similar to :meth:`create_text_channel` except makes a :class:`StageChannel` instead.

        .. versionadded:: 1.7

        .. versionchanged:: 2.0
            This function will now raise :exc:`TypeError` instead of
            ``InvalidArgument``.

        Parameters
        -----------
        name: :class:`str`
            The channel's name.
        overwrites: Dict[Union[:class:`Role`, :class:`Member`], :class:`PermissionOverwrite`]
            A :class:`dict` of target (either a role or a member) to
            :class:`PermissionOverwrite` to apply upon creation of a channel.
            Useful for creating secret channels.
        category: Optional[:class:`CategoryChannel`]
            The category to place the newly created channel under.
            The permissions will be automatically synced to category if no
            overwrites are provided.
        position: :class:`int`
            The position in the channel list. This is a number that starts
            at 0. e.g. the top channel is position 0.
        bitrate: :class:`int`
            The channel's preferred audio bitrate in bits per second.

            .. versionadded:: 2.2
        user_limit: :class:`int`
            The channel's limit for number of members that can be in a voice channel.

            .. versionadded:: 2.2
        rtc_region: Optional[:class:`str`]
            The region for the voice channel's voice communication.
            A value of ``None`` indicates automatic voice region detection.

            .. versionadded:: 2.2
        video_quality_mode: :class:`VideoQualityMode`
            The camera video quality for the voice channel's participants.

            .. versionadded:: 2.2
        reason: Optional[:class:`str`]
            The reason for creating this channel. Shows up on the audit log.

        Raises
        ------
        Forbidden
            You do not have the proper permissions to create this channel.
        HTTPException
            Creating the channel failed.
        TypeError
            The permission overwrite information is not in proper form.

        Returns
        -------
        :class:`StageChannel`
            The channel that was just created.
        """

        options = {}
        if position is not MISSING:
            options['position'] = position

        if bitrate is not MISSING:
            options['bitrate'] = bitrate

        if user_limit is not MISSING:
            options['user_limit'] = user_limit

        if rtc_region is not MISSING:
            options['rtc_region'] = None if rtc_region is None else rtc_region

        if video_quality_mode is not MISSING:
            if not isinstance(video_quality_mode, VideoQualityMode):
                raise TypeError('video_quality_mode must be of type VideoQualityMode')
            options['video_quality_mode'] = video_quality_mode.value

        data = await self._create_channel(
            name, overwrites=overwrites, channel_type=ChannelType.stage_voice, category=category, reason=reason, **options
        )
        channel = StageChannel(state=self._state, guild=self, data=data)

        # temporarily add to the cache
        self._channels[channel.id] = channel
        return channel

    async def create_category(
        self,
        name: str,
        *,
        overwrites: Mapping[Union[Role, Member, Object], PermissionOverwrite] = MISSING,
        reason: Optional[str] = None,
        position: int = MISSING,
    ) -> CategoryChannel:
        """|coro|

        Same as :meth:`create_text_channel` except makes a :class:`CategoryChannel` instead.

        .. note::

            The ``category`` parameter is not supported in this function since categories
            cannot have categories.

        .. versionchanged:: 2.0
            This function will now raise :exc:`TypeError` instead of
            ``InvalidArgument``.

        Raises
        ------
        Forbidden
            You do not have the proper permissions to create this channel.
        HTTPException
            Creating the channel failed.
        TypeError
            The permission overwrite information is not in proper form.

        Returns
        -------
        :class:`CategoryChannel`
            The channel that was just created.
        """
        options: Dict[str, Any] = {}
        if position is not MISSING:
            options['position'] = position

        data = await self._create_channel(
            name, overwrites=overwrites, channel_type=ChannelType.category, reason=reason, **options
        )
        channel = CategoryChannel(state=self._state, guild=self, data=data)

        # temporarily add to the cache
        self._channels[channel.id] = channel
        return channel

    create_category_channel = create_category

    async def create_forum(
        self,
        name: str,
        *,
        topic: str = MISSING,
        position: int = MISSING,
        category: Optional[CategoryChannel] = None,
        slowmode_delay: int = MISSING,
        nsfw: bool = MISSING,
        overwrites: Mapping[Union[Role, Member, Object], PermissionOverwrite] = MISSING,
        reason: Optional[str] = None,
        default_auto_archive_duration: int = MISSING,
        default_thread_slowmode_delay: int = MISSING,
        default_sort_order: ForumOrderType = MISSING,
        default_reaction_emoji: EmojiInputType = MISSING,
        default_layout: ForumLayoutType = MISSING,
        available_tags: Sequence[ForumTag] = MISSING,
        is_media: bool = False,
    ) -> ForumChannel:
        """|coro|

        Similar to :meth:`create_text_channel` except makes a :class:`ForumChannel` instead.

        The ``overwrites`` parameter can be used to create a 'secret'
        channel upon creation. This parameter expects a :class:`dict` of
        overwrites with the target (either a :class:`Member` or a :class:`Role`)
        as the key and a :class:`PermissionOverwrite` as the value.

        .. versionadded:: 2.0

        Parameters
        -----------
        name: :class:`str`
            The channel's name.
        overwrites: Dict[Union[:class:`Role`, :class:`Member`], :class:`PermissionOverwrite`]
            A :class:`dict` of target (either a role or a member) to
            :class:`PermissionOverwrite` to apply upon creation of a channel.
            Useful for creating secret channels.
        topic: :class:`str`
            The channel's topic.
        category: Optional[:class:`CategoryChannel`]
            The category to place the newly created channel under.
            The permissions will be automatically synced to category if no
            overwrites are provided.
        position: :class:`int`
            The position in the channel list. This is a number that starts
            at 0. e.g. the top channel is position 0.
        nsfw: :class:`bool`
            To mark the channel as NSFW or not.
        slowmode_delay: :class:`int`
            Specifies the slowmode rate limit for users in this channel, in seconds.
            The maximum possible value is ``21600``.
        reason: Optional[:class:`str`]
            The reason for creating this channel. Shows up in the audit log.
        default_auto_archive_duration: :class:`int`
            The default auto archive duration for threads created in the forum channel (in minutes).
            Must be one of ``60``, ``1440``, ``4320``, or ``10080``.
        default_thread_slowmode_delay: :class:`int`
            The default slowmode delay in seconds for threads created in this forum.

            .. versionadded:: 2.1
        default_sort_order: :class:`ForumOrderType`
            The default sort order for posts in this forum channel.

            .. versionadded:: 2.3
        default_reaction_emoji: Union[:class:`Emoji`, :class:`PartialEmoji`, :class:`str`]
            The default reaction emoji for threads created in this forum to show in the
            add reaction button.

            .. versionadded:: 2.3
        default_layout: :class:`ForumLayoutType`
            The default layout for posts in this forum.

            .. versionadded:: 2.3
        available_tags: Sequence[:class:`ForumTag`]
            The available tags for this forum channel.

            .. versionadded:: 2.1

        Raises
        -------
        Forbidden
            You do not have the proper permissions to create this channel.
        HTTPException
            Creating the channel failed.
        TypeError
            The permission overwrite information is not in proper form.

        Returns
        -------
        :class:`ForumChannel`
            The channel that was just created.
        """
        options = {}

        if position is not MISSING:
            options['position'] = position

        if topic is not MISSING:
            options['topic'] = topic

        if slowmode_delay is not MISSING:
            options['rate_limit_per_user'] = slowmode_delay

        if nsfw is not MISSING:
            options['nsfw'] = nsfw

        if default_auto_archive_duration is not MISSING:
            options['default_auto_archive_duration'] = default_auto_archive_duration

        if default_thread_slowmode_delay is not MISSING:
            options['default_thread_rate_limit_per_user'] = default_thread_slowmode_delay

        if default_sort_order is not MISSING:
            if not isinstance(default_sort_order, ForumOrderType):
                raise TypeError(
                    f'default_sort_order parameter must be a ForumOrderType not {default_sort_order.__class__.__name__}'
                )

            options['default_sort_order'] = default_sort_order.value

        if default_reaction_emoji is not MISSING:
            if isinstance(default_reaction_emoji, _EmojiTag):
                options['default_reaction_emoji'] = default_reaction_emoji._to_partial()._to_forum_tag_payload()
            elif isinstance(default_reaction_emoji, str):
                options['default_reaction_emoji'] = PartialEmoji.from_str(default_reaction_emoji)._to_forum_tag_payload()
            else:
                raise ValueError(f'default_reaction_emoji parameter must be either Emoji, PartialEmoji, or str')

        if default_layout is not MISSING:
            if not isinstance(default_layout, ForumLayoutType):
                raise TypeError(
                    f'default_layout parameter must be a ForumLayoutType not {default_layout.__class__.__name__}'
                )

            options['default_forum_layout'] = default_layout.value

        if available_tags is not MISSING:
            options['available_tags'] = [t.to_dict() for t in available_tags]

        data = await self._create_channel(
            name=name,
            overwrites=overwrites,
            channel_type=ChannelType.media if is_media else ChannelType.forum,
            category=category,
            reason=reason,
            **options
        )

        channel = ForumChannel(state=self._state, guild=self, data=data)

        # temporarily add to the cache
        self._channels[channel.id] = channel
        return channel

    async def leave(self) -> None:
        """|coro|

        Leaves the guild.

        .. note::

            You cannot leave the guild that you own, you must delete it instead
            via :meth:`delete`.

        Raises
        --------
        HTTPException
            Leaving the guild failed.
        """
        await self._state.http.leave_guild(self.id)

    async def delete(self) -> None:
        """|coro|

        Deletes the guild. You must be the guild owner to delete the
        guild.

        Raises
        --------
        HTTPException
            Deleting the guild failed.
        Forbidden
            You do not have permissions to delete the guild.
        """

        await self._state.http.delete_guild(self.id)

    async def edit(
        self,
        *,
        reason: Optional[str] = MISSING,
        name: str = MISSING,
        description: Optional[str] = MISSING,
        icon: Optional[bytes] = MISSING,
        banner: Optional[bytes] = MISSING,
        splash: Optional[bytes] = MISSING,
        discovery_splash: Optional[bytes] = MISSING,
        community: bool = MISSING,
        afk_channel: Optional[VoiceChannel] = MISSING,
        owner: Snowflake = MISSING,
        afk_timeout: int = MISSING,
        default_notifications: NotificationLevel = MISSING,
        verification_level: VerificationLevel = MISSING,
        explicit_content_filter: ContentFilter = MISSING,
        vanity_code: str = MISSING,
        system_channel: Optional[TextChannel] = MISSING,
        system_channel_flags: SystemChannelFlags = MISSING,
        preferred_locale: Locale = MISSING,
        rules_channel: Optional[TextChannel] = MISSING,
        public_updates_channel: Optional[TextChannel] = MISSING,
        premium_progress_bar_enabled: bool = MISSING,
        discoverable: bool = MISSING,
        invites_disabled: bool = MISSING,
        widget_enabled: bool = MISSING,
        widget_channel: Optional[Snowflake] = MISSING,
        mfa_level: MFALevel = MISSING,
        raid_alerts_disabled: bool = MISSING,
        safety_alerts_channel: TextChannel = MISSING,
        invites_disabled_until: datetime.datetime = MISSING,
        dms_disabled_until: datetime.datetime = MISSING,
    ) -> Guild:
        r"""|coro|

        Edits the guild.

        You must have :attr:`~Permissions.manage_guild` to edit the guild.

        .. versionchanged:: 2.0
            The newly updated guild is returned.

        .. versionchanged:: 2.0
            The ``region`` keyword parameter has been removed.

        .. versionchanged:: 2.0
            This function will now raise :exc:`TypeError` or
            :exc:`ValueError` instead of ``InvalidArgument``.

        Parameters
        ----------
        name: :class:`str`
            The new name of the guild.
        description: Optional[:class:`str`]
            The new description of the guild. Could be ``None`` for no description.
            This is only available to guilds that contain ``COMMUNITY`` in :attr:`Guild.features`.
        icon: :class:`bytes`
            A :term:`py:bytes-like object` representing the icon. Only PNG/JPEG is supported.
            GIF is only available to guilds that contain ``ANIMATED_ICON`` in :attr:`Guild.features`.
            Could be ``None`` to denote removal of the icon.
        banner: :class:`bytes`
            A :term:`py:bytes-like object` representing the banner.
            Could be ``None`` to denote removal of the banner. This is only available to guilds that contain
            ``BANNER`` in :attr:`Guild.features`.
        splash: :class:`bytes`
            A :term:`py:bytes-like object` representing the invite splash.
            Only PNG/JPEG supported. Could be ``None`` to denote removing the
            splash. This is only available to guilds that contain ``INVITE_SPLASH``
            in :attr:`Guild.features`.
        discovery_splash: :class:`bytes`
            A :term:`py:bytes-like object` representing the discovery splash.
            Only PNG/JPEG supported. Could be ``None`` to denote removing the
            splash. This is only available to guilds that contain ``DISCOVERABLE``
            in :attr:`Guild.features`.

            .. versionadded:: 2.0
        community: :class:`bool`
            Whether the guild should be a Community guild. If set to ``True``\, both ``rules_channel``
            and ``public_updates_channel`` parameters are required.

            .. versionadded:: 2.0
        afk_channel: Optional[:class:`VoiceChannel`]
            The new channel that is the AFK channel. Could be ``None`` for no AFK channel.
        afk_timeout: :class:`int`
            The number of seconds until someone is moved to the AFK channel.
        owner: :class:`Member`
            The new owner of the guild to transfer ownership to. Note that you must
            be owner of the guild to do this.
        verification_level: :class:`VerificationLevel`
            The new verification level for the guild.
        default_notifications: :class:`NotificationLevel`
            The new default notification level for the guild.
        explicit_content_filter: :class:`ContentFilter`
            The new explicit content filter for the guild.
        vanity_code: :class:`str`
            The new vanity code for the guild.
        system_channel: Optional[:class:`TextChannel`]
            The new channel that is used for the system channel. Could be ``None`` for no system channel.
        system_channel_flags: :class:`SystemChannelFlags`
            The new system channel settings to use with the new system channel.
        preferred_locale: :class:`Locale`
            The new preferred locale for the guild. Used as the primary language in the guild.

            .. versionchanged:: 2.0

                Now accepts an enum instead of :class:`str`.
        rules_channel: Optional[:class:`TextChannel`]
            The new channel that is used for rules. This is only available to
            guilds that contain ``COMMUNITY`` in :attr:`Guild.features`. Could be ``None`` for no rules
            channel.

            .. versionadded:: 1.4
        public_updates_channel: Optional[:class:`TextChannel`]
            The new channel that is used for public updates from Discord. This is only available to
            guilds that contain ``COMMUNITY`` in :attr:`Guild.features`. Could be ``None`` for no
            public updates channel.

            .. versionadded:: 1.4
        premium_progress_bar_enabled: :class:`bool`
            Whether the premium AKA server boost level progress bar should be enabled for the guild.

            .. versionadded:: 2.0
        discoverable: :class:`bool`
            Whether server discovery is enabled for this guild.

            .. versionadded:: 2.1
        invites_disabled: :class:`bool`
            Whether joining via invites should be disabled for the guild.

            .. versionadded:: 2.1
        widget_enabled: :class:`bool`
            Whether to enable the widget for the guild.

            .. versionadded:: 2.3
        widget_channel: Optional[:class:`abc.Snowflake`]
             The new widget channel. ``None`` removes the widget channel.

            .. versionadded:: 2.3
        mfa_level: :class:`MFALevel`
            The new guild's Multi-Factor Authentication requirement level.
            Note that you must be owner of the guild to do this.

            .. versionadded:: 2.3
        reason: Optional[:class:`str`]
            The reason for editing this guild. Shows up on the audit log.

        raid_alerts_disabled: :class:`bool`
            Whether the alerts for raid protection should be disabled for the guild.

            .. versionadded:: 2.3

        safety_alerts_channel: Optional[:class:`TextChannel`]
            The new channel that is used for safety alerts. This is only available to
            guilds that contain ``COMMUNITY`` in :attr:`Guild.features`. Could be ``None`` for no
            safety alerts channel.

            .. versionadded:: 2.3

        invites_disabled_until: Optional[:class:`datetime.datetime`]
            The time when invites should be enabled again, or ``None`` to disable the action.
            This must be a timezone-aware datetime object. Consider using :func:`utils.utcnow`.

            .. versionadded:: 2.4

        dms_disabled_until: Optional[:class:`datetime.datetime`]
            The time when direct messages should be allowed again, or ``None`` to disable the action.
            This must be a timezone-aware datetime object. Consider using :func:`utils.utcnow`.

            .. versionadded:: 2.4

        Raises
        -------
        Forbidden
            You do not have permissions to edit the guild.
        HTTPException
            Editing the guild failed.
        ValueError
            The image format passed in to ``icon`` is invalid. It must be
            PNG or JPG. This is also raised if you are not the owner of the
            guild and request an ownership transfer.
        TypeError
            The type passed to the ``default_notifications``, ``rules_channel``, ``public_updates_channel``,
            ``safety_alerts_channel`` ``verification_level``, ``explicit_content_filter``,
            ``system_channel_flags``, or ``mfa_level`` parameter was of the incorrect type.

        Returns
        --------
        :class:`Guild`
            The newly updated guild. Note that this has the same limitations as
            mentioned in :meth:`Client.fetch_guild` and may not have full data.
        """

        http = self._state.http

        if vanity_code is not MISSING:
            await http.change_vanity_code(self.id, vanity_code, reason=reason)

        fields: Dict[str, Any] = {}
        if name is not MISSING:
            fields['name'] = name

        if description is not MISSING:
            fields['description'] = description

        if preferred_locale is not MISSING:
            fields['preferred_locale'] = str(preferred_locale)

        if afk_timeout is not MISSING:
            fields['afk_timeout'] = afk_timeout

        if icon is not MISSING:
            if icon is None:
                fields['icon'] = icon
            else:
                fields['icon'] = utils._bytes_to_base64_data(icon)

        if banner is not MISSING:
            if banner is None:
                fields['banner'] = banner
            else:
                fields['banner'] = utils._bytes_to_base64_data(banner)

        if splash is not MISSING:
            if splash is None:
                fields['splash'] = splash
            else:
                fields['splash'] = utils._bytes_to_base64_data(splash)

        if discovery_splash is not MISSING:
            if discovery_splash is None:
                fields['discovery_splash'] = discovery_splash
            else:
                fields['discovery_splash'] = utils._bytes_to_base64_data(discovery_splash)

        if default_notifications is not MISSING:
            if not isinstance(default_notifications, NotificationLevel):
                raise TypeError('default_notifications field must be of type NotificationLevel')
            fields['default_message_notifications'] = default_notifications.value

        if afk_channel is not MISSING:
            if afk_channel is None:
                fields['afk_channel_id'] = afk_channel
            else:
                fields['afk_channel_id'] = afk_channel.id

        if system_channel is not MISSING:
            if system_channel is None:
                fields['system_channel_id'] = system_channel
            else:
                fields['system_channel_id'] = system_channel.id

        if rules_channel is not MISSING:
            if rules_channel is None:
                fields['rules_channel_id'] = rules_channel
            else:
                if not isinstance(rules_channel, TextChannel):
                    raise TypeError(f'rules_channel must be of type TextChannel not {rules_channel.__class__.__name__}')

                fields['rules_channel_id'] = rules_channel.id

        if public_updates_channel is not MISSING:
            if public_updates_channel is None:
                fields['public_updates_channel_id'] = public_updates_channel
            else:
                if not isinstance(public_updates_channel, TextChannel):
                    raise TypeError(
                        f'public_updates_channel must be of type TextChannel not {public_updates_channel.__class__.__name__}'
                    )

                fields['public_updates_channel_id'] = public_updates_channel.id

        if safety_alerts_channel is not MISSING:
            if safety_alerts_channel is None:
                fields['safety_alerts_channel_id'] = safety_alerts_channel
            else:
                if not isinstance(safety_alerts_channel, TextChannel):
                    raise TypeError(
                        f'safety_alerts_channel must be of type TextChannel not {safety_alerts_channel.__class__.__name__}'
                    )

            fields['safety_alerts_channel_id'] = safety_alerts_channel.id

        if owner is not MISSING:
            if self.owner_id != self._state.self_id:
                raise ValueError('To transfer ownership you must be the owner of the guild.')

            fields['owner_id'] = owner.id

        if verification_level is not MISSING:
            if not isinstance(verification_level, VerificationLevel):
                raise TypeError('verification_level field must be of type VerificationLevel')

            fields['verification_level'] = verification_level.value

        if explicit_content_filter is not MISSING:
            if not isinstance(explicit_content_filter, ContentFilter):
                raise TypeError('explicit_content_filter field must be of type ContentFilter')

            fields['explicit_content_filter'] = explicit_content_filter.value

        if system_channel_flags is not MISSING:
            if not isinstance(system_channel_flags, SystemChannelFlags):
                raise TypeError('system_channel_flags field must be of type SystemChannelFlags')

            fields['system_channel_flags'] = system_channel_flags.value

        if any(feat is not MISSING for feat in (community, discoverable, invites_disabled, raid_alerts_disabled)):
            features = set(self.features)

            if community is not MISSING:
                if community:
                    if 'rules_channel_id' in fields and 'public_updates_channel_id' in fields:
                        features.add('COMMUNITY')
                    else:
                        raise ValueError(
                            'community field requires both rules_channel and public_updates_channel fields to be provided'
                        )
                else:
                    features.discard('COMMUNITY')

            if discoverable is not MISSING:
                if discoverable:
                    features.add('DISCOVERABLE')
                else:
                    features.discard('DISCOVERABLE')

            if invites_disabled is not MISSING:
                if invites_disabled:
                    features.add('INVITES_DISABLED')
                else:
                    features.discard('INVITES_DISABLED')

            if raid_alerts_disabled is not MISSING:
                if raid_alerts_disabled:
                    features.add('RAID_ALERTS_DISABLED')
                else:
                    features.discard('RAID_ALERTS_DISABLED')

            fields['features'] = list(features)

        if premium_progress_bar_enabled is not MISSING:
            fields['premium_progress_bar_enabled'] = premium_progress_bar_enabled

        widget_payload: EditWidgetSettings = {}
        if widget_channel is not MISSING:
            widget_payload['channel_id'] = None if widget_channel is None else widget_channel.id
        if widget_enabled is not MISSING:
            widget_payload['enabled'] = widget_enabled

        if widget_payload:
            await self._state.http.edit_widget(self.id, payload=widget_payload, reason=reason)

        if mfa_level is not MISSING:
            if not isinstance(mfa_level, MFALevel):
                raise TypeError(f'mfa_level must be of type MFALevel not {mfa_level.__class__.__name__}')

            await http.edit_guild_mfa_level(self.id, mfa_level=mfa_level.value)

        incident_actions_payload: IncidentData = {}
        if invites_disabled_until is not MISSING:
            if invites_disabled_until is None:
                incident_actions_payload['invites_disabled_until'] = None
            else:
                if invites_disabled_until.tzinfo is None:
                    raise TypeError(
                        'invites_disabled_until must be an aware datetime. Consider using discord.utils.utcnow() or datetime.datetime.now().astimezone() for local time.'
                    )
                incident_actions_payload['invites_disabled_until'] = invites_disabled_until.isoformat()

        if dms_disabled_until is not MISSING:
            if dms_disabled_until is None:
                incident_actions_payload['dms_disabled_until'] = None
            else:
                if dms_disabled_until.tzinfo is None:
                    raise TypeError(
                        'dms_disabled_until must be an aware datetime. Consider using discord.utils.utcnow() or datetime.datetime.now().astimezone() for local time.'
                    )
                incident_actions_payload['dms_disabled_until'] = dms_disabled_until.isoformat()

        if incident_actions_payload:
            await http.edit_incident_actions(self.id, payload=incident_actions_payload)

        data = await http.edit_guild(self.id, reason=reason, **fields)
        return Guild(data=data, state=self._state)

    async def fetch_channels(self) -> Sequence[GuildChannel]:
        """|coro|

        Retrieves all :class:`abc.GuildChannel` that the guild has.

        .. note::

            This method is an API call. For general usage, consider :attr:`channels` instead.

        .. versionadded:: 1.2

        Raises
        -------
        InvalidData
            An unknown channel type was received from Discord.
        HTTPException
            Retrieving the channels failed.

        Returns
        -------
        Sequence[:class:`abc.GuildChannel`]
            All channels in the guild.
        """
        data = await self._state.http.get_all_guild_channels(self.id)

        def convert(d):
            factory, ch_type = _guild_channel_factory(d['type'])
            if factory is None:
                raise InvalidData('Unknown channel type {type} for channel ID {id}.'.format_map(d))

            channel = factory(guild=self, state=self._state, data=d)
            return channel

        return [convert(d) for d in data]

    async def active_threads(self) -> List[Thread]:
        """|coro|

        Returns a list of active :class:`Thread` that the client can access.

        This includes both private and public threads.

        .. versionadded:: 2.0

        Raises
        ------
        HTTPException
            The request to get the active threads failed.

        Returns
        --------
        List[:class:`Thread`]
            The active threads
        """
        data = await self._state.http.get_active_threads(self.id)
        threads = [Thread(guild=self, state=self._state, data=d) for d in data.get('threads', [])]
        thread_lookup: Dict[int, Thread] = {thread.id: thread for thread in threads}
        for member in data.get('members', []):
            thread = thread_lookup.get(int(member['id']))
            if thread is not None:
                thread._add_member(ThreadMember(parent=thread, data=member))

        return threads

    async def fetch_members(self, *, limit: Optional[int] = 1000, after: SnowflakeTime = MISSING) -> AsyncIterator[Member]:
        """Retrieves an :term:`asynchronous iterator` that enables receiving the guild's members. In order to use this,
        :meth:`Intents.members` must be enabled.

        .. note::

            This method is an API call. For general usage, consider :attr:`members` instead.

        .. versionadded:: 1.3

        All parameters are optional.

        Parameters
        ----------
        limit: Optional[:class:`int`]
            The number of members to retrieve. Defaults to 1000.
            Pass ``None`` to fetch all members. Note that this is potentially slow.
        after: Optional[Union[:class:`.abc.Snowflake`, :class:`datetime.datetime`]]
            Retrieve members after this date or object.
            If a datetime is provided, it is recommended to use a UTC aware datetime.
            If the datetime is naive, it is assumed to be local time.

        Raises
        ------
        ClientException
            The members intent is not enabled.
        HTTPException
            Getting the members failed.

        Yields
        ------
        :class:`.Member`
            The member with the member data parsed.

        Examples
        --------

        Usage ::

            async for member in guild.fetch_members(limit=150):
                print(member.name)
        """

        if not self._state._intents.members:
            raise ClientException('Intents.members must be enabled to use this.')

        while True:
            retrieve = 1000 if limit is None else min(limit, 1000)
            if retrieve < 1:
                return

            if isinstance(after, datetime.datetime):
                after = Object(id=utils.time_snowflake(after, high=True))

            after = after or OLDEST_OBJECT
            after_id = after.id if after else None
            state = self._state

            data = await state.http.get_members(self.id, retrieve, after_id)
            if not data:
                return

            # Terminate loop on next iteration; there's no data left after this
            if len(data) < 1000:
                limit = 0

            after = Object(id=int(data[-1]['user']['id']))

            for raw_member in reversed(data):
                yield Member(data=raw_member, guild=self, state=state)

    async def fetch_member(self, member_id: int, /) -> Member:
        """|coro|

        Retrieves a :class:`Member` from a guild ID, and a member ID.

        .. note::

            This method is an API call. If you have :attr:`Intents.members` and member cache enabled, consider :meth:`get_member` instead.

        .. versionchanged:: 2.0

            ``member_id`` parameter is now positional-only.

        Parameters
        -----------
        member_id: :class:`int`
            The member's ID to fetch from.

        Raises
        -------
        Forbidden
            You do not have access to the guild.
        HTTPException
            Fetching the member failed.
        NotFound
            The member could not be found.

        Returns
        --------
        :class:`Member`
            The member from the member ID.
        """
        data = await self._state.http.get_member(self.id, member_id)
        return Member(data=data, state=self._state, guild=self)

    async def fetch_ban(self, user: Snowflake) -> BanEntry:
        """|coro|

        Retrieves the :class:`BanEntry` for a user.

        You must have :attr:`~Permissions.ban_members` to get this information.

        Parameters
        -----------
        user: :class:`abc.Snowflake`
            The user to get ban information from.

        Raises
        ------
        Forbidden
            You do not have proper permissions to get the information.
        NotFound
            This user is not banned.
        HTTPException
            An error occurred while fetching the information.

        Returns
        -------
        :class:`BanEntry`
            The :class:`BanEntry` object for the specified user.
        """
        data: BanPayload = await self._state.http.get_ban(user.id, self.id)
        user_ = User(state=self._state, data=data['user'])
        return BanEntry(user=user_, reason=data['reason'], data=data['user'])

    async def fetch_channel(self, channel_id: int, /) -> Union[GuildChannel, Thread]:
        """|coro|

        Retrieves a :class:`.abc.GuildChannel` or :class:`.Thread` with the specified ID.

        .. note::

            This method is an API call. For general usage, consider :meth:`get_channel_or_thread` instead.

        .. versionadded:: 2.0

        Raises
        -------
        InvalidData
            An unknown channel type was received from Discord
            or the guild the channel belongs to is not the same
            as the one in this object points to.
        HTTPException
            Retrieving the channel failed.
        NotFound
            Invalid Channel ID.
        Forbidden
            You do not have permission to fetch this channel.

        Returns
        --------
        Union[:class:`.abc.GuildChannel`, :class:`.Thread`]
            The channel from the ID.
        """
        data = await self._state.http.get_channel(channel_id)

        factory, ch_type = _threaded_guild_channel_factory(data['type'])
        if factory is None:
            raise InvalidData('Unknown channel type {type} for channel ID {id}.'.format_map(data))

        if ch_type in (ChannelType.group, ChannelType.private):
            raise InvalidData('Channel ID resolved to a private channel')

        guild_id = int(data['guild_id'])  # type: ignore # channel won't be a private channel
        if self.id != guild_id:
            raise InvalidData('Guild ID resolved to a different guild')

        channel: GuildChannel = factory(guild=self, state=self._state, data=data)  # type: ignore # channel won't be a private channel
        return channel

    async def bans(
        self,
        *,
        limit: Optional[int] = 1000,
        before: Snowflake = MISSING,
        after: Snowflake = MISSING,
    ) -> AsyncIterator[BanEntry]:
        """Retrieves an :term:`asynchronous iterator` of the users that are banned from the guild as a :class:`BanEntry`.

        You must have :attr:`~Permissions.ban_members` to get this information.

        .. versionchanged:: 2.0
            Due to a breaking change in Discord's API, this now returns a paginated iterator instead of a list.

        Examples
        ---------

        Usage ::

            async for entry in guild.bans(limit=150):
                print(entry.user, entry.reason)

        Flattening into a list ::

            bans = [entry async for entry in guild.bans(limit=2000)]
            # bans is now a list of BanEntry...

        All parameters are optional.

        Parameters
        -----------
        limit: Optional[:class:`int`]
            The number of bans to retrieve. If ``None``, it retrieves every ban in
            the guild. Note, however, that this would make it a slow operation.
            Defaults to ``1000``.
        before: :class:`.abc.Snowflake`
            Retrieves bans before this user.
        after: :class:`.abc.Snowflake`
            Retrieve bans after this user.

        Raises
        -------
        Forbidden
            You do not have proper permissions to get the information.
        HTTPException
            An error occurred while fetching the information.
        TypeError
            Both ``after`` and ``before`` were provided, as Discord does not
            support this type of pagination.

        Yields
        --------
        :class:`BanEntry`
            The ban entry of the banned user.
        """

        if before is not MISSING and after is not MISSING:
            raise TypeError('bans pagination does not support both before and after')

        # This endpoint paginates in ascending order.
        endpoint = self._state.http.get_bans

        async def _before_strategy(retrieve: int, before: Optional[Snowflake], limit: Optional[int]):
            before_id = before.id if before else None
            data = await endpoint(self.id, limit=retrieve, before=before_id)

            if data:
                if limit is not None:
                    limit -= len(data)

                before = Object(id=int(data[0]['user']['id']))

            return data, before, limit

        async def _after_strategy(retrieve: int, after: Optional[Snowflake], limit: Optional[int]):
            after_id = after.id if after else None
            data = await endpoint(self.id, limit=retrieve, after=after_id)

            if data:
                if limit is not None:
                    limit -= len(data)

                after = Object(id=int(data[-1]['user']['id']))

            return data, after, limit

        if before:
            strategy, state = _before_strategy, before
        else:
            strategy, state = _after_strategy, after

        while True:
            retrieve = 1000 if limit is None else min(limit, 1000)
            if retrieve < 1:
                return

            data, state, limit = await strategy(retrieve, state, limit)

            # Terminate loop on next iteration; there's no data left after this
            if len(data) < 1000:
                limit = 0

            for e in data:
                yield BanEntry(user=User(state=self._state, data=e['user']), reason=e['reason'], data=e['user'])

    async def prune_members(
        self,
        *,
        days: int,
        compute_prune_count: bool = True,
        roles: Collection[Snowflake] = MISSING,
        reason: Optional[str] = None,
    ) -> Optional[int]:
        r"""|coro|

        Prunes the guild from its inactive members.

        The inactive members are denoted if they have not logged on in
        ``days`` number of days and they have no roles.

        You must have both :attr:`~Permissions.kick_members` and :attr:`~Permissions.manage_guild` to do this.

        To check how many members you would prune without actually pruning,
        see the :meth:`estimate_pruned_members` function.

        To prune members that have specific roles see the ``roles`` parameter.

        .. versionchanged:: 1.4
            The ``roles`` keyword-only parameter was added.

        .. versionchanged:: 2.0
            This function will now raise :exc:`TypeError` instead of
            ``InvalidArgument``.

        Parameters
        -----------
        days: :class:`int`
            The number of days before counting as inactive.
        reason: Optional[:class:`str`]
            The reason for doing this action. Shows up on the audit log.
        compute_prune_count: :class:`bool`
            Whether to compute the prune count. This defaults to ``True``
            which makes it prone to timeouts in very large guilds. In order
            to prevent timeouts, you must set this to ``False``. If this is
            set to ``False``\, then this function will always return ``None``.
        roles: List[:class:`abc.Snowflake`]
            A list of :class:`abc.Snowflake` that represent roles to include in the pruning process. If a member
            has a role that is not specified, they'll be excluded.

        Raises
        -------
        Forbidden
            You do not have permissions to prune members.
        HTTPException
            An error occurred while pruning members.
        TypeError
            An integer was not passed for ``days``.

        Returns
        ---------
        Optional[:class:`int`]
            The number of members pruned. If ``compute_prune_count`` is ``False``
            then this returns ``None``.
        """

        if not isinstance(days, int):
            raise TypeError(f'Expected int for ``days``, received {days.__class__.__name__} instead.')

        if roles:
            role_ids = [str(role.id) for role in roles]
        else:
            role_ids = []

        data = await self._state.http.prune_members(
            self.id, days, compute_prune_count=compute_prune_count, roles=role_ids, reason=reason
        )
        return data['pruned']

    async def templates(self) -> List[Template]:
        """|coro|

        Gets the list of templates from this guild.

        You must have :attr:`~.Permissions.manage_guild` to do this.

        .. versionadded:: 1.7

        Raises
        -------
        Forbidden
            You don't have permissions to get the templates.

        Returns
        --------
        List[:class:`Template`]
            The templates for this guild.
        """
        from .template import Template

        data = await self._state.http.guild_templates(self.id)
        return [Template(data=d, state=self._state) for d in data]

    async def webhooks(self) -> List[Webhook]:
        """|coro|

        Gets the list of webhooks from this guild.

        You must have :attr:`~.Permissions.manage_webhooks` to do this.

        Raises
        -------
        Forbidden
            You don't have permissions to get the webhooks.

        Returns
        --------
        List[:class:`Webhook`]
            The webhooks for this guild.
        """

        from .webhook import Webhook

        data = await self._state.http.guild_webhooks(self.id)
        return [Webhook.from_state(d, state=self._state) for d in data]

    async def estimate_pruned_members(self, *, days: int, roles: Collection[Snowflake] = MISSING) -> Optional[int]:
        """|coro|

        Similar to :meth:`prune_members` except instead of actually
        pruning members, it returns how many members it would prune
        from the guild had it been called.

        .. versionchanged:: 2.0
            The returned value can be ``None``.

        .. versionchanged:: 2.0
            This function will now raise :exc:`TypeError` instead of
            ``InvalidArgument``.

        Parameters
        -----------
        days: :class:`int`
            The number of days before counting as inactive.
        roles: List[:class:`abc.Snowflake`]
            A list of :class:`abc.Snowflake` that represent roles to include in the estimate. If a member
            has a role that is not specified, they'll be excluded.

            .. versionadded:: 1.7

        Raises
        -------
        Forbidden
            You do not have permissions to prune members.
        HTTPException
            An error occurred while fetching the prune members estimate.
        TypeError
            An integer was not passed for ``days``.

        Returns
        ---------
        Optional[:class:`int`]
            The number of members estimated to be pruned.
        """

        if not isinstance(days, int):
            raise TypeError(f'Expected int for ``days``, received {days.__class__.__name__} instead.')

        if roles:
            role_ids = [str(role.id) for role in roles]
        else:
            role_ids = []

        data = await self._state.http.estimate_pruned_members(self.id, days, role_ids)
        return data['pruned']

    async def invites(self) -> List[Invite]:
        """|coro|

        Returns a list of all active instant invites from the guild.

        You must have :attr:`~Permissions.manage_guild` to get this information.

        Raises
        -------
        Forbidden
            You do not have proper permissions to get the information.
        HTTPException
            An error occurred while fetching the information.

        Returns
        -------
        List[:class:`Invite`]
            The list of invites that are currently active.
        """

        data = await self._state.http.invites_from(self.id)
        result = []
        for invite in data:
            channel = self.get_channel(int(invite['channel']['id']))
            result.append(Invite(state=self._state, data=invite, guild=self, channel=channel))

        return result

    async def create_template(self, *, name: str, description: str = MISSING) -> Template:
        """|coro|

        Creates a template for the guild.

        You must have :attr:`~Permissions.manage_guild` to do this.

        .. versionadded:: 1.7

        Parameters
        -----------
        name: :class:`str`
            The name of the template.
        description: :class:`str`
            The description of the template.
        """
        from .template import Template

        payload = {'name': name}

        if description:
            payload['description'] = description

        data = await self._state.http.create_template(self.id, payload)

        return Template(state=self._state, data=data)

    async def create_integration(self, *, type: IntegrationType, id: int) -> None:
        """|coro|

        Attaches an integration to the guild.

        You must have :attr:`~Permissions.manage_guild` to do this.

        .. versionadded:: 1.4

        Parameters
        -----------
        type: :class:`str`
            The integration type (e.g. Twitch).
        id: :class:`int`
            The integration ID.

        Raises
        -------
        Forbidden
            You do not have permission to create the integration.
        HTTPException
            The account could not be found.
        """
        await self._state.http.create_integration(self.id, type, id)

    async def integrations(self) -> List[Integration]:
        """|coro|

        Returns a list of all integrations attached to the guild.

        You must have :attr:`~Permissions.manage_guild` to do this.

        .. versionadded:: 1.4

        Raises
        -------
        Forbidden
            You do not have permission to create the integration.
        HTTPException
            Fetching the integrations failed.

        Returns
        --------
        List[:class:`Integration`]
            The list of integrations that are attached to the guild.
        """
        data = await self._state.http.get_all_integrations(self.id)

        def convert(d):
            factory, _ = _integration_factory(d['type'])
            if factory is None:
                raise InvalidData('Unknown integration type {type!r} for integration ID {id}'.format_map(d))
            return factory(guild=self, data=d)

        return [convert(d) for d in data]

    async def fetch_stickers(self) -> List[GuildSticker]:
        r"""|coro|

        Retrieves a list of all :class:`Sticker`\s for the guild.

        .. versionadded:: 2.0

        .. note::

            This method is an API call. For general usage, consider :attr:`stickers` instead.

        Raises
        ---------
        HTTPException
            An error occurred fetching the stickers.

        Returns
        --------
        List[:class:`GuildSticker`]
            The retrieved stickers.
        """
        data = await self._state.http.get_all_guild_stickers(self.id)
        return [GuildSticker(state=self._state, data=d) for d in data]

    async def fetch_sticker(self, sticker_id: int, /) -> GuildSticker:
        """|coro|

        Retrieves a custom :class:`Sticker` from the guild.

        .. versionadded:: 2.0

        .. note::

            This method is an API call.
            For general usage, consider iterating over :attr:`stickers` instead.

        Parameters
        -------------
        sticker_id: :class:`int`
            The sticker's ID.

        Raises
        ---------
        NotFound
            The sticker requested could not be found.
        HTTPException
            An error occurred fetching the sticker.

        Returns
        --------
        :class:`GuildSticker`
            The retrieved sticker.
        """
        data = await self._state.http.get_guild_sticker(self.id, sticker_id)
        return GuildSticker(state=self._state, data=data)

    async def create_sticker(
        self,
        *,
        name: str,
        description: str,
        emoji: str,
        file: File,
        reason: Optional[str] = None,
    ) -> GuildSticker:
        """|coro|

        Creates a :class:`Sticker` for the guild.

        You must have :attr:`~Permissions.manage_emojis_and_stickers` to do this.

        .. versionadded:: 2.0

        Parameters
        -----------
        name: :class:`str`
            The sticker name. Must be at least 2 characters.
        description: :class:`str`
            The sticker's description.
        emoji: :class:`str`
            The name of a unicode emoji that represents the sticker's expression.
        file: :class:`File`
            The file of the sticker to upload.
        reason: :class:`str`
            The reason for creating this sticker. Shows up on the audit log.

        Raises
        -------
        Forbidden
            You are not allowed to create stickers.
        HTTPException
            An error occurred creating a sticker.

        Returns
        --------
        :class:`GuildSticker`
            The created sticker.
        """
        payload = {
            'name': name,
        }

        payload['description'] = description

        try:
            emoji = unicodedata.name(emoji)
        except TypeError:
            pass
        else:
            emoji = emoji.replace(' ', '_')

        payload['tags'] = emoji

        data = await self._state.http.create_guild_sticker(self.id, payload, file, reason)
        if self._state.cache_guild_expressions:
            return self._state.store_sticker(self, data)
        else:
            return GuildSticker(state=self._state, data=data)

    async def delete_sticker(self, sticker: Snowflake, /, *, reason: Optional[str] = None) -> None:
        """|coro|

        Deletes the custom :class:`Sticker` from the guild.

        You must have :attr:`~Permissions.manage_emojis_and_stickers` to do this.

        .. versionadded:: 2.0

        Parameters
        -----------
        sticker: :class:`abc.Snowflake`
            The sticker you are deleting.
        reason: Optional[:class:`str`]
            The reason for deleting this sticker. Shows up on the audit log.

        Raises
        -------
        Forbidden
            You are not allowed to delete stickers.
        HTTPException
            An error occurred deleting the sticker.
        """
        await self._state.http.delete_guild_sticker(self.id, sticker.id, reason)

    async def fetch_scheduled_events(self, *, with_counts: bool = True) -> List[ScheduledEvent]:
        """|coro|

        Retrieves a list of all scheduled events for the guild.

        .. versionadded:: 2.0

        Parameters
        ------------
        with_counts: :class:`bool`
            Whether to include the number of users that are subscribed to the event.
            Defaults to ``True``.

        Raises
        -------
        HTTPException
            Retrieving the scheduled events failed.

        Returns
        --------
        List[:class:`ScheduledEvent`]
            The scheduled events.
        """
        data = await self._state.http.get_scheduled_events(self.id, with_counts)
        return [ScheduledEvent(state=self._state, data=d) for d in data]

    async def fetch_scheduled_event(self, scheduled_event_id: int, /, *, with_counts: bool = True) -> ScheduledEvent:
        """|coro|

        Retrieves a scheduled event from the guild.

        .. versionadded:: 2.0

        Parameters
        ------------
        scheduled_event_id: :class:`int`
            The scheduled event ID.
        with_counts: :class:`bool`
            Whether to include the number of users that are subscribed to the event.
            Defaults to ``True``.

        Raises
        -------
        NotFound
            The scheduled event was not found.
        HTTPException
            Retrieving the scheduled event failed.

        Returns
        --------
        :class:`ScheduledEvent`
            The scheduled event.
        """
        data = await self._state.http.get_scheduled_event(self.id, scheduled_event_id, with_counts)
        return ScheduledEvent(state=self._state, data=data)

    @overload
    async def create_scheduled_event(
        self,
        *,
        name: str,
        start_time: datetime.datetime,
        entity_type: Literal[EntityType.external] = ...,
        privacy_level: PrivacyLevel = ...,
        location: str = ...,
        end_time: datetime.datetime = ...,
        description: str = ...,
        image: bytes = ...,
        reason: Optional[str] = ...,
    ) -> ScheduledEvent:
        ...

    @overload
    async def create_scheduled_event(
        self,
        *,
        name: str,
        start_time: datetime.datetime,
        entity_type: Literal[EntityType.stage_instance, EntityType.voice] = ...,
        privacy_level: PrivacyLevel = ...,
        channel: Snowflake = ...,
        end_time: datetime.datetime = ...,
        description: str = ...,
        image: bytes = ...,
        reason: Optional[str] = ...,
    ) -> ScheduledEvent:
        ...

    @overload
    async def create_scheduled_event(
        self,
        *,
        name: str,
        start_time: datetime.datetime,
        privacy_level: PrivacyLevel = ...,
        location: str = ...,
        end_time: datetime.datetime = ...,
        description: str = ...,
        image: bytes = ...,
        reason: Optional[str] = ...,
    ) -> ScheduledEvent:
        ...

    @overload
    async def create_scheduled_event(
        self,
        *,
        name: str,
        start_time: datetime.datetime,
        privacy_level: PrivacyLevel = ...,
        channel: Union[VoiceChannel, StageChannel] = ...,
        end_time: datetime.datetime = ...,
        description: str = ...,
        image: bytes = ...,
        reason: Optional[str] = ...,
    ) -> ScheduledEvent:
        ...

    async def create_scheduled_event(
        self,
        *,
        name: str,
        start_time: datetime.datetime,
        entity_type: EntityType = MISSING,
        privacy_level: PrivacyLevel = MISSING,
        channel: Optional[Snowflake] = MISSING,
        location: str = MISSING,
        end_time: datetime.datetime = MISSING,
        description: str = MISSING,
        image: bytes = MISSING,
        reason: Optional[str] = None,
    ) -> ScheduledEvent:
        r"""|coro|

        Creates a scheduled event for the guild.

        You must have :attr:`~Permissions.manage_events` to do this.

        .. versionadded:: 2.0

        Parameters
        ------------
        name: :class:`str`
            The name of the scheduled event.
        description: :class:`str`
            The description of the scheduled event.
        channel: Optional[:class:`abc.Snowflake`]
            The channel to send the scheduled event to. If the channel is
            a :class:`StageInstance` or :class:`VoiceChannel` then
            it automatically sets the entity type.

            Required if ``entity_type`` is either :attr:`EntityType.voice` or
            :attr:`EntityType.stage_instance`.
        start_time: :class:`datetime.datetime`
            The scheduled start time of the scheduled event. This must be a timezone-aware
            datetime object. Consider using :func:`utils.utcnow`.
        end_time: :class:`datetime.datetime`
            The scheduled end time of the scheduled event. This must be a timezone-aware
            datetime object. Consider using :func:`utils.utcnow`.

            Required if the entity type is :attr:`EntityType.external`.
        privacy_level: :class:`PrivacyLevel`
            The privacy level of the scheduled event.
        entity_type: :class:`EntityType`
            The entity type of the scheduled event. If the channel is a
            :class:`StageInstance` or :class:`VoiceChannel` then this is
            automatically set to the appropriate entity type. If no channel
            is passed then the entity type is assumed to be
            :attr:`EntityType.external`
        image: :class:`bytes`
            The image of the scheduled event.
        location: :class:`str`
            The location of the scheduled event.

            Required if the ``entity_type`` is :attr:`EntityType.external`.
        reason: Optional[:class:`str`]
            The reason for creating this scheduled event. Shows up on the audit log.

        Raises
        -------
        TypeError
            ``image`` was not a :term:`py:bytes-like object`, or ``privacy_level``
            was not a :class:`PrivacyLevel`, or ``entity_type`` was not an
            :class:`EntityType`, ``status`` was not an :class:`EventStatus`,
            or an argument was provided that was incompatible with the provided
            ``entity_type``.
        ValueError
            ``start_time`` or ``end_time`` was not a timezone-aware datetime object.
        Forbidden
            You are not allowed to create scheduled events.
        HTTPException
            Creating the scheduled event failed.

        Returns
        --------
        :class:`ScheduledEvent`
            The created scheduled event.
        """
        payload = {}
        metadata = {}

        payload['name'] = name

        if start_time is not MISSING:
            if start_time.tzinfo is None:
                raise ValueError(
                    'start_time must be an aware datetime. Consider using discord.utils.utcnow() or datetime.datetime.now().astimezone() for local time.'
                )
            payload['scheduled_start_time'] = start_time.isoformat()

        entity_type = entity_type or getattr(channel, '_scheduled_event_entity_type', MISSING)
        if entity_type is MISSING:
            if channel and isinstance(channel, Object):
                if channel.type is VoiceChannel:
                    entity_type = EntityType.voice
                elif channel.type is StageChannel:
                    entity_type = EntityType.stage_instance

            elif location not in (MISSING, None):
                entity_type = EntityType.external
        else:
            if not isinstance(entity_type, EntityType):
                raise TypeError('entity_type must be of type EntityType')

            payload['entity_type'] = entity_type.value

        if entity_type is None:
            raise TypeError(
                'invalid GuildChannel type passed, must be VoiceChannel or StageChannel ' f'not {channel.__class__.__name__}'
            )

        if privacy_level is not MISSING:
            if not isinstance(privacy_level, PrivacyLevel):
                raise TypeError('privacy_level must be of type PrivacyLevel.')

            payload['privacy_level'] = privacy_level.value

        if description is not MISSING:
            payload['description'] = description

        if image is not MISSING:
            image_as_str: str = utils._bytes_to_base64_data(image)
            payload['image'] = image_as_str

        if entity_type in (EntityType.stage_instance, EntityType.voice):
            if channel in (MISSING, None):
                raise TypeError('channel must be set when entity_type is voice or stage_instance')

            payload['channel_id'] = channel.id

            if location is not MISSING:
                raise TypeError('location cannot be set when entity_type is voice or stage_instance')
        else:
            if channel is not MISSING:
                raise TypeError('channel cannot be set when entity_type is external')

            if location is MISSING or location is None:
                raise TypeError('location must be set when entity_type is external')

            metadata['location'] = location

            if end_time in (MISSING, None):
                raise TypeError('end_time must be set when entity_type is external')

        if end_time not in (MISSING, None):
            if end_time.tzinfo is None:
                raise ValueError(
                    'end_time must be an aware datetime. Consider using discord.utils.utcnow() or datetime.datetime.now().astimezone() for local time.'
                )
            payload['scheduled_end_time'] = end_time.isoformat()

        if metadata:
            payload['entity_metadata'] = metadata

        data = await self._state.http.create_guild_scheduled_event(self.id, **payload, reason=reason)
        return ScheduledEvent(state=self._state, data=data)

    async def fetch_emojis(self) -> List[Emoji]:
        r"""|coro|

        Retrieves all custom :class:`Emoji`\s from the guild.

        .. note::

            This method is an API call. For general usage, consider :attr:`emojis` instead.

        Raises
        ---------
        HTTPException
            An error occurred fetching the emojis.

        Returns
        --------
        List[:class:`Emoji`]
            The retrieved emojis.
        """
        data = await self._state.http.get_all_custom_emojis(self.id)
        return [Emoji(guild=self, state=self._state, data=d) for d in data]

    async def fetch_emoji(self, emoji_id: int, /) -> Emoji:
        """|coro|

        Retrieves a custom :class:`Emoji` from the guild.

        .. note::

            This method is an API call.
            For general usage, consider iterating over :attr:`emojis` instead.

        .. versionchanged:: 2.0

            ``emoji_id`` parameter is now positional-only.

        Parameters
        -------------
        emoji_id: :class:`int`
            The emoji's ID.

        Raises
        ---------
        NotFound
            The emoji requested could not be found.
        HTTPException
            An error occurred fetching the emoji.

        Returns
        --------
        :class:`Emoji`
            The retrieved emoji.
        """
        data = await self._state.http.get_custom_emoji(self.id, emoji_id)
        return Emoji(guild=self, state=self._state, data=data)

    async def create_custom_emoji(
        self,
        *,
        name: str,
        image: bytes,
        roles: Collection[Role] = MISSING,
        reason: Optional[str] = None,
    ) -> Emoji:
        r"""|coro|

        Creates a custom :class:`Emoji` for the guild.

        There is currently a limit of 50 static and animated emojis respectively per guild,
        unless the guild has the ``MORE_EMOJI`` feature which extends the limit to 200.

        You must have :attr:`~Permissions.manage_emojis` to do this.

        Parameters
        -----------
        name: :class:`str`
            The emoji name. Must be at least 2 characters.
        image: :class:`bytes`
            The :term:`py:bytes-like object` representing the image data to use.
            Only JPG, PNG and GIF images are supported.
        roles: List[:class:`Role`]
            A :class:`list` of :class:`Role`\s that can use this emoji. Leave empty to make it available to everyone.
        reason: Optional[:class:`str`]
            The reason for creating this emoji. Shows up on the audit log.

        Raises
        -------
        Forbidden
            You are not allowed to create emojis.
        HTTPException
            An error occurred creating an emoji.

        Returns
        --------
        :class:`Emoji`
            The created emoji.
        """

        img = utils._bytes_to_base64_data(image)
        if roles:
            role_ids: SnowflakeList = [role.id for role in roles]
        else:
            role_ids = []

        data = await self._state.http.create_custom_emoji(self.id, name, img, roles=role_ids, reason=reason)
        if self._state.cache_guild_expressions:
            return self._state.store_emoji(self, data)
        else:
            return Emoji(guild=self, state=self._state, data=data)

    async def delete_emoji(self, emoji: Snowflake, /, *, reason: Optional[str] = None) -> None:
        """|coro|

        Deletes the custom :class:`Emoji` from the guild.

        You must have :attr:`~Permissions.manage_emojis` to do this.

        .. versionchanged:: 2.0

            ``emoji`` parameter is now positional-only.

        Parameters
        -----------
        emoji: :class:`abc.Snowflake`
            The emoji you are deleting.
        reason: Optional[:class:`str`]
            The reason for deleting this emoji. Shows up on the audit log.

        Raises
        -------
        Forbidden
            You are not allowed to delete emojis.
        HTTPException
            An error occurred deleting the emoji.
        """

        await self._state.http.delete_custom_emoji(self.id, emoji.id, reason=reason)

    async def fetch_roles(self) -> List[Role]:
        """|coro|

        Retrieves all :class:`Role` that the guild has.

        .. note::

            This method is an API call. For general usage, consider :attr:`roles` instead.

        .. versionadded:: 1.3

        Raises
        -------
        HTTPException
            Retrieving the roles failed.
        NotFound
            The guild could not be found.

        Returns
        -------
        List[:class:`Role`]
            All roles in the guild.
        """
        data = await self._state.http.get_roles(self.id)
        return [Role(guild=self, state=self._state, data=d) for d in data]

    async def fetch_role(self, role_id: int, /) -> Role:
        """|coro|

        Retrieves a :class:`Role` with the specified ID.

        .. versionadded:: 2.5

        .. note::

            This method is an API call. For general usage, consider :attr:`get_role` instead.

        Parameters
        ----------
        role_id: :class:`int`
            The role's ID.

        Raises
        -------
        NotFound
            The role requested could not be found.
        HTTPException
            An error occurred fetching the role.

        Returns
        -------
        :class:`Role`
            The retrieved role.
        """
        data = await self._state.http.get_role(self.id, role_id)
        return Role(guild=self, state=self._state, data=data)

    @overload
    async def create_role(
        self,
        *,
        reason: Optional[str] = ...,
        name: str = ...,
        permissions: Permissions = ...,
        colour: Union[Colour, int] = ...,
        hoist: bool = ...,
        display_icon: Union[bytes, str] = MISSING,
        mentionable: bool = ...,
    ) -> Role:
        ...

    @overload
    async def create_role(
        self,
        *,
        reason: Optional[str] = ...,
        name: str = ...,
        permissions: Permissions = ...,
        color: Union[Colour, int] = ...,
        hoist: bool = ...,
        display_icon: Union[bytes, str] = MISSING,
        mentionable: bool = ...,
    ) -> Role:
        ...

    async def create_role(
        self,
        *,
        name: str = MISSING,
        permissions: Permissions = MISSING,
        color: Union[Colour, int] = MISSING,
        colour: Union[Colour, int] = MISSING,
        hoist: bool = MISSING,
        display_icon: Union[bytes, str] = MISSING,
        mentionable: bool = MISSING,
        reason: Optional[str] = None,
    ) -> Role:
        """|coro|

        Creates a :class:`Role` for the guild.

        All fields are optional.

        You must have :attr:`~Permissions.manage_roles` to do this.

        .. versionchanged:: 1.6
            Can now pass ``int`` to ``colour`` keyword-only parameter.

        .. versionadded:: 2.0
            The ``display_icon`` keyword-only parameter was added.

        .. versionchanged:: 2.0
            This function will now raise :exc:`TypeError` instead of
            ``InvalidArgument``.

        Parameters
        -----------
        name: :class:`str`
            The role name. Defaults to 'new role'.
        permissions: :class:`Permissions`
            The permissions to have. Defaults to no permissions.
        colour: Union[:class:`Colour`, :class:`int`]
            The colour for the role. Defaults to :meth:`Colour.default`.
            This is aliased to ``color`` as well.
        hoist: :class:`bool`
            Indicates if the role should be shown separately in the member list.
            Defaults to ``False``.
        display_icon: Union[:class:`bytes`, :class:`str`]
            A :term:`py:bytes-like object` representing the icon
            or :class:`str` representing unicode emoji that should be used as a role icon.
            Only PNG/JPEG is supported.
            This is only available to guilds that contain ``ROLE_ICONS`` in :attr:`features`.
        mentionable: :class:`bool`
            Indicates if the role should be mentionable by others.
            Defaults to ``False``.
        reason: Optional[:class:`str`]
            The reason for creating this role. Shows up on the audit log.

        Raises
        -------
        Forbidden
            You do not have permissions to create the role.
        HTTPException
            Creating the role failed.
        TypeError
            An invalid keyword argument was given.

        Returns
        --------
        :class:`Role`
            The newly created role.
        """
        fields: Dict[str, Any] = {}
        if permissions is not MISSING:
            fields['permissions'] = str(permissions.value)
        else:
            fields['permissions'] = '0'

        actual_colour = colour or color or Colour.default()
        if isinstance(actual_colour, int):
            fields['color'] = actual_colour
        else:
            fields['color'] = actual_colour.value

        if hoist is not MISSING:
            fields['hoist'] = hoist

        if display_icon is not MISSING:
            if isinstance(display_icon, bytes):
                fields['icon'] = utils._bytes_to_base64_data(display_icon)
            else:
                fields['unicode_emoji'] = display_icon

        if mentionable is not MISSING:
            fields['mentionable'] = mentionable

        if name is not MISSING:
            fields['name'] = name

        data = await self._state.http.create_role(self.id, reason=reason, **fields)
        role = Role(guild=self, data=data, state=self._state)

        return role

    async def edit_role_positions(self, positions: Mapping[Snowflake, int], *, reason: Optional[str] = None) -> List[Role]:
        """|coro|

        Bulk edits a list of :class:`Role` in the guild.

        You must have :attr:`~Permissions.manage_roles` to do this.

        .. versionadded:: 1.4

        .. versionchanged:: 2.0
            This function will now raise :exc:`TypeError` instead of
            ``InvalidArgument``.

        Example
        ----------

        .. code-block:: python3

            positions = {
                bots_role: 1, # penultimate role
                tester_role: 2,
                admin_role: 6
            }

            await guild.edit_role_positions(positions=positions)

        Parameters
        -----------
        positions
            A :class:`dict` of :class:`Role` to :class:`int` to change the positions
            of each given role.
        reason: Optional[:class:`str`]
            The reason for editing the role positions. Shows up on the audit log.

        Raises
        -------
        Forbidden
            You do not have permissions to move the roles.
        HTTPException
            Moving the roles failed.
        TypeError
            An invalid keyword argument was given.

        Returns
        --------
        List[:class:`Role`]
            A list of all the roles in the guild.
        """
        if not isinstance(positions, Mapping):
            raise TypeError('positions parameter expects a dict.')

        role_positions = []
        for role, position in positions.items():
            payload: RolePositionUpdatePayload = {'id': role.id, 'position': position}

            role_positions.append(payload)

        data = await self._state.http.move_role_position(self.id, role_positions, reason=reason)
        roles: List[Role] = []
        for d in data:
            role = Role(guild=self, data=d, state=self._state)
            roles.append(role)
            self._roles[role.id] = role

        return roles

    async def welcome_screen(self) -> WelcomeScreen:
        """|coro|

        Returns the guild's welcome screen.

        The guild must have ``COMMUNITY`` in :attr:`~Guild.features`.

        You must have :attr:`~Permissions.manage_guild` to do this as well.

        .. versionadded:: 2.0

        Raises
        -------
        Forbidden
            You do not have the proper permissions to get this.
        HTTPException
            Retrieving the welcome screen failed.

        Returns
        --------
        :class:`WelcomeScreen`
            The welcome screen.
        """
        data = await self._state.http.get_welcome_screen(self.id)
        return WelcomeScreen(data=data, guild=self)

    async def edit_welcome_screen(
        self,
        *,
        description: str = MISSING,
        welcome_channels: List[WelcomeChannel] = MISSING,
        enabled: bool = MISSING,
        reason: Optional[str] = None,
    ) -> WelcomeScreen:
        """|coro|

        A shorthand method of :attr:`WelcomeScreen.edit` without needing
        to fetch the welcome screen beforehand.

        The guild must have ``COMMUNITY`` in :attr:`~Guild.features`.

        You must have :attr:`~Permissions.manage_guild` to do this as well.

        .. versionadded:: 2.0

        Returns
        --------
        :class:`WelcomeScreen`
            The edited welcome screen.
        """
        fields = {}

        if welcome_channels is not MISSING:
            welcome_channels_serialised = []
            for wc in welcome_channels:
                if not isinstance(wc, WelcomeChannel):
                    raise TypeError('welcome_channels parameter must be a list of WelcomeChannel')
                welcome_channels_serialised.append(wc.to_dict())
            fields['welcome_channels'] = welcome_channels_serialised

        if description is not MISSING:
            fields['description'] = description

        if enabled is not MISSING:
            fields['enabled'] = enabled

        data = await self._state.http.edit_welcome_screen(self.id, reason=reason, **fields)
        return WelcomeScreen(data=data, guild=self)

    async def kick(self, user: Snowflake, *, reason: Optional[str] = None) -> None:
        """|coro|

        Kicks a user from the guild.

        The user must meet the :class:`abc.Snowflake` abc.

        You must have :attr:`~Permissions.kick_members` to do this.

        Parameters
        -----------
        user: :class:`abc.Snowflake`
            The user to kick from the guild.
        reason: Optional[:class:`str`]
            The reason the user got kicked.

        Raises
        -------
        Forbidden
            You do not have the proper permissions to kick.
        HTTPException
            Kicking failed.
        """
        await self._state.http.kick(user.id, self.id, reason=reason)

    async def ban(
        self,
        user: Snowflake,
        *,
        reason: Optional[str] = None,
        delete_message_days: int = MISSING,
        delete_message_seconds: int = MISSING,
    ) -> None:
        """|coro|

        Bans a user from the guild.

        The user must meet the :class:`abc.Snowflake` abc.

        You must have :attr:`~Permissions.ban_members` to do this.

        Parameters
        -----------
        user: :class:`abc.Snowflake`
            The user to ban from the guild.
        delete_message_days: :class:`int`
            The number of days worth of messages to delete from the user
            in the guild. The minimum is 0 and the maximum is 7.
            Defaults to 1 day if neither ``delete_message_days`` nor
            ``delete_message_seconds`` are passed.

            .. deprecated:: 2.1
        delete_message_seconds: :class:`int`
            The number of seconds worth of messages to delete from the user
            in the guild. The minimum is 0 and the maximum is 604800 (7 days).
            Defaults to 1 day if neither ``delete_message_days`` nor
            ``delete_message_seconds`` are passed.

            .. versionadded:: 2.1
        reason: Optional[:class:`str`]
            The reason the user got banned.

        Raises
        -------
        NotFound
            The requested user was not found.
        Forbidden
            You do not have the proper permissions to ban.
        HTTPException
            Banning failed.
        TypeError
            You specified both ``delete_message_days`` and ``delete_message_seconds``.
        """
        if delete_message_days is not MISSING and delete_message_seconds is not MISSING:
            raise TypeError('Cannot mix delete_message_days and delete_message_seconds keyword arguments.')

        if delete_message_days is not MISSING:
            msg = 'delete_message_days is deprecated, use delete_message_seconds instead'
            warnings.warn(msg, DeprecationWarning, stacklevel=2)
            delete_message_seconds = delete_message_days * 86400  # one day

        if delete_message_seconds is MISSING:
            delete_message_seconds = 86400  # one day

        await self._state.http.ban(user.id, self.id, delete_message_seconds, reason=reason)

    async def unban(self, user: Snowflake, *, reason: Optional[str] = None) -> None:
        """|coro|

        Unbans a user from the guild.

        The user must meet the :class:`abc.Snowflake` abc.

        You must have :attr:`~Permissions.ban_members` to do this.

        Parameters
        -----------
        user: :class:`abc.Snowflake`
            The user to unban.
        reason: Optional[:class:`str`]
            The reason for doing this action. Shows up on the audit log.

        Raises
        -------
        NotFound
            The requested unban was not found.
        Forbidden
            You do not have the proper permissions to unban.
        HTTPException
            Unbanning failed.
        """
        await self._state.http.unban(user.id, self.id, reason=reason)

    async def bulk_ban(
        self,
        users: Iterable[Snowflake],
        *,
        reason: Optional[str] = None,
        delete_message_seconds: int = 86400,
    ) -> BulkBanResult:
        """|coro|

        Bans multiple users from the guild.

        The users must meet the :class:`abc.Snowflake` abc.

        You must have :attr:`~Permissions.ban_members` and :attr:`~Permissions.manage_guild` to do this.

        .. versionadded:: 2.4

        Parameters
        -----------
        users: Iterable[:class:`abc.Snowflake`]
            The users to ban from the guild, up to 200 users.
        delete_message_seconds: :class:`int`
            The number of seconds worth of messages to delete from the user
            in the guild. The minimum is 0 and the maximum is 604800 (7 days).
            Defaults to 1 day.
        reason: Optional[:class:`str`]
            The reason the users got banned.

        Raises
        -------
        Forbidden
            You do not have the proper permissions to ban.
        HTTPException
            Banning failed.

        Returns
        --------
        :class:`BulkBanResult`
            The result of the bulk ban operation.
        """

        response = await self._state.http.bulk_ban(
            self.id,
            user_ids=[u.id for u in users],
            delete_message_seconds=delete_message_seconds,
            reason=reason,
        )
        return BulkBanResult(
            banned=[Object(id=int(user_id), type=User) for user_id in response.get('banned_users', []) or []],
            failed=[Object(id=int(user_id), type=User) for user_id in response.get('failed_users', []) or []],
        )

    @property
    def vanity_url(self) -> Optional[str]:
        """Optional[:class:`str`]: The Discord vanity invite URL for this guild, if available.

        .. versionadded:: 2.0
        """
        if self.vanity_url_code is None:
            return None
        return f'{Invite.BASE}/{self.vanity_url_code}'

    async def vanity_invite(self) -> Optional[Invite]:
        """|coro|

        Returns the guild's special vanity invite.

        The guild must have ``VANITY_URL`` in :attr:`~Guild.features`.

        You must have :attr:`~Permissions.manage_guild` to do this as well.

        Raises
        -------
        Forbidden
            You do not have the proper permissions to get this.
        HTTPException
            Retrieving the vanity invite failed.

        Returns
        --------
        Optional[:class:`Invite`]
            The special vanity invite. If ``None`` then the guild does not
            have a vanity invite set.
        """

        # we start with { code: abc }
        payload = await self._state.http.get_vanity_code(self.id)
        if not payload['code']:
            return None

        # get the vanity URL channel since default channels aren't
        # reliable or a thing anymore
        data = await self._state.http.get_invite(payload['code'])

        channel = self.get_channel(int(data['channel']['id']))
        payload['revoked'] = False
        payload['temporary'] = False
        payload['max_uses'] = 0
        payload['max_age'] = 0
        payload['uses'] = payload.get('uses', 0)
        return Invite(state=self._state, data=payload, guild=self, channel=channel)  # type: ignore # we're faking a payload here

    async def audit_logs(
        self,
        *,
        limit: Optional[int] = 100,
        before: SnowflakeTime = MISSING,
        after: SnowflakeTime = MISSING,
        oldest_first: bool = MISSING,
        user: Snowflake = MISSING,
        action: AuditLogAction = MISSING,
    ) -> AsyncIterator[AuditLogEntry]:
        """Returns an :term:`asynchronous iterator` that enables receiving the guild's audit logs.

        You must have :attr:`~Permissions.view_audit_log` to do this.

        Examples
        ----------

        Getting the first 100 entries: ::

            async for entry in guild.audit_logs(limit=100):
                print(f'{entry.user} did {entry.action} to {entry.target}')

        Getting entries for a specific action: ::

            async for entry in guild.audit_logs(action=discord.AuditLogAction.ban):
                print(f'{entry.user} banned {entry.target}')

        Getting entries made by a specific user: ::

            entries = [entry async for entry in guild.audit_logs(limit=None, user=guild.me)]
            await channel.send(f'I made {len(entries)} moderation actions.')

        Parameters
        -----------
        limit: Optional[:class:`int`]
            The number of entries to retrieve. If ``None`` retrieve all entries.
        before: Union[:class:`abc.Snowflake`, :class:`datetime.datetime`]
            Retrieve entries before this date or entry.
            If a datetime is provided, it is recommended to use a UTC aware datetime.
            If the datetime is naive, it is assumed to be local time.
        after: Union[:class:`abc.Snowflake`, :class:`datetime.datetime`]
            Retrieve entries after this date or entry.
            If a datetime is provided, it is recommended to use a UTC aware datetime.
            If the datetime is naive, it is assumed to be local time.
        oldest_first: :class:`bool`
            If set to ``True``, return entries in oldest->newest order. Defaults to ``True`` if
            ``after`` is specified, otherwise ``False``.
        user: :class:`abc.Snowflake`
            The moderator to filter entries from.
        action: :class:`AuditLogAction`
            The action to filter with.

        Raises
        -------
        Forbidden
            You are not allowed to fetch audit logs
        HTTPException
            An error occurred while fetching the audit logs.

        Yields
        --------
        :class:`AuditLogEntry`
            The audit log entry.
        """

        async def _before_strategy(retrieve: int, before: Optional[Snowflake], limit: Optional[int]):
            before_id = before.id if before else None
            data = await self._state.http.get_audit_logs(
                self.id, limit=retrieve, user_id=user_id, action_type=action_type, before=before_id
            )

            entries = data.get('audit_log_entries', [])

            if data and entries:
                if limit is not None:
                    limit -= len(entries)

                before = Object(id=int(entries[-1]['id']))

            return data, entries, before, limit

        async def _after_strategy(retrieve: int, after: Optional[Snowflake], limit: Optional[int]):
            after_id = after.id if after else None
            data = await self._state.http.get_audit_logs(
                self.id, limit=retrieve, user_id=user_id, action_type=action_type, after=after_id
            )

            entries = data.get('audit_log_entries', [])

            if data and entries:
                if limit is not None:
                    limit -= len(entries)

                after = Object(id=int(entries[-1]['id']))

            return data, entries, after, limit

        if user is not MISSING:
            user_id = user.id
        else:
            user_id = None

        if action is not MISSING:
            action_type: Optional[AuditLogEvent] = action.value
        else:
            action_type = None

        if isinstance(before, datetime.datetime):
            before = Object(id=utils.time_snowflake(before, high=False))
        if isinstance(after, datetime.datetime):
            after = Object(id=utils.time_snowflake(after, high=True))

        if oldest_first:
            if after is MISSING:
                after = OLDEST_OBJECT

        predicate = None

        if oldest_first:
            strategy, state = _after_strategy, after
            if before:
                predicate = lambda m: int(m['id']) < before.id
        else:
            strategy, state = _before_strategy, before
            if after:
                predicate = lambda m: int(m['id']) > after.id

        # avoid circular import
        from .app_commands import AppCommand
        from .webhook import Webhook

        while True:
            retrieve = 100 if limit is None else min(limit, 100)
            if retrieve < 1:
                return

            data, raw_entries, state, limit = await strategy(retrieve, state, limit)

            if predicate:
                raw_entries = filter(predicate, raw_entries)

            users = (User(data=raw_user, state=self._state) for raw_user in data.get('users', []))
            user_map = {user.id: user for user in users}

            integrations = (PartialIntegration(data=raw_i, guild=self) for raw_i in data.get('integrations', []))
            integration_map = {integration.id: integration for integration in integrations}

            app_commands = (AppCommand(data=raw_cmd, state=self._state) for raw_cmd in data.get('application_commands', []))
            app_command_map = {app_command.id: app_command for app_command in app_commands}

            automod_rules = (
                AutoModRule(data=raw_rule, guild=self, state=self._state)
                for raw_rule in data.get('auto_moderation_rules', [])
            )
            automod_rule_map = {rule.id: rule for rule in automod_rules}

            webhooks = (Webhook.from_state(data=raw_webhook, state=self._state) for raw_webhook in data.get('webhooks', []))
            webhook_map = {webhook.id: webhook for webhook in webhooks}

            count = 0

            for count, raw_entry in enumerate(raw_entries, 1):
                # Weird Discord quirk
                if raw_entry['action_type'] is None:
                    continue

                yield AuditLogEntry(
                    data=raw_entry,
                    users=user_map,
                    integrations=integration_map,
                    app_commands=app_command_map,
                    automod_rules=automod_rule_map,
                    webhooks=webhook_map,
                    guild=self,
                )

            if count < 100:
                # There's no data left after this
                break

    async def widget(self) -> Widget:
        """|coro|

        Returns the widget of the guild.

        .. note::

            The guild must have the widget enabled to get this information.

        Raises
        -------
        Forbidden
            The widget for this guild is disabled.
        HTTPException
            Retrieving the widget failed.

        Returns
        --------
        :class:`Widget`
            The guild's widget.
        """
        data = await self._state.http.get_widget(self.id)

        return Widget(state=self._state, data=data)

    def widget_image_url(self, style: WidgetStyle = 'banner2') -> Optional[str]:
        """Returns the widget image URL of the guild.

        Parameters
        -----------
        style: :class:`str`
            The style which should be applied for the widget.

        Returns
        --------
        :class:`str`
            The widget image URL in the given style.
        """
        return f"{Route.BASE}/guilds/{self.id}/widget.png?style={style}"

    async def edit_widget(
        self,
        *,
        enabled: bool = MISSING,
        channel: Optional[Snowflake] = MISSING,
        reason: Optional[str] = None,
    ) -> None:
        """|coro|

        Edits the widget of the guild. This can also be done with :attr:`~Guild.edit`.

        You must have :attr:`~Permissions.manage_guild` to do this.

        .. versionadded:: 2.0

        Parameters
        -----------
        enabled: :class:`bool`
            Whether to enable the widget for the guild.
        channel: Optional[:class:`~discord.abc.Snowflake`]
            The new widget channel. ``None`` removes the widget channel.
        reason: Optional[:class:`str`]
            The reason for editing this widget. Shows up on the audit log.

        Raises
        -------
        Forbidden
            You do not have permission to edit the widget.
        HTTPException
            Editing the widget failed.
        """
        payload: EditWidgetSettings = {}
        if channel is not MISSING:
            payload['channel_id'] = None if channel is None else channel.id
        if enabled is not MISSING:
            payload['enabled'] = enabled

        if payload:
            await self._state.http.edit_widget(self.id, payload=payload, reason=reason)

    async def chunk(self, *, cache: bool = True) -> List[Member]:
        """|coro|

        Requests all members that belong to this guild. In order to use this,
        :meth:`Intents.members` must be enabled.

        This is a websocket operation and can be slow.

        .. versionadded:: 1.5

        Parameters
        -----------
        cache: :class:`bool`
            Whether to cache the members as well.

        Raises
        -------
        ClientException
            The members intent is not enabled.

        Returns
        --------
        List[:class:`Member`]
            The list of members in the guild.
        """

        if not self._state._intents.members:
            raise ClientException('Intents.members must be enabled to use this.')

        if not self._state.is_guild_evicted(self):
            return await self._state.chunk_guild(self, cache=cache)

        return []

    async def query_members(
        self,
        query: Optional[str] = None,
        *,
        limit: int = 5,
        user_ids: Optional[List[int]] = None,
        presences: bool = False,
        cache: bool = True,
    ) -> List[Member]:
        """|coro|

        Request members of this guild whose username or nickname starts with the given query.
        This is a websocket operation.

        .. versionadded:: 1.3

        Parameters
        -----------
        query: Optional[:class:`str`]
            The string that the username or nickname should start with.
        limit: :class:`int`
            The maximum number of members to send back. This must be
            a number between 5 and 100.
        presences: :class:`bool`
            Whether to request for presences to be provided. This defaults
            to ``False``.

            .. versionadded:: 1.6

        cache: :class:`bool`
            Whether to cache the members internally. This makes operations
            such as :meth:`get_member` work for those that matched.
        user_ids: Optional[List[:class:`int`]]
            List of user IDs to search for. If the user ID is not in the guild then it won't be returned.

            .. versionadded:: 1.4


        Raises
        -------
        asyncio.TimeoutError
            The query timed out waiting for the members.
        ValueError
            Invalid parameters were passed to the function
        ClientException
            The presences intent is not enabled.

        Returns
        --------
        List[:class:`Member`]
            The list of members that have matched the query.
        """

        if presences and not self._state._intents.presences:
            raise ClientException('Intents.presences must be enabled to use this.')

        if query == '':
            raise ValueError('Cannot pass empty query string.')

        if query is None and user_ids is None:
            raise ValueError('Must pass either query or user_ids')

        if user_ids is not None and query is not None:
            raise ValueError('Cannot pass both query and user_ids')

        if user_ids is not None and not user_ids:
            raise ValueError('user_ids must contain at least 1 value')

        limit = min(100, limit or 5)
        return await self._state.query_members(
            self, query=query, limit=limit, user_ids=user_ids, presences=presences, cache=cache
        )

    async def change_voice_state(
        self, *, channel: Optional[abc.Snowflake], self_mute: bool = False, self_deaf: bool = False
    ) -> None:
        """|coro|

        Changes client's voice state in the guild.

        .. versionadded:: 1.4

        Parameters
        -----------
        channel: Optional[:class:`abc.Snowflake`]
            Channel the client wants to join. Use ``None`` to disconnect.
        self_mute: :class:`bool`
            Indicates if the client should be self-muted.
        self_deaf: :class:`bool`
            Indicates if the client should be self-deafened.
        """
        ws = self._state._get_websocket(self.id)
        channel_id = channel.id if channel else None
        await ws.voice_state(self.id, channel_id, self_mute, self_deaf)

    async def fetch_automod_rule(self, automod_rule_id: int, /) -> AutoModRule:
        """|coro|

        Fetches an active automod rule from the guild.

        You must have :attr:`Permissions.manage_guild` to do this.

        .. versionadded:: 2.0

        Parameters
        -----------
        automod_rule_id: :class:`int`
            The ID of the automod rule to fetch.

        Raises
        -------
        Forbidden
            You do not have permission to view the automod rule.
        NotFound
            The automod rule does not exist within this guild.

        Returns
        --------
        :class:`AutoModRule`
            The automod rule that was fetched.
        """

        data = await self._state.http.get_auto_moderation_rule(self.id, automod_rule_id)

        return AutoModRule(data=data, guild=self, state=self._state)

    async def fetch_automod_rules(self) -> List[AutoModRule]:
        """|coro|

        Fetches all automod rules from the guild.

        You must have :attr:`Permissions.manage_guild` to do this.

        .. versionadded:: 2.0

        Raises
        -------
        Forbidden
            You do not have permission to view the automod rule.
        NotFound
            There are no automod rules within this guild.

        Returns
        --------
        List[:class:`AutoModRule`]
            The automod rules that were fetched.
        """
        data = await self._state.http.get_auto_moderation_rules(self.id)

        return [AutoModRule(data=d, guild=self, state=self._state) for d in data]

    async def create_automod_rule(
        self,
        *,
        name: str,
        event_type: AutoModRuleEventType,
        trigger: AutoModTrigger,
        actions: List[AutoModRuleAction],
        enabled: bool = False,
        exempt_roles: Sequence[Snowflake] = MISSING,
        exempt_channels: Sequence[Snowflake] = MISSING,
        reason: str = MISSING,
    ) -> AutoModRule:
        """|coro|

        Create an automod rule.

        You must have :attr:`Permissions.manage_guild` to do this.

        .. versionadded:: 2.0

        Parameters
        -----------
        name: :class:`str`
            The name of the automod rule.
        event_type: :class:`AutoModRuleEventType`
            The type of event that the automod rule will trigger on.
        trigger: :class:`AutoModTrigger`
            The trigger that will trigger the automod rule.
        actions: List[:class:`AutoModRuleAction`]
            The actions that will be taken when the automod rule is triggered.
        enabled: :class:`bool`
            Whether the automod rule is enabled.
            Defaults to ``False``.
        exempt_roles: Sequence[:class:`abc.Snowflake`]
            A list of roles that will be exempt from the automod rule.
        exempt_channels: Sequence[:class:`abc.Snowflake`]
            A list of channels that will be exempt from the automod rule.
        reason: :class:`str`
            The reason for creating this automod rule. Shows up on the audit log.

        Raises
        -------
        Forbidden
            You do not have permissions to create an automod rule.
        HTTPException
            Creating the automod rule failed.

        Returns
        --------
        :class:`AutoModRule`
            The automod rule that was created.
        """
        data = await self._state.http.create_auto_moderation_rule(
            self.id,
            name=name,
            event_type=event_type.value,
            trigger_type=trigger.type.value,
            trigger_metadata=trigger.to_metadata_dict() or None,
            actions=[a.to_dict() for a in actions],
            enabled=enabled,
            exempt_roles=[str(r.id) for r in exempt_roles] if exempt_roles else None,
            exempt_channels=[str(c.id) for c in exempt_channels] if exempt_channels else None,
            reason=reason,
        )

        return AutoModRule(data=data, guild=self, state=self._state)

    @property
    def invites_paused_until(self) -> Optional[datetime.datetime]:
        """Optional[:class:`datetime.datetime`]: If invites are paused, returns when
        invites will get enabled in UTC, otherwise returns None.

        .. versionadded:: 2.4
        """
        if not self._incidents_data:
            return None

        return utils.parse_time(self._incidents_data.get('invites_disabled_until'))

    @property
    def dms_paused_until(self) -> Optional[datetime.datetime]:
        """Optional[:class:`datetime.datetime`]: If DMs are paused, returns when DMs
        will get enabled in UTC, otherwise returns None.

        .. versionadded:: 2.4
        """
        if not self._incidents_data:
            return None

        return utils.parse_time(self._incidents_data.get('dms_disabled_until'))

    @property
    def dm_spam_detected_at(self) -> Optional[datetime.datetime]:
        """:class:`datetime.datetime`: Returns the time when DM spam was detected in the guild.

        .. versionadded:: 2.5
        """
        if not self._incidents_data:
            return None

        return utils.parse_time(self._incidents_data.get('dm_spam_detected_at'))

    @property
    def raid_detected_at(self) -> Optional[datetime.datetime]:
        """Optional[:class:`datetime.datetime`]: Returns the time when a raid was detected in the guild.

        .. versionadded:: 2.5
        """
        if not self._incidents_data:
            return None

        return utils.parse_time(self._incidents_data.get('raid_detected_at'))

    def invites_paused(self) -> bool:
        """:class:`bool`: Whether invites are paused in the guild.

        .. versionadded:: 2.4
        """
        if not self.invites_paused_until:
            return 'INVITES_DISABLED' in self.features

        return self.invites_paused_until > utils.utcnow()

    def dms_paused(self) -> bool:
        """:class:`bool`: Whether DMs are paused in the guild.

        .. versionadded:: 2.4
        """
        if not self.dms_paused_until:
            return False

        return self.dms_paused_until > utils.utcnow()

    def is_dm_spam_detected(self) -> bool:
        """:class:`bool`: Whether DM spam was detected in the guild.

        .. versionadded:: 2.5
        """
        if not self.dm_spam_detected_at:
            return False

        return self.dm_spam_detected_at > utils.utcnow()

    def is_raid_detected(self) -> bool:
        """:class:`bool`: Whether a raid was detected in the guild.

        .. versionadded:: 2.5
        """
        if not self.raid_detected_at:
            return False

        return self.raid_detected_at > utils.utcnow()

    async def fetch_soundboard_sound(self, sound_id: int, /) -> SoundboardSound:
        """|coro|

        Retrieves a :class:`SoundboardSound` with the specified ID.

        .. versionadded:: 2.5

        .. note::

            Using this, in order to receive :attr:`SoundboardSound.user`, you must have :attr:`~Permissions.create_expressions`
            or :attr:`~Permissions.manage_expressions`.

        .. note::

            This method is an API call. For general usage, consider :attr:`get_soundboard_sound` instead.

        Raises
        -------
        NotFound
            The sound requested could not be found.
        HTTPException
            Retrieving the sound failed.

        Returns
        --------
        :class:`SoundboardSound`
            The retrieved sound.
        """
        data = await self._state.http.get_soundboard_sound(self.id, sound_id)
        return SoundboardSound(guild=self, state=self._state, data=data)

    async def fetch_soundboard_sounds(self) -> List[SoundboardSound]:
        """|coro|

        Retrieves a list of all soundboard sounds for the guild.

        .. versionadded:: 2.5

        .. note::

            Using this, in order to receive :attr:`SoundboardSound.user`, you must have :attr:`~Permissions.create_expressions`
            or :attr:`~Permissions.manage_expressions`.

        .. note::

            This method is an API call. For general usage, consider :attr:`soundboard_sounds` instead.

        Raises
        -------
        HTTPException
            Retrieving the sounds failed.

        Returns
        --------
        List[:class:`SoundboardSound`]
            The retrieved soundboard sounds.
        """
        data = await self._state.http.get_soundboard_sounds(self.id)
        return [SoundboardSound(guild=self, state=self._state, data=sound) for sound in data['items']]

    async def create_soundboard_sound(
        self,
        *,
        name: str,
        sound: bytes,
        volume: float = 1,
        emoji: Optional[EmojiInputType] = None,
        reason: Optional[str] = None,
    ) -> SoundboardSound:
        """|coro|

        Creates a :class:`SoundboardSound` for the guild.
        You must have :attr:`Permissions.create_expressions` to do this.

        .. versionadded:: 2.5

        Parameters
        ----------
        name: :class:`str`
            The name of the sound. Must be between 2 and 32 characters.
        sound: :class:`bytes`
            The :term:`py:bytes-like object` representing the sound data.
            Only MP3 and OGG sound files that don't exceed the duration of 5.2s are supported.
        volume: :class:`float`
            The volume of the sound. Must be between 0 and 1. Defaults to ``1``.
        emoji: Optional[Union[:class:`Emoji`, :class:`PartialEmoji`, :class:`str`]]
            The emoji of the sound.
        reason: Optional[:class:`str`]
            The reason for creating the sound. Shows up on the audit log.

        Raises
        -------
        Forbidden
            You do not have permissions to create a soundboard sound.
        HTTPException
            Creating the soundboard sound failed.

        Returns
        -------
        :class:`SoundboardSound`
            The newly created soundboard sound.
        """
        payload: Dict[str, Any] = {
            'name': name,
            'sound': utils._bytes_to_base64_data(sound, audio=True),
            'volume': volume,
            'emoji_id': None,
            'emoji_name': None,
        }

        if emoji is not None:
            if isinstance(emoji, _EmojiTag):
                partial_emoji = emoji._to_partial()
            elif isinstance(emoji, str):
                partial_emoji = PartialEmoji.from_str(emoji)
            else:
                partial_emoji = None

            if partial_emoji is not None:
                if partial_emoji.id is None:
                    payload['emoji_name'] = partial_emoji.name
                else:
                    payload['emoji_id'] = partial_emoji.id

        data = await self._state.http.create_soundboard_sound(self.id, reason=reason, **payload)
        return SoundboardSound(guild=self, state=self._state, data=data)<|MERGE_RESOLUTION|>--- conflicted
+++ resolved
@@ -96,10 +96,6 @@
 from .automod import AutoModRule, AutoModTrigger, AutoModRuleAction
 from .partial_emoji import _EmojiTag, PartialEmoji
 from .soundboard import SoundboardSound
-<<<<<<< HEAD
-from .http import Route
-=======
->>>>>>> 9d7c2535
 
 
 __all__ = (
@@ -338,11 +334,6 @@
         'max_stage_video_users',
         '_incidents_data',
         '_soundboard_sounds',
-<<<<<<< HEAD
-        '_home_header',
-        '_sticker_count',
-=======
->>>>>>> 9d7c2535
     )
 
     _PREMIUM_GUILD_LIMITS: ClassVar[Dict[Optional[int], _GuildLimit]] = {
@@ -1039,22 +1030,14 @@
     def soundboard_sounds(self) -> Sequence[SoundboardSound]:
         """Sequence[:class:`SoundboardSound`]: Returns a sequence of the guild's soundboard sounds.
 
-<<<<<<< HEAD
-        .. versionadded:: 2.4
-=======
         .. versionadded:: 2.5
->>>>>>> 9d7c2535
         """
         return utils.SequenceProxy(self._soundboard_sounds.values())
 
     def get_soundboard_sound(self, sound_id: int, /) -> Optional[SoundboardSound]:
         """Returns a soundboard sound with the given ID.
 
-<<<<<<< HEAD
-        .. versionadded:: 2.4
-=======
         .. versionadded:: 2.5
->>>>>>> 9d7c2535
 
         Parameters
         -----------
