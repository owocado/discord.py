--- conflicted
+++ resolved
@@ -678,12 +678,7 @@
     message_update = 7  # for components
     autocomplete_result = 8
     modal = 9  # for modals
-<<<<<<< HEAD
-    premium_required = 10
-    iframe = 11 # for iframe modals
-=======
     # premium_required = 10 (deprecated)
->>>>>>> 3a806360
 
 
 class VideoQualityMode(Enum):
