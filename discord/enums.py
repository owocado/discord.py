--- conflicted
+++ resolved
@@ -74,15 +74,6 @@
     'EntitlementType',
     'EntitlementOwnerType',
     'PollLayoutType',
-<<<<<<< HEAD
-    'VoiceChannelEffectAnimationType',
-    'OnboardingPromptType',
-    'OnboardingMode',
-    'PremiumType',
-    'InviteType',
-    'MemberJoinType',
-=======
->>>>>>> efe81a67
 )
 
 
@@ -909,15 +900,7 @@
 
 
 class PollLayoutType(Enum):
-<<<<<<< HEAD
-    unknown = 0
     default = 1
-    image_only_answers = 2
-
-    normal = 1
-=======
-    default = 1
->>>>>>> efe81a67
 
 
 class InviteType(Enum):
@@ -925,30 +908,10 @@
     group_dm = 1
     friend = 2
 
-<<<<<<< HEAD
-    gdm = 1
-
-
-class MemberJoinType(Enum):
-    unknown = 0
-    bot = 1
-    integration = 2
-    discovery = 3
-    hub = 4
-    invite = 5
-    vanity_url = 6
-
-
-# TODO: `guild` vs `guild_install`
-class ApplicationIntegrationType(Enum):
-    guild = 0
-    user = 1
-=======
 
 class ReactionType(Enum):
     normal = 0
     burst = 1
->>>>>>> efe81a67
 
 
 def create_unknown_value(cls: Type[E], val: Any) -> E:
