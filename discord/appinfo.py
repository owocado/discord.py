"""
The MIT License (MIT)

Copyright (c) 2015-present Rapptz

Permission is hereby granted, free of charge, to any person obtaining a
copy of this software and associated documentation files (the "Software"),
to deal in the Software without restriction, including without limitation
the rights to use, copy, modify, merge, publish, distribute, sublicense,
and/or sell copies of the Software, and to permit persons to whom the
Software is furnished to do so, subject to the following conditions:

The above copyright notice and this permission notice shall be included in
all copies or substantial portions of the Software.

THE SOFTWARE IS PROVIDED "AS IS", WITHOUT WARRANTY OF ANY KIND, EXPRESS
OR IMPLIED, INCLUDING BUT NOT LIMITED TO THE WARRANTIES OF MERCHANTABILITY,
FITNESS FOR A PARTICULAR PURPOSE AND NONINFRINGEMENT. IN NO EVENT SHALL THE
AUTHORS OR COPYRIGHT HOLDERS BE LIABLE FOR ANY CLAIM, DAMAGES OR OTHER
LIABILITY, WHETHER IN AN ACTION OF CONTRACT, TORT OR OTHERWISE, ARISING
FROM, OUT OF OR IN CONNECTION WITH THE SOFTWARE OR THE USE OR OTHER
DEALINGS IN THE SOFTWARE.
"""

from __future__ import annotations

from typing import List, TYPE_CHECKING, Optional

from . import utils
from .asset import Asset
from .flags import ApplicationFlags
from .permissions import Permissions
from .utils import MISSING
from .enums import ApplicationIntegrationType, try_enum

if TYPE_CHECKING:
    from typing import Dict, Any

    from .guild import Guild
    from .types.appinfo import (
        AppInfo as AppInfoPayload,
        PartialAppInfo as PartialAppInfoPayload,
        Team as TeamPayload,
        InstallParams as InstallParamsPayload,
    )
    from .types.user import User as UserPayload
    from .user import User
    from .state import ConnectionState

__all__ = (
    'AppInfo',
    'PartialAppInfo',
    'AppInstallParams',
)


class AppInfo:
    """Represents the application info for the bot provided by Discord.


    Attributes
    -------------
    id: :class:`int`
        The application ID.
    name: :class:`str`
        The application name.
    owner: :class:`User`
        The application owner.
    team: Optional[:class:`Team`]
        The application's team.

        .. versionadded:: 1.3

    description: :class:`str`
        The application description.
    bot_public: :class:`bool`
        Whether the bot can be invited by anyone or if it is locked
        to the application owner.
    bot_require_code_grant: :class:`bool`
        Whether the bot requires the completion of the full oauth2 code
        grant flow to join.
    rpc_origins: Optional[List[:class:`str`]]
        A list of RPC origin URLs, if RPC is enabled.

    verify_key: :class:`str`
        The hex encoded key for verification in interactions and the
        GameSDK's :ddocs:`GetTicket <game-sdk/applications#getticket>`.

        .. versionadded:: 1.3

    guild_id: Optional[:class:`int`]
        If this application is a game sold on Discord,
        this field will be the guild to which it has been linked to.

        .. versionadded:: 1.3

    primary_sku_id: Optional[:class:`int`]
        If this application is a game sold on Discord,
        this field will be the id of the "Game SKU" that is created,
        if it exists.

        .. versionadded:: 1.3

    slug: Optional[:class:`str`]
        If this application is a game sold on Discord,
        this field will be the URL slug that links to the store page.

        .. versionadded:: 1.3

    terms_of_service_url: Optional[:class:`str`]
        The application's terms of service URL, if set.

        .. versionadded:: 2.0

    privacy_policy_url: Optional[:class:`str`]
        The application's privacy policy URL, if set.

        .. versionadded:: 2.0

    tags: List[:class:`str`]
        The list of tags describing the functionality of the application.

        .. versionadded:: 2.0

    custom_install_url: List[:class:`str`]
        The custom authorization URL for the application, if enabled.

        .. versionadded:: 2.0

    install_params: Optional[:class:`AppInstallParams`]
        The settings for custom authorization URL of application, if enabled.

        .. versionadded:: 2.0
    role_connections_verification_url: Optional[:class:`str`]
        The application's connection verification URL which will render the application as
        a verification method in the guild's role verification configuration.

        .. versionadded:: 2.2
    interactions_endpoint_url: Optional[:class:`str`]
        The interactions endpoint url of the application to receive interactions over this endpoint rather than
        over the gateway, if configured.

        .. versionadded:: 2.4
    redirect_uris: List[:class:`str`]
        A list of authentication redirect URIs.

        .. versionadded:: 2.4
<<<<<<< HEAD
    bot: Optional[:class:`User`]
        The bot user, if this application belongs to a bot.
=======
    approximate_guild_count: :class:`int`
        The approximate count of the guilds the bot was added to.
>>>>>>> 71358b8d

        .. versionadded:: 2.4
    """

    __slots__ = (
        '_state',
        'description',
        'id',
        'name',
        'rpc_origins',
        'bot_public',
        'bot_require_code_grant',
        'bot',
        'owner',
        '_icon',
        'verify_key',
        'team',
        'guild_id',
        'primary_sku_id',
        'slug',
        '_cover_image',
        '_flags',
        'terms_of_service_url',
        'privacy_policy_url',
        'tags',
        'custom_install_url',
        'install_params',
        'role_connections_verification_url',
        'interactions_endpoint_url',
        'redirect_uris',
<<<<<<< HEAD
        'integration_type',
        'integration_types_config',
=======
        'approximate_guild_count',
>>>>>>> 71358b8d
    )

    def __init__(self, state: ConnectionState, data: AppInfoPayload):
        from .team import Team

        self._state: ConnectionState = state
        self.id: int = int(data['id'])
        self.name: str = data['name']
        self.description: str = data['description']
        self._icon: Optional[str] = data['icon']
        self.rpc_origins: Optional[List[str]] = data.get('rpc_origins')
        self.bot_public: bool = data['bot_public']
        self.bot_require_code_grant: bool = data['bot_require_code_grant']
        self.owner: User = state.create_user(data['owner'])

        team: Optional[TeamPayload] = data.get('team')
        self.team: Optional[Team] = Team(state, team) if team else None

        bot: Optional[UserPayload] = data.get('bot')
        self.bot: Optional[User] = state.create_user(bot) if bot else None

        self.verify_key: str = data['verify_key']

        self.guild_id: Optional[int] = utils._get_as_snowflake(data, 'guild_id')

        self.primary_sku_id: Optional[int] = utils._get_as_snowflake(data, 'primary_sku_id')
        self.slug: Optional[str] = data.get('slug')
        self._flags: int = data.get('flags', 0)
        self._cover_image: Optional[str] = data.get('cover_image')
        self.terms_of_service_url: Optional[str] = data.get('terms_of_service_url')
        self.privacy_policy_url: Optional[str] = data.get('privacy_policy_url')
        self.tags: List[str] = data.get('tags', [])
        self.custom_install_url: Optional[str] = data.get('custom_install_url')
        self.role_connections_verification_url: Optional[str] = data.get('role_connections_verification_url')

        params = data.get('install_params')
        self.install_params: Optional[AppInstallParams] = AppInstallParams(params, self.id) if params else None
        self.interactions_endpoint_url: Optional[str] = data.get('interactions_endpoint_url')
        self.redirect_uris: List[str] = data.get('redirect_uris', [])
<<<<<<< HEAD
        self.integration_type: Optional[int] = data.get('integration_type')
        self.integration_types_config: Dict[ApplicationIntegrationType, AppInstallParams] = {}
        for _type, config in (data.get('integration_types_config') or {}).items():
            if not config:
                continue
            integration_type = try_enum(ApplicationIntegrationType, int(_type))
            self.integration_types_config[integration_type] = AppInstallParams(
                config['oauth2_install_params'],
                self.id,
                integration_type=integration_type,
            )
=======
        self.approximate_guild_count: int = data.get('approximate_guild_count', 0)
>>>>>>> 71358b8d

    def __repr__(self) -> str:
        return (
            f'<{self.__class__.__name__} id={self.id} name={self.name!r} '
            f'description={self.description!r} public={self.bot_public} '
            f'owner={self.owner!r}>'
        )

    @property
    def icon(self) -> Optional[Asset]:
        """Optional[:class:`.Asset`]: Retrieves the application's icon asset, if any."""
        if self._icon is None:
            return None
        return Asset._from_icon(self._state, self.id, self._icon, path='app')

    @property
    def cover_image(self) -> Optional[Asset]:
        """Optional[:class:`.Asset`]: Retrieves the cover image on a store embed, if any.

        This is only available if the application is a game sold on Discord.
        """
        if self._cover_image is None:
            return None
        return Asset._from_cover_image(self._state, self.id, self._cover_image)

    @property
    def guild(self) -> Optional[Guild]:
        """Optional[:class:`Guild`]: If this application is a game sold on Discord,
        this field will be the guild to which it has been linked

        .. versionadded:: 1.3
        """
        return self._state._get_guild(self.guild_id)

    @property
    def flags(self) -> ApplicationFlags:
        """:class:`ApplicationFlags`: The application's flags.

        .. versionadded:: 2.0
        """
        return ApplicationFlags._from_value(self._flags)

    async def edit(
        self,
        *,
        reason: Optional[str] = MISSING,
        custom_install_url: Optional[str] = MISSING,
        description: Optional[str] = MISSING,
        role_connections_verification_url: Optional[str] = MISSING,
        install_params_scopes: Optional[List[str]] = MISSING,
        install_params_permissions: Optional[Permissions] = MISSING,
        flags: Optional[ApplicationFlags] = MISSING,
        icon: Optional[bytes] = MISSING,
        cover_image: Optional[bytes] = MISSING,
        interactions_endpoint_url: Optional[str] = MISSING,
        tags: Optional[List[str]] = MISSING,
    ) -> AppInfo:
        r"""|coro|

        Edits the application info.

        .. versionadded:: 2.4

        Parameters
        ----------
        custom_install_url: Optional[:class:`str`]
            The new custom authorization URL for the application. Can be ``None`` to remove the URL.
        description: Optional[:class:`str`]
            The new application description. Can be ``None`` to remove the description.
        role_connections_verification_url: Optional[:class:`str`]
            The new application’s connection verification URL which will render the application
            as a verification method in the guild’s role verification configuration. Can be ``None`` to remove the URL.
        install_params_scopes: Optional[List[:class:`str`]]
            The new list of :ddocs:`OAuth2 scopes <topics/oauth2#shared-resources-oauth2-scopes>` of
            the :attr:`~install_params`. Can be ``None`` to remove the scopes.
        install_params_permissions: Optional[:class:`Permissions`]
            The new permissions of the :attr:`~install_params`. Can be ``None`` to remove the permissions.
        flags: Optional[:class:`ApplicationFlags`]
            The new application’s flags. Only limited intent flags (:attr:`~ApplicationFlags.gateway_presence_limited`,
            :attr:`~ApplicationFlags.gateway_guild_members_limited`, :attr:`~ApplicationFlags.gateway_message_content_limited`)
            can be edited. Can be ``None`` to remove the flags.

            .. warning::

                Editing the limited intent flags leads to the termination of the bot.

        icon: Optional[:class:`bytes`]
            The new application’s icon as a :term:`py:bytes-like object`. Can be ``None`` to remove the icon.
        cover_image: Optional[:class:`bytes`]
            The new application’s cover image as a :term:`py:bytes-like object` on a store embed.
            The cover image is only available if the application is a game sold on Discord.
            Can be ``None`` to remove the image.
        interactions_endpoint_url: Optional[:class:`str`]
            The new interactions endpoint url of the application to receive interactions over this endpoint rather than
            over the gateway. Can be ``None`` to remove the URL.
        tags: Optional[List[:class:`str`]]
            The new list of tags describing the functionality of the application. Can be ``None`` to remove the tags.
        reason: Optional[:class:`str`]
            The reason for editing the application. Shows up on the audit log.

        Raises
        -------
        HTTPException
            Editing the application failed
        ValueError
            The image format passed in to ``icon`` or ``cover_image`` is invalid. This is also raised
            when ``install_params_scopes`` and ``install_params_permissions`` are incompatible with each other.

        Returns
        -------
        :class:`AppInfo`
            The newly updated application info.
        """
        payload: Dict[str, Any] = {}

        if custom_install_url is not MISSING:
            payload['custom_install_url'] = custom_install_url

        if description is not MISSING:
            payload['description'] = description

        if role_connections_verification_url is not MISSING:
            payload['role_connections_verification_url'] = role_connections_verification_url

        if install_params_scopes is not MISSING:
            install_params: Optional[Dict[str, Any]] = {}
            if install_params_scopes is None:
                install_params = None
            else:
                if "bot" not in install_params_scopes and install_params_permissions is not MISSING:
                    raise ValueError("'bot' must be in install_params_scopes if install_params_permissions is set")

                install_params['scopes'] = install_params_scopes

                if install_params_permissions is MISSING:
                    install_params['permissions'] = 0
                else:
                    if install_params_permissions is None:
                        install_params['permissions'] = 0
                    else:
                        install_params['permissions'] = install_params_permissions.value

            payload['install_params'] = install_params

        else:
            if install_params_permissions is not MISSING:
                raise ValueError("install_params_scopes must be set if install_params_permissions is set")

        if flags is not MISSING:
            if flags is None:
                payload['flags'] = flags
            else:
                payload['flags'] = flags.value

        if icon is not MISSING:
            if icon is None:
                payload['icon'] = icon
            else:
                payload['icon'] = utils._bytes_to_base64_data(icon)

        if cover_image is not MISSING:
            if cover_image is None:
                payload['cover_image'] = cover_image
            else:
                payload['cover_image'] = utils._bytes_to_base64_data(cover_image)

        if interactions_endpoint_url is not MISSING:
            payload['interactions_endpoint_url'] = interactions_endpoint_url

        if tags is not MISSING:
            payload['tags'] = tags
        data = await self._state.http.edit_application_info(reason=reason, payload=payload)
        return AppInfo(data=data, state=self._state)


class PartialAppInfo:
    """Represents a partial AppInfo given by :func:`~discord.abc.GuildChannel.create_invite`

    .. versionadded:: 2.0

    Attributes
    -------------
    id: :class:`int`
        The application ID.
    name: :class:`str`
        The application name.
    description: :class:`str`
        The application description.
    rpc_origins: Optional[List[:class:`str`]]
        A list of RPC origin URLs, if RPC is enabled.
    verify_key: :class:`str`
        The hex encoded key for verification in interactions and the
        GameSDK's :ddocs:`GetTicket <game-sdk/applications#getticket>`.
    terms_of_service_url: Optional[:class:`str`]
        The application's terms of service URL, if set.
    privacy_policy_url: Optional[:class:`str`]
        The application's privacy policy URL, if set.
    approximate_guild_count: :class:`int`
        The approximate count of the guilds the bot was added to.

        .. versionadded:: 2.3
    redirect_uris: List[:class:`str`]
        A list of authentication redirect URIs.

        .. versionadded:: 2.3
    interactions_endpoint_url: Optional[:class:`str`]
        The interactions endpoint url of the application to receive interactions over this endpoint rather than
        over the gateway, if configured.

        .. versionadded:: 2.3
    role_connections_verification_url: Optional[:class:`str`]
        The application's connection verification URL which will render the application as
        a verification method in the guild's role verification configuration.

        .. versionadded:: 2.3
    """

    __slots__ = (
        '_state',
        'id',
        'name',
        'description',
        'rpc_origins',
        'verify_key',
        'terms_of_service_url',
        'privacy_policy_url',
        '_icon',
        '_flags',
        '_cover_image',
        'approximate_guild_count',
        'redirect_uris',
        'interactions_endpoint_url',
        'role_connections_verification_url',
        'install_params',
        'integration_type',
        'integration_types_config',
    )

    def __init__(self, *, state: ConnectionState, data: PartialAppInfoPayload):
        self._state: ConnectionState = state
        self.id: int = int(data['id'])
        self.name: str = data['name']
        self._icon: Optional[str] = data.get('icon')
        self._flags: int = data.get('flags', 0)
        self._cover_image: Optional[str] = data.get('cover_image')
        self.description: str = data['description']
        self.rpc_origins: Optional[List[str]] = data.get('rpc_origins')
        self.verify_key: str = data['verify_key']
        self.terms_of_service_url: Optional[str] = data.get('terms_of_service_url')
        self.privacy_policy_url: Optional[str] = data.get('privacy_policy_url')
        self.approximate_guild_count: int = data.get('approximate_guild_count', 0)
        self.redirect_uris: List[str] = data.get('redirect_uris', [])
        self.interactions_endpoint_url: Optional[str] = data.get('interactions_endpoint_url')
        self.role_connections_verification_url: Optional[str] = data.get('role_connections_verification_url')

        params = data.get('install_params')
        self.install_params: Optional[AppInstallParams] = AppInstallParams(params, self.id) if params else None
        self.integration_type: Optional[int] = data.get('integration_type')
        self.integration_types_config: Dict[ApplicationIntegrationType, AppInstallParams] = {}
        for _type, config in (data.get('integration_types_config') or {}).items():
            if not config:
                continue
            integration_type = try_enum(ApplicationIntegrationType, int(_type))
            self.integration_types_config[integration_type] = AppInstallParams(
                config['oauth2_install_params'],
                self.id,
                integration_type=integration_type,
            )

    def __repr__(self) -> str:
        return f'<{self.__class__.__name__} id={self.id} name={self.name!r} description={self.description!r}>'

    @property
    def icon(self) -> Optional[Asset]:
        """Optional[:class:`.Asset`]: Retrieves the application's icon asset, if any."""
        if self._icon is None:
            return None
        return Asset._from_icon(self._state, self.id, self._icon, path='app')

    @property
    def cover_image(self) -> Optional[Asset]:
        """Optional[:class:`.Asset`]: Retrieves the cover image of the application's default rich presence.

        This is only available if the application is a game sold on Discord.

        .. versionadded:: 2.3
        """
        if self._cover_image is None:
            return None
        return Asset._from_cover_image(self._state, self.id, self._cover_image)

    @property
    def flags(self) -> ApplicationFlags:
        """:class:`ApplicationFlags`: The application's flags.

        .. versionadded:: 2.0
        """
        return ApplicationFlags._from_value(self._flags)


class AppInstallParams:
    """Represents the settings for custom authorization URL of an application.

    .. versionadded:: 2.0

    Attributes
    ----------
    scopes: List[:class:`str`]
        The list of :ddocs:`OAuth2 scopes <topics/oauth2#shared-resources-oauth2-scopes>`
        to add the application to a guild with.
    permissions: :class:`Permissions`
        The permissions to give to application in the guild.
    """

    __slots__ = ('scopes', 'permissions', '_app_id', '_integration_type')

    def __init__(
        self,
        data: InstallParamsPayload,
        app_id: int,
        *,
        integration_type: Optional[ApplicationIntegrationType] = None,
    ) -> None:
        self.scopes: List[str] = data.get('scopes', [])
        self.permissions: Permissions = Permissions(int(data['permissions']))
        self._app_id: int = app_id
        self._integration_type = integration_type

    def __repr__(self) -> str:
        return f'<InstallParams scopes={self.scopes!r} permissions={self.permissions!r}>'

    def to_url(self) -> str:
        """Return the oauth2 invite URL that can be used to add this application to a server or user.

        Returns
        -------
        :class:`str`
            The invite url.
        """
        return utils.oauth_url(
            self._app_id,
            scopes=self.scopes,
            permissions=self.permissions,
            integration_type=self._integration_type.value if self._integration_type is not None else 0,
        )<|MERGE_RESOLUTION|>--- conflicted
+++ resolved
@@ -145,13 +145,8 @@
         A list of authentication redirect URIs.
 
         .. versionadded:: 2.4
-<<<<<<< HEAD
-    bot: Optional[:class:`User`]
-        The bot user, if this application belongs to a bot.
-=======
     approximate_guild_count: :class:`int`
         The approximate count of the guilds the bot was added to.
->>>>>>> 71358b8d
 
         .. versionadded:: 2.4
     """
@@ -182,12 +177,7 @@
         'role_connections_verification_url',
         'interactions_endpoint_url',
         'redirect_uris',
-<<<<<<< HEAD
-        'integration_type',
-        'integration_types_config',
-=======
         'approximate_guild_count',
->>>>>>> 71358b8d
     )
 
     def __init__(self, state: ConnectionState, data: AppInfoPayload):
@@ -227,21 +217,7 @@
         self.install_params: Optional[AppInstallParams] = AppInstallParams(params, self.id) if params else None
         self.interactions_endpoint_url: Optional[str] = data.get('interactions_endpoint_url')
         self.redirect_uris: List[str] = data.get('redirect_uris', [])
-<<<<<<< HEAD
-        self.integration_type: Optional[int] = data.get('integration_type')
-        self.integration_types_config: Dict[ApplicationIntegrationType, AppInstallParams] = {}
-        for _type, config in (data.get('integration_types_config') or {}).items():
-            if not config:
-                continue
-            integration_type = try_enum(ApplicationIntegrationType, int(_type))
-            self.integration_types_config[integration_type] = AppInstallParams(
-                config['oauth2_install_params'],
-                self.id,
-                integration_type=integration_type,
-            )
-=======
         self.approximate_guild_count: int = data.get('approximate_guild_count', 0)
->>>>>>> 71358b8d
 
     def __repr__(self) -> str:
         return (
