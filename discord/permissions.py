"""
The MIT License (MIT)

Copyright (c) 2015-present Rapptz

Permission is hereby granted, free of charge, to any person obtaining a
copy of this software and associated documentation files (the "Software"),
to deal in the Software without restriction, including without limitation
the rights to use, copy, modify, merge, publish, distribute, sublicense,
and/or sell copies of the Software, and to permit persons to whom the
Software is furnished to do so, subject to the following conditions:

The above copyright notice and this permission notice shall be included in
all copies or substantial portions of the Software.

THE SOFTWARE IS PROVIDED "AS IS", WITHOUT WARRANTY OF ANY KIND, EXPRESS
OR IMPLIED, INCLUDING BUT NOT LIMITED TO THE WARRANTIES OF MERCHANTABILITY,
FITNESS FOR A PARTICULAR PURPOSE AND NONINFRINGEMENT. IN NO EVENT SHALL THE
AUTHORS OR COPYRIGHT HOLDERS BE LIABLE FOR ANY CLAIM, DAMAGES OR OTHER
LIABILITY, WHETHER IN AN ACTION OF CONTRACT, TORT OR OTHERWISE, ARISING
FROM, OUT OF OR IN CONNECTION WITH THE SOFTWARE OR THE USE OR OTHER
DEALINGS IN THE SOFTWARE.
"""

from __future__ import annotations

from typing import Callable, Any, ClassVar, Dict, Iterator, Set, TYPE_CHECKING, Tuple, Optional
from .flags import BaseFlags, flag_value, fill_with_flags, alias_flag_value

__all__ = (
    'Permissions',
    'PermissionOverwrite',
)

if TYPE_CHECKING:
    from typing_extensions import Self

# A permission alias works like a regular flag but is marked
# So the PermissionOverwrite knows to work with it
class permission_alias(alias_flag_value):
    alias: str


def make_permission_alias(alias: str) -> Callable[[Callable[[Any], int]], permission_alias]:
    def decorator(func: Callable[[Any], int]) -> permission_alias:
        ret = permission_alias(func)
        ret.alias = alias
        return ret

    return decorator


@fill_with_flags()
class Permissions(BaseFlags):
    """Wraps up the Discord permission value.

    The properties provided are two way. You can set and retrieve individual
    bits using the properties as if they were regular bools. This allows
    you to edit permissions.

    .. versionchanged:: 1.3
        You can now use keyword arguments to initialize :class:`Permissions`
        similar to :meth:`update`.

    .. container:: operations

        .. describe:: x == y

            Checks if two permissions are equal.
        .. describe:: x != y

            Checks if two permissions are not equal.
        .. describe:: x <= y

            Checks if a permission is a subset of another permission.
        .. describe:: x >= y

            Checks if a permission is a superset of another permission.
        .. describe:: x < y

             Checks if a permission is a strict subset of another permission.
        .. describe:: x > y

             Checks if a permission is a strict superset of another permission.

        .. describe:: x | y, x |= y

            Returns a Permissions instance with all enabled flags from
            both x and y.

            .. versionadded:: 2.0

        .. describe:: x & y, x &= y

            Returns a Permissions instance with only flags enabled on
            both x and y.

            .. versionadded:: 2.0

        .. describe:: x ^ y, x ^= y

            Returns a Permissions instance with only flags enabled on
            only one of x or y, not on both.

            .. versionadded:: 2.0

        .. describe:: ~x

            Returns a Permissions instance with all flags inverted from x.

            .. versionadded:: 2.0

        .. describe:: hash(x)

               Return the permission's hash.
        .. describe:: iter(x)

               Returns an iterator of ``(perm, value)`` pairs. This allows it
               to be, for example, constructed as a dict or a list of pairs.
               Note that aliases are not shown.

        .. describe:: bool(b)

            Returns whether the permissions object has any permissions set to ``True``.

            .. versionadded:: 2.0

    Attributes
    -----------
    value: :class:`int`
        The raw value. This value is a bit array field of a 53-bit integer
        representing the currently available permissions. You should query
        permissions via the properties rather than using this raw value.
    """

    __slots__ = ()

    def __init__(self, permissions: int = 0, **kwargs: bool):
        if not isinstance(permissions, int):
            raise TypeError(f'Expected int parameter, received {permissions.__class__.__name__} instead.')

        self.value = permissions
        for key, value in kwargs.items():
            try:
                flag = self.VALID_FLAGS[key]
            except KeyError:
                raise TypeError(f'{key!r} is not a valid permission name.') from None
            else:
                self._set_flag(flag, value)

    def is_subset(self, other: Permissions) -> bool:
        """Returns ``True`` if self has the same or fewer permissions as other."""
        if isinstance(other, Permissions):
            return (self.value & other.value) == self.value
        else:
            raise TypeError(f"cannot compare {self.__class__.__name__} with {other.__class__.__name__}")

    def is_superset(self, other: Permissions) -> bool:
        """Returns ``True`` if self has the same or more permissions as other."""
        if isinstance(other, Permissions):
            return (self.value | other.value) == self.value
        else:
            raise TypeError(f"cannot compare {self.__class__.__name__} with {other.__class__.__name__}")

    def is_strict_subset(self, other: Permissions) -> bool:
        """Returns ``True`` if the permissions on other are a strict subset of those on self."""
        return self.is_subset(other) and self != other

    def is_strict_superset(self, other: Permissions) -> bool:
        """Returns ``True`` if the permissions on other are a strict superset of those on self."""
        return self.is_superset(other) and self != other

    __le__ = is_subset
    __ge__ = is_superset
    __lt__ = is_strict_subset
    __gt__ = is_strict_superset

    @classmethod
    def none(cls) -> Self:
        """A factory method that creates a :class:`Permissions` with all
        permissions set to ``False``."""
        return cls(0)

    @classmethod
    def all(cls) -> Self:
        """A factory method that creates a :class:`Permissions` with all
        permissions set to ``True``.
        """
        # Some of these are 0 because we don't want to set unnecessary bits
<<<<<<< HEAD
        return cls(0b0000_0000_0000_0001_1111_1111_1111_1111_1111_1111_1111_1111_1111_1111_1111_1111)
=======
        return cls(0b0000_0000_0000_0010_1111_1111_1111_1111_1111_1111_1111_1111_1111_1111_1111_1111)
>>>>>>> efe81a67

    @classmethod
    def _timeout_mask(cls) -> int:
        p = cls.all()
        p.view_channel = False
        p.read_message_history = False
        return ~p.value

    @classmethod
    def _dm_permissions(cls) -> Self:
        base = cls.text()
        base.read_messages = True
        base.send_tts_messages = False
        base.manage_messages = False
        base.create_private_threads = False
        base.create_public_threads = False
        base.manage_threads = False
        base.send_messages_in_threads = False
        return base

    @classmethod
    def all_channel(cls) -> Self:
        """A :class:`Permissions` with all channel-specific permissions set to
        ``True`` and the guild-specific ones set to ``False``. The guild-specific
        permissions are currently:

        - :attr:`manage_expressions`
        - :attr:`view_audit_log`
        - :attr:`view_guild_insights`
        - :attr:`manage_guild`
        - :attr:`change_nickname`
        - :attr:`manage_nicknames`
        - :attr:`kick_members`
        - :attr:`ban_members`
        - :attr:`administrator`
        - :attr:`create_expressions`
        - :attr:`moderate_members`
        - :attr:`create_events`
        - :attr:`manage_events`
        - :attr:`view_creator_monetization_analytics`

        .. versionchanged:: 1.7
           Added :attr:`stream`, :attr:`priority_speaker` and :attr:`use_application_commands` permissions.

        .. versionchanged:: 2.0
           Added :attr:`create_public_threads`, :attr:`create_private_threads`, :attr:`manage_threads`,
           :attr:`use_external_stickers`, :attr:`send_messages_in_threads` and
           :attr:`request_to_speak` permissions.

        .. versionchanged:: 2.3
           Added :attr:`use_soundboard`, :attr:`create_expressions` permissions.

        .. versionchanged:: 2.4
            Added :attr:`send_polls`, :attr:`send_voice_messages`, attr:`use_external_sounds`, and
            :attr:`use_embedded_activities` permissions.
        """
        return cls(0b0000_0000_0000_0010_0110_0100_1111_1101_1011_0011_1111_0111_1111_1111_0101_0001)

    @classmethod
    def general(cls) -> Self:
        """A factory method that creates a :class:`Permissions` with all
        "General" permissions from the official Discord UI set to ``True``.

        .. versionchanged:: 1.7
           Permission :attr:`read_messages` is now included in the general permissions, but
           permissions :attr:`administrator`, :attr:`create_instant_invite`, :attr:`kick_members`,
           :attr:`ban_members`, :attr:`change_nickname` and :attr:`manage_nicknames` are
           no longer part of the general permissions.

        .. versionchanged:: 2.3
            Added :attr:`create_expressions` permission.

        .. versionchanged:: 2.4
            Added :attr:`view_creator_monetization_analytics` permission.
        """
        return cls(0b0000_0000_0000_0000_0000_1010_0000_0000_0111_0000_0000_1000_0000_0100_1011_0000)

    @classmethod
    def membership(cls) -> Self:
        """A factory method that creates a :class:`Permissions` with all
        "Membership" permissions from the official Discord UI set to ``True``.

        .. versionadded:: 1.7
        """
        return cls(0b0000_0000_0000_0000_0000_0001_0000_0000_0000_1100_0000_0000_0000_0000_0000_0111)

    @classmethod
    def text(cls) -> Self:
        """A factory method that creates a :class:`Permissions` with all
        "Text" permissions from the official Discord UI set to ``True``.

        .. versionchanged:: 1.7
           Permission :attr:`read_messages` is no longer part of the text permissions.
           Added :attr:`use_application_commands` permission.

        .. versionchanged:: 2.0
           Added :attr:`create_public_threads`, :attr:`create_private_threads`, :attr:`manage_threads`,
           :attr:`send_messages_in_threads` and :attr:`use_external_stickers` permissions.

        .. versionchanged:: 2.3
            Added :attr:`send_voice_messages` permission.

        .. versionchanged:: 2.4
            Added :attr:`send_polls` permission.
        """
        return cls(0b0000_0000_0000_0010_0100_0000_0111_1100_1000_0000_0000_0111_1111_1000_0100_0000)

    @classmethod
    def voice(cls) -> Self:
        """A factory method that creates a :class:`Permissions` with all
        "Voice" permissions from the official Discord UI set to ``True``.

        .. versionchanged:: 2.4
            Added :attr:`set_voice_channel_status` permission.
        """
        return cls(0b0000_0000_0000_0001_0010_0100_1000_0000_0000_0011_1111_0000_0000_0011_0000_0000)

    @classmethod
    def stage(cls) -> Self:
        """A factory method that creates a :class:`Permissions` with all
        "Stage Channel" permissions from the official Discord UI set to ``True``.

        .. versionadded:: 1.7
        """
        return cls(1 << 32)

    @classmethod
    def stage_moderator(cls) -> Self:
        """A factory method that creates a :class:`Permissions` with all permissions
        for stage moderators set to ``True``. These permissions are currently:

        - :attr:`manage_channels`
        - :attr:`mute_members`
        - :attr:`move_members`

        .. versionadded:: 1.7

        .. versionchanged:: 2.0
            Added :attr:`manage_channels` permission and removed :attr:`request_to_speak` permission.
        """
        return cls(0b0000_0000_0000_0000_0000_0000_0000_0000_0000_0001_0100_0000_0000_0000_0001_0000)

    @classmethod
    def elevated(cls) -> Self:
        """A factory method that creates a :class:`Permissions` with all permissions
        that require 2FA set to ``True``. These permissions are currently:

        - :attr:`kick_members`
        - :attr:`ban_members`
        - :attr:`administrator`
        - :attr:`manage_channels`
        - :attr:`manage_guild`
        - :attr:`manage_messages`
        - :attr:`manage_roles`
        - :attr:`manage_webhooks`
        - :attr:`manage_expressions`
        - :attr:`manage_threads`
        - :attr:`moderate_members`

        .. versionadded:: 2.0
        """
        return cls(0b0000_0000_0000_0000_0000_0001_0000_0100_0111_0000_0000_0000_0010_0000_0011_1110)

    @classmethod
    def events(cls) -> Self:
        """A factory method that creates a :class:`Permissions` with all
        "Events" permissions from the official Discord UI set to ``True``.

        .. versionadded:: 2.4
        """
        return cls(0b0000_0000_0000_0000_0001_0000_0000_0010_0000_0000_0000_0000_0000_0000_0000_0000)

    @classmethod
    def advanced(cls) -> Self:
        """A factory method that creates a :class:`Permissions` with all
        "Advanced" permissions from the official Discord UI set to ``True``.

        .. versionadded:: 1.7
        """
        return cls(1 << 3)

    def update(self, **kwargs: bool) -> None:
        r"""Bulk updates this permission object.

        Allows you to set multiple attributes by using keyword
        arguments. The names must be equivalent to the properties
        listed. Extraneous key/value pairs will be silently ignored.

        Parameters
        ------------
        \*\*kwargs
            A list of key/value pairs to bulk update permissions with.
        """
        for key, value in kwargs.items():
            flag = self.VALID_FLAGS.get(key)
            if flag is not None:
                self._set_flag(flag, value)

    def handle_overwrite(self, allow: int, deny: int) -> None:
        # Basically this is what's happening here.
        # We have an original bit array, e.g. 1010
        # Then we have another bit array that is 'denied', e.g. 1111
        # And then we have the last one which is 'allowed', e.g. 0101
        # We want original OP denied to end up resulting in
        # whatever is in denied to be set to 0.
        # So 1010 OP 1111 -> 0000
        # Then we take this value and look at the allowed values.
        # And whatever is allowed is set to 1.
        # So 0000 OP2 0101 -> 0101
        # The OP is base  & ~denied.
        # The OP2 is base | allowed.
        self.value: int = (self.value & ~deny) | allow

    @flag_value
    def create_instant_invite(self) -> int:
        """:class:`bool`: Returns ``True`` if the user can create instant invites."""
        return 1 << 0

    @flag_value
    def kick_members(self) -> int:
        """:class:`bool`: Returns ``True`` if the user can kick users from the guild."""
        return 1 << 1

    @flag_value
    def ban_members(self) -> int:
        """:class:`bool`: Returns ``True`` if a user can ban users from the guild."""
        return 1 << 2

    @flag_value
    def administrator(self) -> int:
        """:class:`bool`: Returns ``True`` if a user is an administrator. This role overrides all other permissions.

        This also bypasses all channel-specific overrides.
        """
        return 1 << 3

    @flag_value
    def manage_channels(self) -> int:
        """:class:`bool`: Returns ``True`` if a user can edit, delete, or create channels in the guild.

        This also corresponds to the "Manage Channel" channel-specific override."""
        return 1 << 4

    @flag_value
    def manage_guild(self) -> int:
        """:class:`bool`: Returns ``True`` if a user can edit guild properties."""
        return 1 << 5

    @flag_value
    def add_reactions(self) -> int:
        """:class:`bool`: Returns ``True`` if a user can add reactions to messages."""
        return 1 << 6

    @flag_value
    def view_audit_log(self) -> int:
        """:class:`bool`: Returns ``True`` if a user can view the guild's audit log."""
        return 1 << 7

    @flag_value
    def priority_speaker(self) -> int:
        """:class:`bool`: Returns ``True`` if a user can be more easily heard while talking."""
        return 1 << 8

    @flag_value
    def stream(self) -> int:
        """:class:`bool`: Returns ``True`` if a user can stream in a voice channel."""
        return 1 << 9

    @flag_value
    def read_messages(self) -> int:
        """:class:`bool`: Returns ``True`` if a user can read messages from all or specific text channels."""
        return 1 << 10

    @make_permission_alias('read_messages')
    def view_channel(self) -> int:
        """:class:`bool`: An alias for :attr:`read_messages`.

        .. versionadded:: 1.3
        """
        return 1 << 10

    @flag_value
    def send_messages(self) -> int:
        """:class:`bool`: Returns ``True`` if a user can send messages from all or specific text channels."""
        return 1 << 11

    @flag_value
    def send_tts_messages(self) -> int:
        """:class:`bool`: Returns ``True`` if a user can send TTS messages from all or specific text channels."""
        return 1 << 12

    @flag_value
    def manage_messages(self) -> int:
        """:class:`bool`: Returns ``True`` if a user can delete or pin messages in a text channel.

        .. note::

            Note that there are currently no ways to edit other people's messages.
        """
        return 1 << 13

    @flag_value
    def embed_links(self) -> int:
        """:class:`bool`: Returns ``True`` if a user's messages will automatically be embedded by Discord."""
        return 1 << 14

    @flag_value
    def attach_files(self) -> int:
        """:class:`bool`: Returns ``True`` if a user can send files in their messages."""
        return 1 << 15

    @flag_value
    def read_message_history(self) -> int:
        """:class:`bool`: Returns ``True`` if a user can read a text channel's previous messages."""
        return 1 << 16

    @flag_value
    def mention_everyone(self) -> int:
        """:class:`bool`: Returns ``True`` if a user's @everyone or @here will mention everyone in the text channel."""
        return 1 << 17

    @flag_value
    def external_emojis(self) -> int:
        """:class:`bool`: Returns ``True`` if a user can use emojis from other guilds."""
        return 1 << 18

    @make_permission_alias('external_emojis')
    def use_external_emojis(self) -> int:
        """:class:`bool`: An alias for :attr:`external_emojis`.

        .. versionadded:: 1.3
        """
        return 1 << 18

    @flag_value
    def view_guild_insights(self) -> int:
        """:class:`bool`: Returns ``True`` if a user can view the guild's insights.

        .. versionadded:: 1.3
        """
        return 1 << 19

    @flag_value
    def connect(self) -> int:
        """:class:`bool`: Returns ``True`` if a user can connect to a voice channel."""
        return 1 << 20

    @flag_value
    def speak(self) -> int:
        """:class:`bool`: Returns ``True`` if a user can speak in a voice channel."""
        return 1 << 21

    @flag_value
    def mute_members(self) -> int:
        """:class:`bool`: Returns ``True`` if a user can mute other users."""
        return 1 << 22

    @flag_value
    def deafen_members(self) -> int:
        """:class:`bool`: Returns ``True`` if a user can deafen other users."""
        return 1 << 23

    @flag_value
    def move_members(self) -> int:
        """:class:`bool`: Returns ``True`` if a user can move users between other voice channels."""
        return 1 << 24

    @flag_value
    def use_voice_activation(self) -> int:
        """:class:`bool`: Returns ``True`` if a user can use voice activation in voice channels."""
        return 1 << 25

    @flag_value
    def change_nickname(self) -> int:
        """:class:`bool`: Returns ``True`` if a user can change their nickname in the guild."""
        return 1 << 26

    @flag_value
    def manage_nicknames(self) -> int:
        """:class:`bool`: Returns ``True`` if a user can change other user's nickname in the guild."""
        return 1 << 27

    @flag_value
    def manage_roles(self) -> int:
        """:class:`bool`: Returns ``True`` if a user can create or edit roles less than their role's position.

        This also corresponds to the "Manage Permissions" channel-specific override.
        """
        return 1 << 28

    @make_permission_alias('manage_roles')
    def manage_permissions(self) -> int:
        """:class:`bool`: An alias for :attr:`manage_roles`.

        .. versionadded:: 1.3
        """
        return 1 << 28

    @flag_value
    def manage_webhooks(self) -> int:
        """:class:`bool`: Returns ``True`` if a user can create, edit, or delete webhooks."""
        return 1 << 29

    @flag_value
    def manage_expressions(self) -> int:
        """:class:`bool`: Returns ``True`` if a user can edit or delete emojis, stickers, and soundboard sounds.

        .. versionadded:: 2.3
        """
        return 1 << 30

    @make_permission_alias('manage_expressions')
    def manage_emojis(self) -> int:
        """:class:`bool`: An alias for :attr:`manage_expressions`."""
        return 1 << 30

    @make_permission_alias('manage_expressions')
    def manage_emojis_and_stickers(self) -> int:
        """:class:`bool`: An alias for :attr:`manage_expressions`.

        .. versionadded:: 2.0
        """
        return 1 << 30

    @flag_value
    def use_application_commands(self) -> int:
        """:class:`bool`: Returns ``True`` if a user can use slash commands.

        .. versionadded:: 1.7
        """
        return 1 << 31

    @flag_value
    def request_to_speak(self) -> int:
        """:class:`bool`: Returns ``True`` if a user can request to speak in a stage channel.

        .. versionadded:: 1.7
        """
        return 1 << 32

    @flag_value
    def manage_events(self) -> int:
        """:class:`bool`: Returns ``True`` if a user can manage guild events.

        .. versionadded:: 2.0
        """
        return 1 << 33

    @flag_value
    def manage_threads(self) -> int:
        """:class:`bool`: Returns ``True`` if a user can manage threads.

        .. versionadded:: 2.0
        """
        return 1 << 34

    @flag_value
    def create_public_threads(self) -> int:
        """:class:`bool`: Returns ``True`` if a user can create public threads.

        .. versionadded:: 2.0
        """
        return 1 << 35

    @flag_value
    def create_private_threads(self) -> int:
        """:class:`bool`: Returns ``True`` if a user can create private threads.

        .. versionadded:: 2.0
        """
        return 1 << 36

    @flag_value
    def external_stickers(self) -> int:
        """:class:`bool`: Returns ``True`` if a user can use stickers from other guilds.

        .. versionadded:: 2.0
        """
        return 1 << 37

    @make_permission_alias('external_stickers')
    def use_external_stickers(self) -> int:
        """:class:`bool`: An alias for :attr:`external_stickers`.

        .. versionadded:: 2.0
        """
        return 1 << 37

    @flag_value
    def send_messages_in_threads(self) -> int:
        """:class:`bool`: Returns ``True`` if a user can send messages in threads.

        .. versionadded:: 2.0
        """
        return 1 << 38

    @flag_value
    def use_embedded_activities(self) -> int:
        """:class:`bool`: Returns ``True`` if a user can launch an embedded application in a Voice channel.

        .. versionadded:: 2.0
        """
        return 1 << 39

    @flag_value
    def moderate_members(self) -> int:
        """:class:`bool`: Returns ``True`` if a user can time out other members.

        .. versionadded:: 2.0
        """
        return 1 << 40

    @flag_value
    def view_creator_monetization_analytics(self) -> int:
        """:class:`bool`: Returns ``True`` if a user can view role subscription insights.

        .. versionadded:: 2.4
        """
        return 1 << 41

    @flag_value
    def use_soundboard(self) -> int:
        """:class:`bool`: Returns ``True`` if a user can use the soundboard.

        .. versionadded:: 2.3
        """
        return 1 << 42

    @flag_value
    def create_expressions(self) -> int:
        """:class:`bool`: Returns ``True`` if a user can create emojis, stickers, and soundboard sounds.

        .. versionadded:: 2.3
        """
        return 1 << 43

    @flag_value
    def create_events(self) -> int:
        """:class:`bool`: Returns ``True`` if a user can create guild events.

        .. versionadded:: 2.4
        """
        return 1 << 44

    @flag_value
    def use_external_sounds(self) -> int:
        """:class:`bool`: Returns ``True`` if a user can use sounds from other guilds.

        .. versionadded:: 2.3
        """
        return 1 << 45

    @flag_value
    def send_voice_messages(self) -> int:
        """:class:`bool`: Returns ``True`` if a user can send voice messages.

        .. versionadded:: 2.3
        """
        return 1 << 46

    @flag_value
<<<<<<< HEAD
    def use_clyde_ai(self) -> int: # deprecated
        return 1 << 47

    @flag_value
    def set_voice_channel_status(self) -> int:
        """:class:`bool`: Returns ``True`` if a user can set the status of voice channels.

        .. versionadded:: 2.4
        """
        return 1 << 48

    @flag_value
=======
>>>>>>> efe81a67
    def send_polls(self) -> int:
        """:class:`bool`: Returns ``True`` if a user can send poll messages.

        .. versionadded:: 2.4
        """
        return 1 << 49

    @make_permission_alias('send_polls')
    def create_polls(self) -> int:
        """:class:`bool`: An alias for :attr:`send_polls`.

        .. versionadded:: 2.4
        """
        return 1 << 49


def _augment_from_permissions(cls):
    cls.VALID_NAMES = set(Permissions.VALID_FLAGS)
    aliases = set()

    # make descriptors for all the valid names and aliases
    for name, value in Permissions.__dict__.items():
        if isinstance(value, permission_alias):
            key = value.alias
            aliases.add(name)
        elif isinstance(value, flag_value):
            key = name
        else:
            continue

        # god bless Python
        def getter(self, x=key):
            return self._values.get(x)

        def setter(self, value, x=key):
            self._set(x, value)

        prop = property(getter, setter)
        setattr(cls, name, prop)

    cls.PURE_FLAGS = cls.VALID_NAMES - aliases
    return cls


@_augment_from_permissions
class PermissionOverwrite:
    r"""A type that is used to represent a channel specific permission.

    Unlike a regular :class:`Permissions`\, the default value of a
    permission is equivalent to ``None`` and not ``False``. Setting
    a value to ``False`` is **explicitly** denying that permission,
    while setting a value to ``True`` is **explicitly** allowing
    that permission.

    The values supported by this are the same as :class:`Permissions`
    with the added possibility of it being set to ``None``.

    .. container:: operations

        .. describe:: x == y

            Checks if two overwrites are equal.
        .. describe:: x != y

            Checks if two overwrites are not equal.
        .. describe:: iter(x)

           Returns an iterator of ``(perm, value)`` pairs. This allows it
           to be, for example, constructed as a dict or a list of pairs.
           Note that aliases are not shown.

    Parameters
    -----------
    \*\*kwargs
        Set the value of permissions by their name.
    """

    __slots__ = ('_values',)

    if TYPE_CHECKING:
        VALID_NAMES: ClassVar[Set[str]]
        PURE_FLAGS: ClassVar[Set[str]]
        # I wish I didn't have to do this
        create_instant_invite: Optional[bool]
        kick_members: Optional[bool]
        ban_members: Optional[bool]
        administrator: Optional[bool]
        manage_channels: Optional[bool]
        manage_guild: Optional[bool]
        add_reactions: Optional[bool]
        view_audit_log: Optional[bool]
        priority_speaker: Optional[bool]
        stream: Optional[bool]
        read_messages: Optional[bool]
        view_channel: Optional[bool]
        send_messages: Optional[bool]
        send_tts_messages: Optional[bool]
        manage_messages: Optional[bool]
        embed_links: Optional[bool]
        attach_files: Optional[bool]
        read_message_history: Optional[bool]
        mention_everyone: Optional[bool]
        external_emojis: Optional[bool]
        use_external_emojis: Optional[bool]
        view_guild_insights: Optional[bool]
        connect: Optional[bool]
        speak: Optional[bool]
        mute_members: Optional[bool]
        deafen_members: Optional[bool]
        move_members: Optional[bool]
        use_voice_activation: Optional[bool]
        change_nickname: Optional[bool]
        manage_nicknames: Optional[bool]
        manage_roles: Optional[bool]
        manage_permissions: Optional[bool]
        manage_webhooks: Optional[bool]
        manage_expressions: Optional[bool]
        manage_emojis: Optional[bool]
        manage_emojis_and_stickers: Optional[bool]
        use_application_commands: Optional[bool]
        request_to_speak: Optional[bool]
        manage_events: Optional[bool]
        manage_threads: Optional[bool]
        create_public_threads: Optional[bool]
        create_private_threads: Optional[bool]
        send_messages_in_threads: Optional[bool]
        external_stickers: Optional[bool]
        use_external_stickers: Optional[bool]
        use_embedded_activities: Optional[bool]
        moderate_members: Optional[bool]
        view_creator_monetization_analytics: Optional[bool]
        use_soundboard: Optional[bool]
        use_external_sounds: Optional[bool]
        send_voice_messages: Optional[bool]
        create_expressions: Optional[bool]
        create_events: Optional[bool]
<<<<<<< HEAD
        set_voice_channel_status: Optional[bool]
        send_polls: Optional[bool]
=======
        send_polls: Optional[bool]
        create_polls: Optional[bool]
>>>>>>> efe81a67

    def __init__(self, **kwargs: Optional[bool]):
        self._values: Dict[str, Optional[bool]] = {}

        for key, value in kwargs.items():
            if key not in self.VALID_NAMES:
                raise ValueError(f'no permission called {key}.')

            setattr(self, key, value)

    def __eq__(self, other: object) -> bool:
        return isinstance(other, PermissionOverwrite) and self._values == other._values

    def _set(self, key: str, value: Optional[bool]) -> None:
        if value not in (True, None, False):
            raise TypeError(f'Expected bool or NoneType, received {value.__class__.__name__}')

        if value is None:
            self._values.pop(key, None)
        else:
            self._values[key] = value

    def pair(self) -> Tuple[Permissions, Permissions]:
        """Tuple[:class:`Permissions`, :class:`Permissions`]: Returns the (allow, deny) pair from this overwrite."""

        allow = Permissions.none()
        deny = Permissions.none()

        for key, value in self._values.items():
            if value is True:
                setattr(allow, key, True)
            elif value is False:
                setattr(deny, key, True)

        return allow, deny

    @classmethod
    def from_pair(cls, allow: Permissions, deny: Permissions) -> Self:
        """Creates an overwrite from an allow/deny pair of :class:`Permissions`."""
        ret = cls()
        for key, value in allow:
            if value is True:
                setattr(ret, key, True)

        for key, value in deny:
            if value is True:
                setattr(ret, key, False)

        return ret

    def is_empty(self) -> bool:
        """Checks if the permission overwrite is currently empty.

        An empty permission overwrite is one that has no overwrites set
        to ``True`` or ``False``.

        Returns
        -------
        :class:`bool`
            Indicates if the overwrite is empty.
        """
        return len(self._values) == 0

    def update(self, **kwargs: Optional[bool]) -> None:
        r"""Bulk updates this permission overwrite object.

        Allows you to set multiple attributes by using keyword
        arguments. The names must be equivalent to the properties
        listed. Extraneous key/value pairs will be silently ignored.

        Parameters
        ------------
        \*\*kwargs
            A list of key/value pairs to bulk update with.
        """
        for key, value in kwargs.items():
            if key not in self.VALID_NAMES:
                continue

            setattr(self, key, value)

    def __iter__(self) -> Iterator[Tuple[str, Optional[bool]]]:
        for key in self.PURE_FLAGS:
            yield key, self._values.get(key)<|MERGE_RESOLUTION|>--- conflicted
+++ resolved
@@ -187,11 +187,7 @@
         permissions set to ``True``.
         """
         # Some of these are 0 because we don't want to set unnecessary bits
-<<<<<<< HEAD
-        return cls(0b0000_0000_0000_0001_1111_1111_1111_1111_1111_1111_1111_1111_1111_1111_1111_1111)
-=======
         return cls(0b0000_0000_0000_0010_1111_1111_1111_1111_1111_1111_1111_1111_1111_1111_1111_1111)
->>>>>>> efe81a67
 
     @classmethod
     def _timeout_mask(cls) -> int:
@@ -753,21 +749,6 @@
         return 1 << 46
 
     @flag_value
-<<<<<<< HEAD
-    def use_clyde_ai(self) -> int: # deprecated
-        return 1 << 47
-
-    @flag_value
-    def set_voice_channel_status(self) -> int:
-        """:class:`bool`: Returns ``True`` if a user can set the status of voice channels.
-
-        .. versionadded:: 2.4
-        """
-        return 1 << 48
-
-    @flag_value
-=======
->>>>>>> efe81a67
     def send_polls(self) -> int:
         """:class:`bool`: Returns ``True`` if a user can send poll messages.
 
@@ -904,13 +885,8 @@
         send_voice_messages: Optional[bool]
         create_expressions: Optional[bool]
         create_events: Optional[bool]
-<<<<<<< HEAD
-        set_voice_channel_status: Optional[bool]
-        send_polls: Optional[bool]
-=======
         send_polls: Optional[bool]
         create_polls: Optional[bool]
->>>>>>> efe81a67
 
     def __init__(self, **kwargs: Optional[bool]):
         self._values: Dict[str, Optional[bool]] = {}
