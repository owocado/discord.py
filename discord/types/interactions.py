--- conflicted
+++ resolved
@@ -255,37 +255,6 @@
     member: NotRequired[Member]
 
 
-<<<<<<< HEAD
-class _BaseInteractionMetadata(TypedDict):
-    id: Snowflake
-    type: InteractionType
-    user_id: Snowflake
-    # keys are stringified ApplicationIntegrationType's
-    authorizing_integration_owners: Dict[str, Snowflake]
-    original_response_message_id: NotRequired[Snowflake]  # only on followups
-
-
-class ApplicationCommandInteractionMetadata(_BaseInteractionMetadata):
-    name: NotRequired[str]  # not documented
-
-
-class MessageComponentInteractionMetadata(_BaseInteractionMetadata):
-    interacted_message_id: Snowflake
-
-
-class ModalInteractionMetadata(_BaseInteractionMetadata):
-    triggering_interaction_metadata: Union[
-        ApplicationCommandInteractionMetadata,
-        MessageComponentInteractionMetadata,
-    ]
-
-
-InteractionMetadata = Union[
-    ApplicationCommandInteractionMetadata,
-    MessageComponentInteractionMetadata,
-    ModalInteractionMetadata,
-]
-=======
 class MessageInteractionMetadata(TypedDict):
     id: Snowflake
     type: InteractionType
@@ -293,5 +262,4 @@
     authorizing_integration_owners: Dict[Literal['0', '1'], Snowflake]
     original_response_message_id: NotRequired[Snowflake]
     interacted_message_id: NotRequired[Snowflake]
-    triggering_interaction_metadata: NotRequired[MessageInteractionMetadata]
->>>>>>> efe81a67
+    triggering_interaction_metadata: NotRequired[MessageInteractionMetadata]