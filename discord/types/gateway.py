"""
The MIT License (MIT)

Copyright (c) 2015-present Rapptz

Permission is hereby granted, free of charge, to any person obtaining a
copy of this software and associated documentation files (the "Software"),
to deal in the Software without restriction, including without limitation
the rights to use, copy, modify, merge, publish, distribute, sublicense,
and/or sell copies of the Software, and to permit persons to whom the
Software is furnished to do so, subject to the following conditions:

The above copyright notice and this permission notice shall be included in
all copies or substantial portions of the Software.

THE SOFTWARE IS PROVIDED "AS IS", WITHOUT WARRANTY OF ANY KIND, EXPRESS
OR IMPLIED, INCLUDING BUT NOT LIMITED TO THE WARRANTIES OF MERCHANTABILITY,
FITNESS FOR A PARTICULAR PURPOSE AND NONINFRINGEMENT. IN NO EVENT SHALL THE
AUTHORS OR COPYRIGHT HOLDERS BE LIABLE FOR ANY CLAIM, DAMAGES OR OTHER
LIABILITY, WHETHER IN AN ACTION OF CONTRACT, TORT OR OTHERWISE, ARISING
FROM, OUT OF OR IN CONNECTION WITH THE SOFTWARE OR THE USE OR OTHER
DEALINGS IN THE SOFTWARE.
"""

from typing import List, Literal, Optional, TypedDict
from typing_extensions import NotRequired, Required

from .automod import AutoModerationAction, AutoModerationRuleTriggerType
from .activity import PartialPresenceUpdate
from .sku import Entitlement
from .voice import GuildVoiceState
from .integration import BaseIntegration, IntegrationApplication
from .role import Role
from .channel import ChannelType, StageInstance, VoiceChannelEffect
from .interactions import Interaction
from .invite import InviteTargetType
from .emoji import Emoji, PartialEmoji
from .member import MemberWithUser
from .snowflake import Snowflake
from .message import Message, ReactionType
from .sticker import GuildSticker
from .appinfo import GatewayAppInfo, PartialAppInfo
from .guild import Guild, UnavailableGuild
from .user import User, AvatarDecorationData
from .threads import Thread, ThreadMember
from .scheduled_event import GuildScheduledEvent
from .audit_log import AuditLogEntry
from .soundboard import SoundboardSound


class SessionStartLimit(TypedDict):
    total: int
    remaining: int
    reset_after: int
    max_concurrency: int


class Gateway(TypedDict):
    url: str


class GatewayBot(Gateway):
    shards: int
    session_start_limit: SessionStartLimit


class ReadyEvent(TypedDict):
    v: int
    user: User
    guilds: List[UnavailableGuild]
    session_id: str
    resume_gateway_url: str
    shard: List[int]  # shard_id, num_shards
    application: GatewayAppInfo


ResumedEvent = Literal[None]

MessageCreateEvent = Message


class MessageDeleteEvent(TypedDict):
    id: Snowflake
    channel_id: Snowflake
    guild_id: NotRequired[Snowflake]


class MessageDeleteBulkEvent(TypedDict):
    ids: List[Snowflake]
    channel_id: Snowflake
    guild_id: NotRequired[Snowflake]


class MessageUpdateEvent(Message):
    channel_id: Snowflake


class MessageReactionAddEvent(TypedDict):
    user_id: Snowflake
    channel_id: Snowflake
    message_id: Snowflake
    emoji: PartialEmoji
    member: NotRequired[MemberWithUser]
    guild_id: NotRequired[Snowflake]
    message_author_id: NotRequired[Snowflake]
    burst: bool
    burst_colors: NotRequired[List[str]]
    type: ReactionType


class MessageReactionRemoveEvent(TypedDict):
    user_id: Snowflake
    channel_id: Snowflake
    message_id: Snowflake
    emoji: PartialEmoji
    guild_id: NotRequired[Snowflake]
    burst: bool
    type: ReactionType


class MessageReactionRemoveAllEvent(TypedDict):
    message_id: Snowflake
    channel_id: Snowflake
    guild_id: NotRequired[Snowflake]


class MessageReactionRemoveEmojiEvent(TypedDict):
    emoji: PartialEmoji
    message_id: Snowflake
    channel_id: Snowflake
    guild_id: NotRequired[Snowflake]


InteractionCreateEvent = Interaction


PresenceUpdateEvent = PartialPresenceUpdate


UserUpdateEvent = User


class InviteCreateEvent(TypedDict):
    channel_id: Snowflake
    code: str
    created_at: str
    max_age: int
    max_uses: int
    temporary: bool
    uses: Literal[0]
    guild_id: NotRequired[Snowflake]
    inviter: NotRequired[User]
    target_type: NotRequired[InviteTargetType]
    target_user: NotRequired[User]
    target_application: NotRequired[PartialAppInfo]


class InviteDeleteEvent(TypedDict):
    channel_id: Snowflake
    code: str
    guild_id: NotRequired[Snowflake]


class _ChannelEvent(TypedDict):
    id: Snowflake
    type: ChannelType


ChannelCreateEvent = ChannelUpdateEvent = ChannelDeleteEvent = _ChannelEvent


class ChannelPinsUpdateEvent(TypedDict):
    channel_id: Snowflake
    guild_id: NotRequired[Snowflake]
    last_pin_timestamp: NotRequired[Optional[str]]


class ThreadCreateEvent(Thread, total=False):
    newly_created: bool
    members: List[ThreadMember]


ThreadUpdateEvent = Thread


class ThreadDeleteEvent(TypedDict):
    id: Snowflake
    guild_id: Snowflake
    parent_id: Snowflake
    type: ChannelType


class ThreadListSyncEvent(TypedDict):
    guild_id: Snowflake
    threads: List[Thread]
    members: List[ThreadMember]
    channel_ids: NotRequired[List[Snowflake]]


class ThreadMemberUpdate(ThreadMember):
    guild_id: Snowflake


class ThreadMembersUpdate(TypedDict):
    id: Snowflake
    guild_id: Snowflake
    member_count: int
    added_members: NotRequired[List[ThreadMember]]
    removed_member_ids: NotRequired[List[Snowflake]]


class GuildMemberAddEvent(MemberWithUser):
    guild_id: Snowflake


class GuildMemberRemoveEvent(TypedDict):
    guild_id: Snowflake
    user: User


class GuildMemberUpdateEvent(TypedDict):
    guild_id: Snowflake
    roles: List[Snowflake]
    user: User
    avatar: Optional[str]
    joined_at: Optional[str]
    flags: int
    nick: NotRequired[str]
    premium_since: NotRequired[Optional[str]]
    deaf: NotRequired[bool]
    mute: NotRequired[bool]
    pending: NotRequired[bool]
    communication_disabled_until: NotRequired[str]
    avatar_decoration_data: NotRequired[AvatarDecorationData]


class GuildEmojisUpdateEvent(TypedDict):
    guild_id: Snowflake
    emojis: List[Emoji]


class GuildStickersUpdateEvent(TypedDict):
    guild_id: Snowflake
    stickers: List[GuildSticker]


GuildCreateEvent = GuildUpdateEvent = Guild
GuildDeleteEvent = UnavailableGuild


class _GuildBanEvent(TypedDict):
    guild_id: Snowflake
    user: User


GuildBanAddEvent = GuildBanRemoveEvent = _GuildBanEvent


class _GuildRoleEvent(TypedDict):
    guild_id: Snowflake
    role: Role


class GuildRoleDeleteEvent(TypedDict):
    guild_id: Snowflake
    role_id: Snowflake


GuildRoleCreateEvent = GuildRoleUpdateEvent = _GuildRoleEvent


class GuildMembersChunkEvent(TypedDict):
    guild_id: Snowflake
    members: List[MemberWithUser]
    chunk_index: int
    chunk_count: int
    not_found: NotRequired[List[Snowflake]]
    presences: NotRequired[List[PresenceUpdateEvent]]
    nonce: NotRequired[str]


class GuildIntegrationsUpdateEvent(TypedDict):
    guild_id: Snowflake


class _IntegrationEvent(BaseIntegration, total=False):
    guild_id: Required[Snowflake]
    role_id: Optional[Snowflake]
    enable_emoticons: bool
    subscriber_count: int
    revoked: bool
    application: IntegrationApplication


IntegrationCreateEvent = IntegrationUpdateEvent = _IntegrationEvent


class IntegrationDeleteEvent(TypedDict):
    id: Snowflake
    guild_id: Snowflake
    application_id: NotRequired[Snowflake]


class WebhooksUpdateEvent(TypedDict):
    guild_id: Snowflake
    channel_id: Snowflake


StageInstanceCreateEvent = StageInstanceUpdateEvent = StageInstanceDeleteEvent = StageInstance

GuildScheduledEventCreateEvent = GuildScheduledEventUpdateEvent = GuildScheduledEventDeleteEvent = GuildScheduledEvent


class _GuildScheduledEventUsersEvent(TypedDict):
    guild_scheduled_event_id: Snowflake
    user_id: Snowflake
    guild_id: Snowflake


GuildScheduledEventUserAdd = GuildScheduledEventUserRemove = _GuildScheduledEventUsersEvent

VoiceStateUpdateEvent = GuildVoiceState
VoiceChannelEffectSendEvent = VoiceChannelEffect


class VoiceServerUpdateEvent(TypedDict):
    token: str
    guild_id: Snowflake
    endpoint: Optional[str]


class TypingStartEvent(TypedDict):
    channel_id: Snowflake
    user_id: Snowflake
    timestamp: int
    guild_id: NotRequired[Snowflake]
    member: NotRequired[MemberWithUser]


class AutoModerationActionExecution(TypedDict):
    guild_id: Snowflake
    action: AutoModerationAction
    rule_id: Snowflake
    rule_trigger_type: AutoModerationRuleTriggerType
    user_id: Snowflake
    channel_id: NotRequired[Snowflake]
    message_id: NotRequired[Snowflake]
    alert_system_message_id: NotRequired[Snowflake]
    content: str
    matched_keyword: Optional[str]
    matched_content: Optional[str]


class GuildAuditLogEntryCreate(AuditLogEntry):
    guild_id: Snowflake


<<<<<<< HEAD
GuildSoundBoardSoundCreateEvent = SoundboardSound


class GuildSoundBoardSoundDeleteEvent(TypedDict):
    sound_id: Snowflake
    guild_id: Snowflake


class VoiceChannelStatusUpdate(TypedDict):
    id: Snowflake
    guild_id: Snowflake
    status: Optional[str]


EntitlementCreateEvent = EntitlementUpdateEvent = EntitlementDeleteEvent = Entitlement


class SoundboardSoundsRequestEvent(TypedDict):
    guild_id: Snowflake
    soundboard_sounds: List[SoundboardSound]
=======
EntitlementCreateEvent = EntitlementUpdateEvent = EntitlementDeleteEvent = Entitlement


class PollVoteActionEvent(TypedDict):
    user_id: Snowflake
    channel_id: Snowflake
    message_id: Snowflake
    guild_id: NotRequired[Snowflake]
    answer_id: int
>>>>>>> efe81a67
<|MERGE_RESOLUTION|>--- conflicted
+++ resolved
@@ -355,7 +355,6 @@
     guild_id: Snowflake
 
 
-<<<<<<< HEAD
 GuildSoundBoardSoundCreateEvent = SoundboardSound
 
 
@@ -373,17 +372,9 @@
 EntitlementCreateEvent = EntitlementUpdateEvent = EntitlementDeleteEvent = Entitlement
 
 
-class SoundboardSoundsRequestEvent(TypedDict):
-    guild_id: Snowflake
-    soundboard_sounds: List[SoundboardSound]
-=======
-EntitlementCreateEvent = EntitlementUpdateEvent = EntitlementDeleteEvent = Entitlement
-
-
 class PollVoteActionEvent(TypedDict):
     user_id: Snowflake
     channel_id: Snowflake
     message_id: Snowflake
     guild_id: NotRequired[Snowflake]
-    answer_id: int
->>>>>>> efe81a67
+    answer_id: int