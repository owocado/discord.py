--- conflicted
+++ resolved
@@ -30,11 +30,7 @@
 from .utils import parse_time, snowflake_time, _get_as_snowflake
 from .object import Object
 from .mixins import Hashable
-<<<<<<< HEAD
-from .enums import ChannelType, InviteTarget, InviteType, Locale, NSFWLevel, VerificationLevel, try_enum
-=======
 from .enums import ChannelType, NSFWLevel, VerificationLevel, InviteTarget, InviteType, try_enum
->>>>>>> efe81a67
 from .appinfo import PartialAppInfo
 from .scheduled_event import ScheduledEvent
 from .flags import InviteFlags
@@ -463,10 +459,6 @@
         'scheduled_event',
         'scheduled_event_id',
         'type',
-<<<<<<< HEAD
-        '_flags',
-=======
->>>>>>> efe81a67
     )
 
     BASE = 'https://discord.gg'
@@ -599,11 +591,7 @@
 
     def __repr__(self) -> str:
         return (
-<<<<<<< HEAD
             f'<Invite type={self.type!r} code={self.code!r} guild={self.guild!r} '
-=======
-            f'<Invite type={self.type} code={self.code!r} guild={self.guild!r} '
->>>>>>> efe81a67
             f'online={self.approximate_presence_count} '
             f'members={self.approximate_member_count}>'
         )
