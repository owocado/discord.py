"""
The MIT License (MIT)

Copyright (c) 2015-present Rapptz

Permission is hereby granted, free of charge, to any person obtaining a
copy of this software and associated documentation files (the "Software"),
to deal in the Software without restriction, including without limitation
the rights to use, copy, modify, merge, publish, distribute, sublicense,
and/or sell copies of the Software, and to permit persons to whom the
Software is furnished to do so, subject to the following conditions:

The above copyright notice and this permission notice shall be included in
all copies or substantial portions of the Software.

THE SOFTWARE IS PROVIDED "AS IS", WITHOUT WARRANTY OF ANY KIND, EXPRESS
OR IMPLIED, INCLUDING BUT NOT LIMITED TO THE WARRANTIES OF MERCHANTABILITY,
FITNESS FOR A PARTICULAR PURPOSE AND NONINFRINGEMENT. IN NO EVENT SHALL THE
AUTHORS OR COPYRIGHT HOLDERS BE LIABLE FOR ANY CLAIM, DAMAGES OR OTHER
LIABILITY, WHETHER IN AN ACTION OF CONTRACT, TORT OR OTHERWISE, ARISING
FROM, OUT OF OR IN CONNECTION WITH THE SOFTWARE OR THE USE OR OTHER
DEALINGS IN THE SOFTWARE.
"""

from __future__ import annotations

import asyncio
import datetime
import re
import io
from os import PathLike
from typing import (
    Dict,
    TYPE_CHECKING,
    Sequence,
    Union,
    List,
    Optional,
    Any,
    Callable,
    Tuple,
    ClassVar,
    Type,
    overload,
)

from . import utils
from .asset import Asset
from .reaction import Reaction
from .emoji import Emoji
from .partial_emoji import PartialEmoji
from .enums import InteractionType, MessageType, ChannelType, try_enum
from .errors import HTTPException
from .components import _component_factory
from .embeds import Embed
from .member import Member
from .flags import MessageFlags, AttachmentFlags
from .file import File
from .utils import escape_mentions, MISSING, deprecated
from .http import handle_message_parameters
from .guild import Guild
from .mixins import Hashable
from .sticker import StickerItem, GuildSticker
from .threads import Thread
from .channel import PartialMessageable
from .poll import Poll

if TYPE_CHECKING:
    from typing_extensions import Self

    from .types.message import (
        Message as MessagePayload,
        Attachment as AttachmentPayload,
        MessageReference as MessageReferencePayload,
        MessageApplication as MessageApplicationPayload,
        MessageActivity as MessageActivityPayload,
        RoleSubscriptionData as RoleSubscriptionDataPayload,
        MessageInteractionMetadata as MessageInteractionMetadataPayload,
    )

    from .types.interactions import MessageInteraction as MessageInteractionPayload

    from .types.components import Component as ComponentPayload
    from .types.threads import ThreadArchiveDuration
    from .types.member import (
        Member as MemberPayload,
        UserWithMember as UserWithMemberPayload,
    )
    from .types.user import User as UserPayload
    from .types.embed import Embed as EmbedPayload
    from .types.gateway import MessageReactionRemoveEvent, MessageUpdateEvent
    from .abc import Snowflake
    from .abc import GuildChannel, MessageableChannel
    from .components import ActionRow, ActionRowChildComponentType
    from .state import ConnectionState
    from .mentions import AllowedMentions
    from .user import User
    from .role import Role
    from .ui.view import View

    EmojiInputType = Union[Emoji, PartialEmoji, str]
    MessageComponentType = Union[ActionRow, ActionRowChildComponentType]


__all__ = (
    'Attachment',
    'Message',
    'PartialMessage',
    'MessageInteraction',
    'MessageReference',
    'DeletedReferencedMessage',
    'MessageApplication',
    'RoleSubscriptionInfo',
    'MessageInteractionMetadata',
)


def convert_emoji_reaction(emoji: Union[EmojiInputType, Reaction]) -> str:
    if isinstance(emoji, Reaction):
        emoji = emoji.emoji

    if isinstance(emoji, Emoji):
        return f'{emoji.name}:{emoji.id}'
    if isinstance(emoji, PartialEmoji):
        return emoji._as_reaction()
    if isinstance(emoji, str):
        # Reactions can be in :name:id format, but not <:name:id>.
        # No existing emojis have <> in them, so this should be okay.
        return emoji.strip('<>')

    raise TypeError(f'emoji argument must be str, Emoji, or Reaction not {emoji.__class__.__name__}.')


class Attachment(Hashable):
    """Represents an attachment from Discord.

    .. container:: operations

        .. describe:: str(x)

            Returns the URL of the attachment.

        .. describe:: x == y

            Checks if the attachment is equal to another attachment.

        .. describe:: x != y

            Checks if the attachment is not equal to another attachment.

        .. describe:: hash(x)

            Returns the hash of the attachment.

    .. versionchanged:: 1.7
        Attachment can now be casted to :class:`str` and is hashable.

    Attributes
    ------------
    id: :class:`int`
        The attachment ID.
    size: :class:`int`
        The attachment size in bytes.
    height: Optional[:class:`int`]
        The attachment's height, in pixels. Only applicable to images and videos.
    width: Optional[:class:`int`]
        The attachment's width, in pixels. Only applicable to images and videos.
    filename: :class:`str`
        The attachment's filename.
    url: :class:`str`
        The attachment URL. If the message this attachment was attached
        to is deleted, then this will 404.
    proxy_url: :class:`str`
        The proxy URL. This is a cached version of the :attr:`~Attachment.url` in the
        case of images. When the message is deleted, this URL might be valid for a few
        minutes or not valid at all.
    content_type: Optional[:class:`str`]
        The attachment's `media type <https://en.wikipedia.org/wiki/Media_type>`_

        .. versionadded:: 1.7
    description: Optional[:class:`str`]
        The attachment's description. Only applicable to images.

        .. versionadded:: 2.0
    ephemeral: :class:`bool`
        Whether the attachment is ephemeral.

        .. versionadded:: 2.0
    duration: Optional[:class:`float`]
        The duration of the audio file in seconds. Returns ``None`` if it's not a voice message.

        .. versionadded:: 2.3
    waveform: Optional[:class:`bytes`]
        The waveform (amplitudes) of the audio in bytes. Returns ``None`` if it's not a voice message.

        .. versionadded:: 2.3
    """

    __slots__ = (
        'id',
        'size',
        'height',
        'width',
        'filename',
        'url',
        'proxy_url',
        '_http',
        'content_type',
        'description',
        'ephemeral',
        'duration',
        'waveform',
        '_flags',
    )

    def __init__(self, *, data: AttachmentPayload, state: ConnectionState):
        self.id: int = int(data['id'])
        self.size: int = data['size']
        self.height: Optional[int] = data.get('height')
        self.width: Optional[int] = data.get('width')
        self.filename: str = data['filename']
        self.url: str = data['url']
        self.proxy_url: str = data['proxy_url']
        self._http = state.http
        self.content_type: Optional[str] = data.get('content_type')
        self.description: Optional[str] = data.get('description')
        self.ephemeral: bool = data.get('ephemeral', False)
        self.duration: Optional[float] = data.get('duration_secs')

        waveform = data.get('waveform')
        self.waveform: Optional[bytes] = utils._base64_to_bytes(waveform) if waveform is not None else None

        self._flags: int = data.get('flags', 0)

    @property
    def flags(self) -> AttachmentFlags:
        """:class:`AttachmentFlags`: The attachment's flags."""
        return AttachmentFlags._from_value(self._flags)

    def is_spoiler(self) -> bool:
        """:class:`bool`: Whether this attachment contains a spoiler."""
        return self.filename.startswith('SPOILER_')

    def is_voice_message(self) -> bool:
        """:class:`bool`: Whether this attachment is a voice message."""
        return self.duration is not None and 'voice-message' in self.url

    def __repr__(self) -> str:
        return f'<Attachment id={self.id} filename={self.filename!r} url={self.url!r}>'

    def __str__(self) -> str:
        return self.url or ''

    async def save(
        self,
        fp: Union[io.BufferedIOBase, PathLike[Any]],
        *,
        seek_begin: bool = True,
        use_cached: bool = False,
    ) -> int:
        """|coro|

        Saves this attachment into a file-like object.

        Parameters
        -----------
        fp: Union[:class:`io.BufferedIOBase`, :class:`os.PathLike`]
            The file-like object to save this attachment to or the filename
            to use. If a filename is passed then a file is created with that
            filename and used instead.
        seek_begin: :class:`bool`
            Whether to seek to the beginning of the file after saving is
            successfully done.
        use_cached: :class:`bool`
            Whether to use :attr:`proxy_url` rather than :attr:`url` when downloading
            the attachment. This will allow attachments to be saved after deletion
            more often, compared to the regular URL which is generally deleted right
            after the message is deleted. Note that this can still fail to download
            deleted attachments if too much time has passed and it does not work
            on some types of attachments.

        Raises
        --------
        HTTPException
            Saving the attachment failed.
        NotFound
            The attachment was deleted.

        Returns
        --------
        :class:`int`
            The number of bytes written.
        """
        data = await self.read(use_cached=use_cached)
        if isinstance(fp, io.BufferedIOBase):
            written = fp.write(data)
            if seek_begin:
                fp.seek(0)
            return written
        else:
            with open(fp, 'wb') as f:
                return f.write(data)

    async def read(self, *, use_cached: bool = False) -> bytes:
        """|coro|

        Retrieves the content of this attachment as a :class:`bytes` object.

        .. versionadded:: 1.1

        Parameters
        -----------
        use_cached: :class:`bool`
            Whether to use :attr:`proxy_url` rather than :attr:`url` when downloading
            the attachment. This will allow attachments to be saved after deletion
            more often, compared to the regular URL which is generally deleted right
            after the message is deleted. Note that this can still fail to download
            deleted attachments if too much time has passed and it does not work
            on some types of attachments.

        Raises
        ------
        HTTPException
            Downloading the attachment failed.
        Forbidden
            You do not have permissions to access this attachment
        NotFound
            The attachment was deleted.

        Returns
        -------
        :class:`bytes`
            The contents of the attachment.
        """
        url = self.proxy_url if use_cached else self.url
        data = await self._http.get_from_cdn(url)
        return data

    async def to_file(
        self,
        *,
        filename: Optional[str] = MISSING,
        description: Optional[str] = MISSING,
        use_cached: bool = False,
        spoiler: bool = False,
    ) -> File:
        """|coro|

        Converts the attachment into a :class:`File` suitable for sending via
        :meth:`abc.Messageable.send`.

        .. versionadded:: 1.3

        Parameters
        -----------
        filename: Optional[:class:`str`]
            The filename to use for the file. If not specified then the filename
            of the attachment is used instead.

            .. versionadded:: 2.0
        description: Optional[:class:`str`]
            The description to use for the file. If not specified then the
            description of the attachment is used instead.

            .. versionadded:: 2.0
        use_cached: :class:`bool`
            Whether to use :attr:`proxy_url` rather than :attr:`url` when downloading
            the attachment. This will allow attachments to be saved after deletion
            more often, compared to the regular URL which is generally deleted right
            after the message is deleted. Note that this can still fail to download
            deleted attachments if too much time has passed and it does not work
            on some types of attachments.

            .. versionadded:: 1.4
        spoiler: :class:`bool`
            Whether the file is a spoiler.

            .. versionadded:: 1.4

        Raises
        ------
        HTTPException
            Downloading the attachment failed.
        Forbidden
            You do not have permissions to access this attachment
        NotFound
            The attachment was deleted.

        Returns
        -------
        :class:`File`
            The attachment as a file suitable for sending.
        """

        data = await self.read(use_cached=use_cached)
        file_filename = filename if filename is not MISSING else self.filename
        file_description = description if description is not MISSING else self.description
        return File(io.BytesIO(data), filename=file_filename, description=file_description, spoiler=spoiler)

    def to_dict(self) -> AttachmentPayload:
        result: AttachmentPayload = {
            'filename': self.filename,
            'id': self.id,
            'proxy_url': self.proxy_url,
            'size': self.size,
            'url': self.url,
            'spoiler': self.is_spoiler(),
            'ephemeral': self.ephemeral,
            'duration_secs': self.duration,
            'flags': self._flags,
        }
        if self.height:
            result['height'] = self.height
        if self.width:
            result['width'] = self.width
        if self.content_type:
            result['content_type'] = self.content_type
        if self.description is not None:
            result['description'] = self.description
        return result


class DeletedReferencedMessage:
    """A special sentinel type given when the resolved message reference
    points to a deleted message.

    The purpose of this class is to separate referenced messages that could not be
    fetched and those that were previously fetched but have since been deleted.

    .. versionadded:: 1.6
    """

    __slots__ = ('_parent',)

    def __init__(self, parent: MessageReference):
        self._parent: MessageReference = parent

    def __repr__(self) -> str:
        return f"<DeletedReferencedMessage id={self.id} channel_id={self.channel_id} guild_id={self.guild_id!r}>"

    @property
    def id(self) -> int:
        """:class:`int`: The message ID of the deleted referenced message."""
        # the parent's message id won't be None here
        return self._parent.message_id  # type: ignore

    @property
    def channel_id(self) -> int:
        """:class:`int`: The channel ID of the deleted referenced message."""
        return self._parent.channel_id

    @property
    def guild_id(self) -> Optional[int]:
        """Optional[:class:`int`]: The guild ID of the deleted referenced message."""
        return self._parent.guild_id

    @property
    def jump_url(self) -> str:
        return f'https://discord.com/channels/{self.guild_id or "@me"}/{self.channel_id}/{self.id}'


class MessageReference:
    """Represents a reference to a :class:`~discord.Message`.

    .. versionadded:: 1.5

    .. versionchanged:: 1.6
        This class can now be constructed by users.

    Attributes
    -----------
    message_id: Optional[:class:`int`]
        The id of the message referenced.
    channel_id: :class:`int`
        The channel id of the message referenced.
    guild_id: Optional[:class:`int`]
        The guild id of the message referenced.
    fail_if_not_exists: :class:`bool`
        Whether replying to the referenced message should raise :class:`HTTPException`
        if the message no longer exists or Discord could not fetch the message.

        .. versionadded:: 1.7

    resolved: Optional[Union[:class:`Message`, :class:`DeletedReferencedMessage`]]
        The message that this reference resolved to. If this is ``None``
        then the original message was not fetched either due to the Discord API
        not attempting to resolve it or it not being available at the time of creation.
        If the message was resolved at a prior point but has since been deleted then
        this will be of type :class:`DeletedReferencedMessage`.

        Currently, this is mainly the replied to message when a user replies to a message.

        .. versionadded:: 1.6
    """

    __slots__ = ('message_id', 'channel_id', 'guild_id', 'fail_if_not_exists', 'resolved', '_state')

    def __init__(self, *, message_id: int, channel_id: int, guild_id: Optional[int] = None, fail_if_not_exists: bool = False):
        self._state: Optional[ConnectionState] = None
        self.resolved: Optional[Union[Message, DeletedReferencedMessage]] = None
        self.message_id: Optional[int] = message_id
        self.channel_id: int = channel_id
        self.guild_id: Optional[int] = guild_id
        self.fail_if_not_exists: bool = fail_if_not_exists

    @classmethod
    def with_state(cls, state: ConnectionState, data: MessageReferencePayload) -> Self:
        self = cls.__new__(cls)
        self.message_id = utils._get_as_snowflake(data, 'message_id')
        self.channel_id = int(data['channel_id'])
        self.guild_id = utils._get_as_snowflake(data, 'guild_id')
        self.fail_if_not_exists = data.get('fail_if_not_exists', False)
        self._state = state
        self.resolved = None
        return self

    @classmethod
    def from_message(cls, message: PartialMessage, *, fail_if_not_exists: bool = False) -> Self:
        """Creates a :class:`MessageReference` from an existing :class:`~discord.Message`.

        .. versionadded:: 1.6

        Parameters
        ----------
        message: :class:`~discord.Message`
            The message to be converted into a reference.
        fail_if_not_exists: :class:`bool`
            Whether replying to the referenced message should raise :class:`HTTPException`
            if the message no longer exists or Discord could not fetch the message.

            .. versionadded:: 1.7

        Returns
        -------
        :class:`MessageReference`
            A reference to the message.
        """
        self = cls(
            message_id=message.id,
            channel_id=message.channel.id,
            guild_id=getattr(message.guild, 'id', None),
            fail_if_not_exists=fail_if_not_exists,
        )
        self._state = message._state
        return self

    @property
    def cached_message(self) -> Optional[Message]:
        """Optional[:class:`~discord.Message`]: The cached message, if found in the internal message cache."""
        return self._state and self._state._get_message(self.message_id)

    @property
    def jump_url(self) -> str:
        """:class:`str`: Returns a URL that allows the client to jump to the referenced message.

        .. versionadded:: 1.7
        """
        guild_id = self.guild_id if self.guild_id is not None else '@me'
        return f'https://discord.com/channels/{guild_id}/{self.channel_id}/{self.message_id}'

    def __repr__(self) -> str:
        return f'<MessageReference message_id={self.message_id!r} channel_id={self.channel_id!r} guild_id={self.guild_id!r}>'

    def to_dict(self) -> MessageReferencePayload:
        result: Dict[str, Any] = {'message_id': self.message_id} if self.message_id is not None else {}
        result['channel_id'] = self.channel_id
        if self.guild_id is not None:
            result['guild_id'] = self.guild_id
        if self.fail_if_not_exists is not None:
            result['fail_if_not_exists'] = self.fail_if_not_exists
        return result  # type: ignore # Type checker doesn't understand these are the same.

    to_message_reference_dict = to_dict


class MessageInteraction(Hashable):
    """Represents the interaction that a :class:`Message` is a response to.

    .. versionadded:: 2.0

    .. container:: operations

        .. describe:: x == y

            Checks if two message interactions are equal.

        .. describe:: x != y

            Checks if two message interactions are not equal.

        .. describe:: hash(x)

            Returns the message interaction's hash.

    Attributes
    -----------
    id: :class:`int`
        The interaction ID.
    type: :class:`InteractionType`
        The interaction type.
    name: :class:`str`
        The name of the interaction.
    user: Union[:class:`User`, :class:`Member`]
        The user or member that invoked the interaction.
    """

    __slots__: Tuple[str, ...] = ('id', 'type', 'name', 'user')

    def __init__(self, *, state: ConnectionState, guild: Optional[Guild], data: MessageInteractionPayload) -> None:
        self.id: int = int(data['id'])
        self.type: InteractionType = try_enum(InteractionType, data['type'])
        self.name: str = data['name']
        self.user: Union[User, Member] = MISSING

        try:
            payload = data['member']
        except KeyError:
            self.user = state.create_user(data['user'])
        else:
            if guild is None:
                # This is an unfortunate data loss, but it's better than giving bad data
                # This is also an incredibly rare scenario.
                self.user = state.create_user(data['user'])
            else:
                payload['user'] = data['user']
                self.user = Member(data=payload, guild=guild, state=state)  # type: ignore

    def __repr__(self) -> str:
        return f'<MessageInteraction id={self.id} name={self.name!r} type={self.type!r} user={self.user!r}>'

    @property
    def created_at(self) -> datetime.datetime:
        """:class:`datetime.datetime`: The interaction's creation time in UTC."""
        return utils.snowflake_time(self.id)


class MessageInteractionMetadata(Hashable):
    """Represents the interaction metadata of a :class:`Message` if
    it was sent in response to an interaction.

    .. versionadded:: 2.4

    .. container:: operations

        .. describe:: x == y

            Checks if two message interactions are equal.

        .. describe:: x != y

            Checks if two message interactions are not equal.

        .. describe:: hash(x)

            Returns the message interaction's hash.

    Attributes
    -----------
    id: :class:`int`
        The interaction ID.
    type: :class:`InteractionType`
        The interaction type.
    user: :class:`User`
        The user that invoked the interaction.
    original_response_message_id: Optional[:class:`int`]
        The ID of the original response message if the message is a follow-up.
    interacted_message_id: Optional[:class:`int`]
        The ID of the message that containes the interactive components, if applicable.
    modal_interaction: Optional[:class:`.MessageInteractionMetadata`]
        The metadata of the modal submit interaction that triggered this interaction, if applicable.
    """

    __slots__: Tuple[str, ...] = (
        'id',
        'type',
        'user',
        'original_response_message_id',
        'interacted_message_id',
        'modal_interaction',
        '_integration_owners',
        '_state',
        '_guild',
    )

    def __init__(self, *, state: ConnectionState, guild: Optional[Guild], data: MessageInteractionMetadataPayload) -> None:
        self._guild: Optional[Guild] = guild
        self._state: ConnectionState = state

        self.id: int = int(data['id'])
        self.type: InteractionType = try_enum(InteractionType, data['type'])
        self.user = state.create_user(data['user'])
        self._integration_owners: Dict[int, int] = {
            int(key): int(value) for key, value in data.get('authorizing_integration_owners', {}).items()
        }

        self.original_response_message_id: Optional[int] = None
        try:
            self.original_response_message_id = int(data['original_response_message_id'])
        except KeyError:
            pass

        self.interacted_message_id: Optional[int] = None
        try:
            self.interacted_message_id = int(data['interacted_message_id'])
        except KeyError:
            pass

        self.modal_interaction: Optional[MessageInteractionMetadata] = None
        try:
            self.modal_interaction = MessageInteractionMetadata(
                state=state, guild=guild, data=data['triggering_interaction_metadata']
            )
        except KeyError:
            pass

    def __repr__(self) -> str:
        return f'<MessageInteraction id={self.id} type={self.type!r} user={self.user!r}>'

    @property
    def created_at(self) -> datetime.datetime:
        """:class:`datetime.datetime`: The interaction's creation time in UTC."""
        return utils.snowflake_time(self.id)

    @property
    def original_response_message(self) -> Optional[Message]:
        """Optional[:class:`~discord.Message`]: The original response message if the message
        is a follow-up and is found in cache.
        """
        if self.original_response_message_id:
            return self._state._get_message(self.original_response_message_id)
        return None

    @property
    def interacted_message(self) -> Optional[Message]:
        """Optional[:class:`~discord.Message`]: The message that
        containes the interactive components, if applicable and is found in cache.
        """
        if self.interacted_message_id:
            return self._state._get_message(self.interacted_message_id)
        return None

    def is_guild_integration(self) -> bool:
        """:class:`bool`: Returns ``True`` if the interaction is a guild integration."""
        if self._guild:
            return self._guild.id == self._integration_owners.get(0)

        return False

    def is_user_integration(self) -> bool:
        """:class:`bool`: Returns ``True`` if the interaction is a user integration."""
        return self.user.id == self._integration_owners.get(1)


def flatten_handlers(cls: Type[Message]) -> Type[Message]:
    prefix = len('_handle_')
    handlers = [
        (key[prefix:], value)
        for key, value in cls.__dict__.items()
        if key.startswith('_handle_') and key != '_handle_member'
    ]

    # store _handle_member last
    handlers.append(('member', cls._handle_member))
    cls._HANDLERS = handlers
    cls._CACHED_SLOTS = [attr for attr in cls.__slots__ if attr.startswith('_cs_')]
    return cls


class MessageApplication:
    """Represents a message's application data from a :class:`~discord.Message`.

    .. versionadded:: 2.0

    Attributes
    -----------
    id: :class:`int`
        The application ID.
    description: :class:`str`
        The application description.
    name: :class:`str`
        The application's name.
    """

    __slots__ = ('_state', '_icon', '_cover_image', 'id', 'description', 'name')

    def __init__(self, *, state: ConnectionState, data: MessageApplicationPayload) -> None:
        self._state: ConnectionState = state
        self.id: int = int(data['id'])
        self.description: str = data['description']
        self.name: str = data['name']
        self._icon: Optional[str] = data['icon']
        self._cover_image: Optional[str] = data.get('cover_image')

    def __repr__(self) -> str:
        return f'<MessageApplication id={self.id} name={self.name!r}>'

    @property
    def icon(self) -> Optional[Asset]:
        """Optional[:class:`Asset`]: The application's icon, if any."""
        if self._icon:
            return Asset._from_app_icon(state=self._state, object_id=self.id, icon_hash=self._icon, asset_type='icon')
        return None

    @property
    def cover(self) -> Optional[Asset]:
        """Optional[:class:`Asset`]: The application's cover image, if any."""
        if self._cover_image:
            return Asset._from_app_icon(
                state=self._state, object_id=self.id, icon_hash=self._cover_image, asset_type='cover_image'
            )
        return None


class RoleSubscriptionInfo:
    """Represents a message's role subscription information.

    This is currently only attached to messages of type :attr:`MessageType.role_subscription_purchase`.

    .. versionadded:: 2.0

    Attributes
    -----------
    role_subscription_listing_id: :class:`int`
        The ID of the SKU and listing that the user is subscribed to.
    tier_name: :class:`str`
        The name of the tier that the user is subscribed to.
    total_months_subscribed: :class:`int`
        The cumulative number of months that the user has been subscribed for.
    is_renewal: :class:`bool`
        Whether this notification is for a renewal rather than a new purchase.
    """

    __slots__ = (
        'role_subscription_listing_id',
        'tier_name',
        'total_months_subscribed',
        'is_renewal',
    )

    def __init__(self, data: RoleSubscriptionDataPayload) -> None:
        self.role_subscription_listing_id: int = int(data['role_subscription_listing_id'])
        self.tier_name: str = data['tier_name']
        self.total_months_subscribed: int = data['total_months_subscribed']
        self.is_renewal: bool = data['is_renewal']


class PartialMessage(Hashable):
    """Represents a partial message to aid with working messages when only
    a message and channel ID are present.

    There are two ways to construct this class. The first one is through
    the constructor itself, and the second is via the following:

    - :meth:`TextChannel.get_partial_message`
    - :meth:`VoiceChannel.get_partial_message`
    - :meth:`StageChannel.get_partial_message`
    - :meth:`Thread.get_partial_message`
    - :meth:`DMChannel.get_partial_message`

    Note that this class is trimmed down and has no rich attributes.

    .. versionadded:: 1.6

    .. container:: operations

        .. describe:: x == y

            Checks if two partial messages are equal.

        .. describe:: x != y

            Checks if two partial messages are not equal.

        .. describe:: hash(x)

            Returns the partial message's hash.

    Attributes
    -----------
    channel: Union[:class:`PartialMessageable`, :class:`TextChannel`, :class:`StageChannel`, :class:`VoiceChannel`, :class:`Thread`, :class:`DMChannel`]
        The channel associated with this partial message.
    id: :class:`int`
        The message ID.
    guild: Optional[:class:`Guild`]
        The guild that the partial message belongs to, if applicable.
    """

    __slots__ = ('channel', 'id', '_cs_guild', '_state', 'guild')

    def __init__(self, *, channel: MessageableChannel, id: int) -> None:
        if not isinstance(channel, PartialMessageable) and channel.type not in (
            ChannelType.text,
            ChannelType.voice,
            ChannelType.stage_voice,
            ChannelType.news,
            ChannelType.private,
            ChannelType.news_thread,
            ChannelType.public_thread,
            ChannelType.private_thread,
        ):
            raise TypeError(
                f'expected PartialMessageable, TextChannel, StageChannel, VoiceChannel, DMChannel or Thread not {type(channel)!r}'
            )

        self.channel: MessageableChannel = channel
        self._state: ConnectionState = channel._state
        self.id: int = id

        self.guild: Optional[Guild] = getattr(channel, 'guild', None)

    def _update(self, data: MessageUpdateEvent) -> None:
        # This is used for duck typing purposes.
        # Just do nothing with the data.
        pass

    # Also needed for duck typing purposes
    # n.b. not exposed
    pinned: Any = property(None, lambda x, y: None)

    def __repr__(self) -> str:
        return f'<PartialMessage id={self.id} channel={self.channel!r}>'

    @property
    def created_at(self) -> datetime.datetime:
        """:class:`datetime.datetime`: The partial message's creation time in UTC."""
        return utils.snowflake_time(self.id)

    @property
    def jump_url(self) -> str:
        """:class:`str`: Returns a URL that allows the client to jump to this message."""
        guild_id = getattr(self.guild, 'id', '@me')
        return f'https://discord.com/channels/{guild_id}/{self.channel.id}/{self.id}'

    @property
    def thread(self) -> Optional[Thread]:
        """Optional[:class:`Thread`]: The public thread created from this message, if it exists.

        .. note::

            This does not retrieve archived threads, as they are not retained in the internal
            cache. Use :meth:`fetch_thread` instead.

        .. versionadded:: 2.4
        """
        if self.guild is not None:
            return self.guild.get_thread(self.id)

    async def fetch(self) -> Message:
        """|coro|

        Fetches the partial message to a full :class:`Message`.

        Raises
        --------
        NotFound
            The message was not found.
        Forbidden
            You do not have the permissions required to get a message.
        HTTPException
            Retrieving the message failed.

        Returns
        --------
        :class:`Message`
            The full message.
        """

        data = await self._state.http.get_message(self.channel.id, self.id)
        return self._state.create_message(channel=self.channel, data=data)

    async def delete(self, *, delay: Optional[float] = None) -> None:
        """|coro|

        Deletes the message.

        Your own messages could be deleted without any proper permissions. However to
        delete other people's messages, you must have :attr:`~Permissions.manage_messages`.

        .. versionchanged:: 1.1
            Added the new ``delay`` keyword-only parameter.

        Parameters
        -----------
        delay: Optional[:class:`float`]
            If provided, the number of seconds to wait in the background
            before deleting the message. If the deletion fails then it is silently ignored.

        Raises
        ------
        Forbidden
            You do not have proper permissions to delete the message.
        NotFound
            The message was deleted already
        HTTPException
            Deleting the message failed.
        """
        if delay is not None:

            async def delete(delay: float):
                await asyncio.sleep(delay)
                try:
                    await self._state.http.delete_message(self.channel.id, self.id)
                except HTTPException:
                    pass

            asyncio.create_task(delete(delay))
        else:
            await self._state.http.delete_message(self.channel.id, self.id)

    @overload
    async def edit(
        self,
        *,
        content: Optional[str] = ...,
        embed: Optional[Embed] = ...,
        attachments: Sequence[Union[Attachment, File]] = ...,
        delete_after: Optional[float] = ...,
        allowed_mentions: Optional[AllowedMentions] = ...,
        view: Optional[View] = ...,
    ) -> Message:
        ...

    @overload
    async def edit(
        self,
        *,
        content: Optional[str] = ...,
        embeds: Sequence[Embed] = ...,
        attachments: Sequence[Union[Attachment, File]] = ...,
        delete_after: Optional[float] = ...,
        allowed_mentions: Optional[AllowedMentions] = ...,
        view: Optional[View] = ...,
    ) -> Message:
        ...

    async def edit(
        self,
        *,
        content: Optional[str] = MISSING,
        embed: Optional[Embed] = MISSING,
        embeds: Sequence[Embed] = MISSING,
        attachments: Sequence[Union[Attachment, File]] = MISSING,
        delete_after: Optional[float] = None,
        allowed_mentions: Optional[AllowedMentions] = MISSING,
        view: Optional[View] = MISSING,
    ) -> Message:
        """|coro|

        Edits the message.

        The content must be able to be transformed into a string via ``str(content)``.

        .. versionchanged:: 2.0
            Edits are no longer in-place, the newly edited message is returned instead.

        .. versionchanged:: 2.0
            This function will now raise :exc:`TypeError` instead of
            ``InvalidArgument``.

        Parameters
        -----------
        content: Optional[:class:`str`]
            The new content to replace the message with.
            Could be ``None`` to remove the content.
        embed: Optional[:class:`Embed`]
            The new embed to replace the original with.
            Could be ``None`` to remove the embed.
        embeds: List[:class:`Embed`]
            The new embeds to replace the original with. Must be a maximum of 10.
            To remove all embeds ``[]`` should be passed.

            .. versionadded:: 2.0
        attachments: List[Union[:class:`Attachment`, :class:`File`]]
            A list of attachments to keep in the message as well as new files to upload. If ``[]`` is passed
            then all attachments are removed.

            .. note::

                New files will always appear after current attachments.

            .. versionadded:: 2.0
        delete_after: Optional[:class:`float`]
            If provided, the number of seconds to wait in the background
            before deleting the message we just edited. If the deletion fails,
            then it is silently ignored.
        allowed_mentions: Optional[:class:`~discord.AllowedMentions`]
            Controls the mentions being processed in this message. If this is
            passed, then the object is merged with :attr:`~discord.Client.allowed_mentions`.
            The merging behaviour only overrides attributes that have been explicitly passed
            to the object, otherwise it uses the attributes set in :attr:`~discord.Client.allowed_mentions`.
            If no object is passed at all then the defaults given by :attr:`~discord.Client.allowed_mentions`
            are used instead.

            .. versionadded:: 1.4
        view: Optional[:class:`~discord.ui.View`]
            The updated view to update this message with. If ``None`` is passed then
            the view is removed.

        Raises
        -------
        HTTPException
            Editing the message failed.
        Forbidden
            Tried to suppress a message without permissions or
            edited a message's content or embed that isn't yours.
        TypeError
            You specified both ``embed`` and ``embeds``

        Returns
        --------
        :class:`Message`
            The newly edited message.
        """

        if content is not MISSING:
            previous_allowed_mentions = self._state.allowed_mentions
        else:
            previous_allowed_mentions = None

        if view is not MISSING:
            self._state.prevent_view_updates_for(self.id)

        with handle_message_parameters(
            content=content,
            embed=embed,
            embeds=embeds,
            attachments=attachments,
            view=view,
            allowed_mentions=allowed_mentions,
            previous_allowed_mentions=previous_allowed_mentions,
        ) as params:
            data = await self._state.http.edit_message(self.channel.id, self.id, params=params)
            message = Message(state=self._state, channel=self.channel, data=data)

        if view and not view.is_finished():
            interaction: Optional[MessageInteraction] = getattr(self, 'interaction', None)
            if interaction is not None:
                self._state.store_view(view, self.id, interaction_id=interaction.id)
            else:
                self._state.store_view(view, self.id)

        if delete_after is not None:
            await self.delete(delay=delete_after)

        return message

    async def publish(self) -> None:
        """|coro|

        Publishes this message to the channel's followers.

        The message must have been sent in a news channel.
        You must have :attr:`~Permissions.send_messages` to do this.

        If the message is not your own then :attr:`~Permissions.manage_messages`
        is also needed.

        Raises
        -------
        Forbidden
            You do not have the proper permissions to publish this message
            or the channel is not a news channel.
        HTTPException
            Publishing the message failed.
        """

        await self._state.http.publish_message(self.channel.id, self.id)

    async def pin(self, *, reason: Optional[str] = None) -> None:
        """|coro|

        Pins the message.

        You must have :attr:`~Permissions.manage_messages` to do
        this in a non-private channel context.

        Parameters
        -----------
        reason: Optional[:class:`str`]
            The reason for pinning the message. Shows up on the audit log.

            .. versionadded:: 1.4

        Raises
        -------
        Forbidden
            You do not have permissions to pin the message.
        NotFound
            The message or channel was not found or deleted.
        HTTPException
            Pinning the message failed, probably due to the channel
            having more than 50 pinned messages.
        """

        await self._state.http.pin_message(self.channel.id, self.id, reason=reason)
        # pinned exists on PartialMessage for duck typing purposes
        self.pinned = True

    async def unpin(self, *, reason: Optional[str] = None) -> None:
        """|coro|

        Unpins the message.

        You must have :attr:`~Permissions.manage_messages` to do
        this in a non-private channel context.

        Parameters
        -----------
        reason: Optional[:class:`str`]
            The reason for unpinning the message. Shows up on the audit log.

            .. versionadded:: 1.4

        Raises
        -------
        Forbidden
            You do not have permissions to unpin the message.
        NotFound
            The message or channel was not found or deleted.
        HTTPException
            Unpinning the message failed.
        """

        await self._state.http.unpin_message(self.channel.id, self.id, reason=reason)
        # pinned exists on PartialMessage for duck typing purposes
        self.pinned = False

    async def add_reaction(self, emoji: Union[EmojiInputType, Reaction], /) -> None:
        """|coro|

        Adds a reaction to the message.

        The emoji may be a unicode emoji or a custom guild :class:`Emoji`.

        You must have :attr:`~Permissions.read_message_history`
        to do this. If nobody else has reacted to the message using this
        emoji, :attr:`~Permissions.add_reactions` is required.

        .. versionchanged:: 2.0

            ``emoji`` parameter is now positional-only.

        .. versionchanged:: 2.0
            This function will now raise :exc:`TypeError` instead of
            ``InvalidArgument``.

        Parameters
        ------------
        emoji: Union[:class:`Emoji`, :class:`Reaction`, :class:`PartialEmoji`, :class:`str`]
            The emoji to react with.

        Raises
        --------
        HTTPException
            Adding the reaction failed.
        Forbidden
            You do not have the proper permissions to react to the message.
        NotFound
            The emoji you specified was not found.
        TypeError
            The emoji parameter is invalid.
        """

        emoji = convert_emoji_reaction(emoji)
        await self._state.http.add_reaction(self.channel.id, self.id, emoji)

    async def remove_reaction(self, emoji: Union[EmojiInputType, Reaction], member: Snowflake) -> None:
        """|coro|

        Remove a reaction by the member from the message.

        The emoji may be a unicode emoji or a custom guild :class:`Emoji`.

        If the reaction is not your own (i.e. ``member`` parameter is not you) then
        :attr:`~Permissions.manage_messages` is needed.

        The ``member`` parameter must represent a member and meet
        the :class:`abc.Snowflake` abc.

        .. versionchanged:: 2.0
            This function will now raise :exc:`TypeError` instead of
            ``InvalidArgument``.

        Parameters
        ------------
        emoji: Union[:class:`Emoji`, :class:`Reaction`, :class:`PartialEmoji`, :class:`str`]
            The emoji to remove.
        member: :class:`abc.Snowflake`
            The member for which to remove the reaction.

        Raises
        --------
        HTTPException
            Removing the reaction failed.
        Forbidden
            You do not have the proper permissions to remove the reaction.
        NotFound
            The member or emoji you specified was not found.
        TypeError
            The emoji parameter is invalid.
        """

        emoji = convert_emoji_reaction(emoji)

        if member.id == self._state.self_id:
            await self._state.http.remove_own_reaction(self.channel.id, self.id, emoji)
        else:
            await self._state.http.remove_reaction(self.channel.id, self.id, emoji, member.id)

    async def clear_reaction(self, emoji: Union[EmojiInputType, Reaction]) -> None:
        """|coro|

        Clears a specific reaction from the message.

        The emoji may be a unicode emoji or a custom guild :class:`Emoji`.

        You must have :attr:`~Permissions.manage_messages` to do this.

        .. versionadded:: 1.3

        .. versionchanged:: 2.0
            This function will now raise :exc:`TypeError` instead of
            ``InvalidArgument``.

        Parameters
        -----------
        emoji: Union[:class:`Emoji`, :class:`Reaction`, :class:`PartialEmoji`, :class:`str`]
            The emoji to clear.

        Raises
        --------
        HTTPException
            Clearing the reaction failed.
        Forbidden
            You do not have the proper permissions to clear the reaction.
        NotFound
            The emoji you specified was not found.
        TypeError
            The emoji parameter is invalid.
        """

        emoji = convert_emoji_reaction(emoji)
        await self._state.http.clear_single_reaction(self.channel.id, self.id, emoji)

    async def clear_reactions(self) -> None:
        """|coro|

        Removes all the reactions from the message.

        You must have :attr:`~Permissions.manage_messages` to do this.

        Raises
        --------
        HTTPException
            Removing the reactions failed.
        Forbidden
            You do not have the proper permissions to remove all the reactions.
        """
        await self._state.http.clear_reactions(self.channel.id, self.id)

    async def create_thread(
        self,
        *,
        name: str,
        auto_archive_duration: ThreadArchiveDuration = MISSING,
        slowmode_delay: Optional[int] = None,
        reason: Optional[str] = None,
    ) -> Thread:
        """|coro|

        Creates a public thread from this message.

        You must have :attr:`~discord.Permissions.create_public_threads` in order to
        create a public thread from a message.

        The channel this message belongs in must be a :class:`TextChannel`.

        .. versionadded:: 2.0

        Parameters
        -----------
        name: :class:`str`
            The name of the thread.
        auto_archive_duration: :class:`int`
            The duration in minutes before a thread is automatically hidden from the channel list.
            If not provided, the channel's default auto archive duration is used.

            Must be one of ``60``, ``1440``, ``4320``, or ``10080``, if provided.
        slowmode_delay: Optional[:class:`int`]
            Specifies the slowmode rate limit for user in this channel, in seconds.
            The maximum value possible is ``21600``. By default no slowmode rate limit
            if this is ``None``.
        reason: Optional[:class:`str`]
            The reason for creating a new thread. Shows up on the audit log.

        Raises
        -------
        Forbidden
            You do not have permissions to create a thread.
        HTTPException
            Creating the thread failed.
        ValueError
            This message does not have guild info attached.

        Returns
        --------
        :class:`.Thread`
            The created thread.
        """
        if self.guild is None:
            raise ValueError('This message does not have guild info attached.')

        default_auto_archive_duration: ThreadArchiveDuration = getattr(self.channel, 'default_auto_archive_duration', 1440)
        data = await self._state.http.start_thread_with_message(
            self.channel.id,
            self.id,
            name=name,
            auto_archive_duration=auto_archive_duration or default_auto_archive_duration,
            rate_limit_per_user=slowmode_delay,
            reason=reason,
        )
        return Thread(guild=self.guild, state=self._state, data=data)

    async def fetch_thread(self) -> Thread:
        """|coro|

        Retrieves the public thread attached to this message.

        .. note::

            This method is an API call. For general usage, consider :attr:`thread` instead.

        .. versionadded:: 2.4

        Raises
        -------
        InvalidData
            An unknown channel type was received from Discord
            or the guild the thread belongs to is not the same
            as the one in this object points to.
        HTTPException
            Retrieving the thread failed.
        NotFound
            There is no thread attached to this message.
        Forbidden
            You do not have permission to fetch this channel.

        Returns
        --------
        :class:`.Thread`
            The public thread attached to this message.
        """
        if self.guild is None:
            raise ValueError('This message does not have guild info attached.')

        return await self.guild.fetch_channel(self.id)  # type: ignore  # Can only be Thread in this case

    @overload
    async def reply(
        self,
        content: Optional[str] = ...,
        *,
        tts: bool = ...,
        embed: Embed = ...,
        file: File = ...,
        stickers: Sequence[Union[GuildSticker, StickerItem]] = ...,
        delete_after: float = ...,
        nonce: Union[str, int] = ...,
        allowed_mentions: AllowedMentions = ...,
        reference: Union[Message, MessageReference, PartialMessage] = ...,
        mention_author: bool = ...,
        view: View = ...,
        suppress_embeds: bool = ...,
        silent: bool = ...,
        poll: Poll = ...,
    ) -> Message:
        ...

    @overload
    async def reply(
        self,
        content: Optional[str] = ...,
        *,
        tts: bool = ...,
        embed: Embed = ...,
        files: Sequence[File] = ...,
        stickers: Sequence[Union[GuildSticker, StickerItem]] = ...,
        delete_after: float = ...,
        nonce: Union[str, int] = ...,
        allowed_mentions: AllowedMentions = ...,
        reference: Union[Message, MessageReference, PartialMessage] = ...,
        mention_author: bool = ...,
        view: View = ...,
        suppress_embeds: bool = ...,
        silent: bool = ...,
        poll: Poll = ...,
    ) -> Message:
        ...

    @overload
    async def reply(
        self,
        content: Optional[str] = ...,
        *,
        tts: bool = ...,
        embeds: Sequence[Embed] = ...,
        file: File = ...,
        stickers: Sequence[Union[GuildSticker, StickerItem]] = ...,
        delete_after: float = ...,
        nonce: Union[str, int] = ...,
        allowed_mentions: AllowedMentions = ...,
        reference: Union[Message, MessageReference, PartialMessage] = ...,
        mention_author: bool = ...,
        view: View = ...,
        suppress_embeds: bool = ...,
        silent: bool = ...,
        poll: Poll = ...,
    ) -> Message:
        ...

    @overload
    async def reply(
        self,
        content: Optional[str] = ...,
        *,
        tts: bool = ...,
        embeds: Sequence[Embed] = ...,
        files: Sequence[File] = ...,
        stickers: Sequence[Union[GuildSticker, StickerItem]] = ...,
        delete_after: float = ...,
        nonce: Union[str, int] = ...,
        allowed_mentions: AllowedMentions = ...,
        reference: Union[Message, MessageReference, PartialMessage] = ...,
        mention_author: bool = ...,
        view: View = ...,
        suppress_embeds: bool = ...,
        silent: bool = ...,
        poll: Poll = ...,
    ) -> Message:
        ...

    async def reply(self, content: Optional[str] = None, **kwargs: Any) -> Message:
        """|coro|

        A shortcut method to :meth:`.abc.Messageable.send` to reply to the
        :class:`.Message`.

        .. versionadded:: 1.6

        .. versionchanged:: 2.0
            This function will now raise :exc:`TypeError` or
            :exc:`ValueError` instead of ``InvalidArgument``.

        Raises
        --------
        ~discord.HTTPException
            Sending the message failed.
        ~discord.Forbidden
            You do not have the proper permissions to send the message.
        ValueError
            The ``files`` list is not of the appropriate size
        TypeError
            You specified both ``file`` and ``files``.

        Returns
        ---------
        :class:`.Message`
            The message that was sent.
        """

        return await self.channel.send(content, reference=self, **kwargs)

<<<<<<< HEAD
    def to_reference(self, *, fail_if_not_exists: bool = False) -> MessageReference:
=======
    async def end_poll(self) -> Message:
        """|coro|

        Ends the :class:`Poll` attached to this message.

        This can only be done if you are the message author.

        If the poll was successfully ended, then it returns the updated :class:`Message`.

        Raises
        ------
        ~discord.HTTPException
            Ending the poll failed.

        Returns
        -------
        :class:`.Message`
            The updated message.
        """

        data = await self._state.http.end_poll(self.channel.id, self.id)

        return Message(state=self._state, channel=self.channel, data=data)

    def to_reference(self, *, fail_if_not_exists: bool = True) -> MessageReference:
>>>>>>> efe81a67
        """Creates a :class:`~discord.MessageReference` from the current message.

        .. versionadded:: 1.6

        Parameters
        ----------
        fail_if_not_exists: :class:`bool`
            Whether replying using the message reference should raise :class:`HTTPException`
            if the message no longer exists or Discord could not fetch the message.

            .. versionadded:: 1.7

        Returns
        ---------
        :class:`~discord.MessageReference`
            The reference to this message.
        """

        return MessageReference.from_message(self, fail_if_not_exists=fail_if_not_exists)

    def to_message_reference_dict(self) -> MessageReferencePayload:
        data: MessageReferencePayload = {
            'message_id': self.id,
            'channel_id': self.channel.id,
        }

        if self.guild is not None:
            data['guild_id'] = self.guild.id

        return data


@flatten_handlers
class Message(PartialMessage, Hashable):
    r"""Represents a message from Discord.

    .. container:: operations

        .. describe:: x == y

            Checks if two messages are equal.

        .. describe:: x != y

            Checks if two messages are not equal.

        .. describe:: hash(x)

            Returns the message's hash.

    Attributes
    -----------
    tts: :class:`bool`
        Specifies if the message was done with text-to-speech.
        This can only be accurately received in :func:`on_message` due to
        a discord limitation.
    type: :class:`MessageType`
        The type of message. In most cases this should not be checked, but it is helpful
        in cases where it might be a system message for :attr:`system_content`.
    author: Union[:class:`Member`, :class:`abc.User`]
        A :class:`Member` that sent the message. If :attr:`channel` is a
        private channel or the user has the left the guild, then it is a :class:`User` instead.
    content: :class:`str`
        The actual contents of the message.
        If :attr:`Intents.message_content` is not enabled this will always be an empty string
        unless the bot is mentioned or the message is a direct message.
    nonce: Optional[Union[:class:`str`, :class:`int`]]
        The value used by the discord guild and the client to verify that the message is successfully sent.
        This is not stored long term within Discord's servers and is only used ephemerally.
    embeds: List[:class:`Embed`]
        A list of embeds the message has.
        If :attr:`Intents.message_content` is not enabled this will always be an empty list
        unless the bot is mentioned or the message is a direct message.
    channel: Union[:class:`TextChannel`, :class:`StageChannel`, :class:`VoiceChannel`, :class:`Thread`, :class:`DMChannel`, :class:`GroupChannel`, :class:`PartialMessageable`]
        The :class:`TextChannel` or :class:`Thread` that the message was sent from.
        Could be a :class:`DMChannel` or :class:`GroupChannel` if it's a private message.
    reference: Optional[:class:`~discord.MessageReference`]
        The message that this message references. This is only applicable to messages of
        type :attr:`MessageType.pins_add`, crossposted messages created by a
        followed channel integration, or message replies.

        .. versionadded:: 1.5

    mention_everyone: :class:`bool`
        Specifies if the message mentions everyone.

        .. note::

            This does not check if the ``@everyone`` or the ``@here`` text is in the message itself.
            Rather this boolean indicates if either the ``@everyone`` or the ``@here`` text is in the message
            **and** it did end up mentioning.
    mentions: List[:class:`abc.User`]
        A list of :class:`Member` that were mentioned. If the message is in a private message
        then the list will be of :class:`User` instead. For messages that are not of type
        :attr:`MessageType.default`\, this array can be used to aid in system messages.
        For more information, see :attr:`system_content`.

        .. warning::

            The order of the mentions list is not in any particular order so you should
            not rely on it. This is a Discord limitation, not one with the library.
    channel_mentions: List[Union[:class:`abc.GuildChannel`, :class:`Thread`]]
        A list of :class:`abc.GuildChannel` or :class:`Thread` that were mentioned. If the message is
        in a private message then the list is always empty.
    role_mentions: List[:class:`Role`]
        A list of :class:`Role` that were mentioned. If the message is in a private message
        then the list is always empty.
    id: :class:`int`
        The message ID.
    webhook_id: Optional[:class:`int`]
        If this message was sent by a webhook, then this is the webhook ID's that sent this
        message.
    attachments: List[:class:`Attachment`]
        A list of attachments given to a message.
        If :attr:`Intents.message_content` is not enabled this will always be an empty list
        unless the bot is mentioned or the message is a direct message.
    pinned: :class:`bool`
        Specifies if the message is currently pinned.
    flags: :class:`MessageFlags`
        Extra features of the message.

        .. versionadded:: 1.3

    reactions : List[:class:`Reaction`]
        Reactions to a message. Reactions can be either custom emoji or standard unicode emoji.
    activity: Optional[:class:`dict`]
        The activity associated with this message. Sent with Rich-Presence related messages that for
        example, request joining, spectating, or listening to or with another member.

        It is a dictionary with the following optional keys:

        - ``type``: An integer denoting the type of message activity being requested.
        - ``party_id``: The party ID associated with the party.
    application: Optional[:class:`~discord.MessageApplication`]
        The rich presence enabled application associated with this message.

        .. versionchanged:: 2.0
            Type is now :class:`MessageApplication` instead of :class:`dict`.

    stickers: List[:class:`StickerItem`]
        A list of sticker items given to the message.

        .. versionadded:: 1.6
    components: List[Union[:class:`ActionRow`, :class:`Button`, :class:`SelectMenu`]]
        A list of components in the message.
        If :attr:`Intents.message_content` is not enabled this will always be an empty list
        unless the bot is mentioned or the message is a direct message.

        .. versionadded:: 2.0
    role_subscription: Optional[:class:`RoleSubscriptionInfo`]
        The data of the role subscription purchase or renewal that prompted this
        :attr:`MessageType.role_subscription_purchase` message.

        .. versionadded:: 2.2
    application_id: Optional[:class:`int`]
        The application ID of the application that created this message if this
        message was sent by an application-owned webhook or an interaction.

        .. versionadded:: 2.2
    position: Optional[:class:`int`]
        A generally increasing integer with potentially gaps or duplicates that represents
        the approximate position of the message in a thread.

        .. versionadded:: 2.2
    guild: Optional[:class:`Guild`]
        The guild that the message belongs to, if applicable.
    interaction_metadata: Optional[:class:`.MessageInteractionMetadata`]
        The metadata of the interaction that this message is a response to.

        .. versionadded:: 2.4
    poll: Optional[:class:`Poll`]
        The poll attached to this message.

        .. versionadded:: 2.4
    """

    __slots__ = (
        '_edited_timestamp',
        '_cs_channel_mentions',
        '_cs_raw_mentions',
        '_cs_clean_content',
        '_cs_raw_channel_mentions',
        '_cs_raw_role_mentions',
        '_cs_system_content',
        '_thread',
        'tts',
        'content',
        'webhook_id',
        'mention_everyone',
        'embeds',
        'mentions',
        'author',
        'attachments',
        'nonce',
        'pinned',
        'role_mentions',
        'type',
        'flags',
        'reactions',
        'reference',
        'application',
        'activity',
        'stickers',
        'components',
        '_interaction',
        'role_subscription',
        'application_id',
        'position',
<<<<<<< HEAD
        '_interaction_metadata',
        '_data',
=======
        'interaction_metadata',
        'poll',
>>>>>>> efe81a67
    )

    if TYPE_CHECKING:
        _HANDLERS: ClassVar[List[Tuple[str, Callable[..., None]]]]
        _CACHED_SLOTS: ClassVar[List[str]]
        # guild: Optional[Guild]
        reference: Optional[MessageReference]
        mentions: List[Union[User, Member]]
        author: Union[User, Member]
        role_mentions: List[Role]
        components: List[MessageComponentType]

    def __init__(
        self,
        *,
        state: ConnectionState,
        channel: MessageableChannel,
        data: MessagePayload,
    ) -> None:
        self.channel: MessageableChannel = channel
        self.id: int = int(data['id'])
        self._state: ConnectionState = state
        self.webhook_id: Optional[int] = utils._get_as_snowflake(data, 'webhook_id')
        self.reactions: List[Reaction] = [Reaction(message=self, data=d) for d in data.get('reactions', [])]
        self.attachments: List[Attachment] = [Attachment(data=a, state=self._state) for a in data['attachments']]
        self.embeds: List[Embed] = [Embed.from_dict(a) for a in data['embeds']]
        self.activity: Optional[MessageActivityPayload] = data.get('activity')
        self._edited_timestamp: Optional[datetime.datetime] = utils.parse_time(data['edited_timestamp'])
        self.type: MessageType = try_enum(MessageType, data['type'])
        self.pinned: bool = data['pinned']
        self.flags: MessageFlags = MessageFlags._from_value(data.get('flags', 0))
        self.mention_everyone: bool = data['mention_everyone']
        self.tts: bool = data['tts']
        self.content: str = data['content']
        self.nonce: Optional[Union[int, str]] = data.get('nonce')
        self.position: Optional[int] = data.get('position')
        self.application_id: Optional[int] = utils._get_as_snowflake(data, 'application_id')
        self.stickers: List[StickerItem] = [StickerItem(data=d, state=state) for d in data.get('sticker_items', [])]

        # This updates the poll so it has the counts, if the message
        # was previously cached.
        self.poll: Optional[Poll] = None
        try:
            self.poll = Poll._from_data(data=data['poll'], message=self, state=state)
        except KeyError:
            self.poll = state._get_poll(self.id)

        try:
            # if the channel doesn't have a guild attribute, we handle that
            self.guild = channel.guild
        except AttributeError:
            self.guild = state._get_guild(utils._get_as_snowflake(data, 'guild_id'))

        self._thread: Optional[Thread] = None

        if self.guild is not None:
            try:
                thread = data['thread']
            except KeyError:
                pass
            else:
                self._thread = self.guild.get_thread(int(thread['id']))

                if self._thread is not None:
                    self._thread._update(thread)
                else:
                    self._thread = Thread(guild=self.guild, state=state, data=thread)

        self._interaction: Optional[MessageInteraction] = None

        # deprecated
        try:
            interaction = data['interaction']
        except KeyError:
            pass
        else:
            self._interaction = MessageInteraction(state=state, guild=self.guild, data=interaction)

        self.interaction_metadata: Optional[MessageInteractionMetadata] = None
        try:
            interaction_metadata = data['interaction_metadata']
        except KeyError:
            pass
        else:
            self.interaction_metadata = MessageInteractionMetadata(state=state, guild=self.guild, data=interaction_metadata)

        try:
            ref = data['message_reference']
        except KeyError:
            self.reference = None
        else:
            self.reference = ref = MessageReference.with_state(state, ref)
            try:
                resolved = data['referenced_message']
            except KeyError:
                pass
            else:
                if resolved is None:
                    ref.resolved = DeletedReferencedMessage(ref)
                else:
                    # Right now the channel IDs match but maybe in the future they won't.
                    if ref.channel_id == channel.id:
                        chan = channel
                    elif isinstance(channel, Thread) and channel.parent_id == ref.channel_id:
                        chan = channel
                    else:
                        chan, _ = state._get_guild_channel(resolved, ref.guild_id)

                    # the channel will be the correct type here
                    ref.resolved = self.__class__(channel=chan, data=resolved, state=state)  # type: ignore

        self.application: Optional[MessageApplication] = None
        try:
            application = data['application']
        except KeyError:
            pass
        else:
            self.application = MessageApplication(state=self._state, data=application)

        self.role_subscription: Optional[RoleSubscriptionInfo] = None
        try:
            role_subscription = data['role_subscription_data']
        except KeyError:
            pass
        else:
            self.role_subscription = RoleSubscriptionInfo(role_subscription)

        for handler in ('author', 'member', 'mentions', 'mention_roles', 'components'):
            try:
                getattr(self, f'_handle_{handler}')(data[handler])
            except KeyError:
                continue
        self._data = data

    def __repr__(self) -> str:
        name = self.__class__.__name__
        return (
            f'<{name} id={self.id} channel={self.channel!r} type={self.type!r} author={self.author!r} flags={self.flags!r}>'
        )

    def _try_patch(self, data, key, transform=None) -> None:
        try:
            value = data[key]
        except KeyError:
            pass
        else:
            if transform is None:
                setattr(self, key, value)
            else:
                setattr(self, key, transform(value))

    def _add_reaction(self, data, emoji, user_id) -> Reaction:
        reaction = utils.find(lambda r: r.emoji == emoji, self.reactions)
        is_me = data['me'] = user_id == self._state.self_id

        if reaction is None:
            reaction = Reaction(message=self, data=data, emoji=emoji)
            self.reactions.append(reaction)
        else:
            reaction.count += 1
            if is_me:
                reaction.me = is_me

        return reaction

    def _remove_reaction(self, data: MessageReactionRemoveEvent, emoji: EmojiInputType, user_id: int) -> Reaction:
        reaction = utils.find(lambda r: r.emoji == emoji, self.reactions)

        if reaction is None:
            # already removed?
            raise ValueError('Emoji already removed?')

        # if reaction isn't in the list, we crash. This means discord
        # sent bad data, or we stored improperly
        reaction.count -= 1

        if user_id == self._state.self_id:
            reaction.me = False
        if reaction.count == 0:
            # this raises ValueError if something went wrong as well.
            self.reactions.remove(reaction)

        return reaction

    def _clear_emoji(self, emoji: PartialEmoji) -> Optional[Reaction]:
        to_check = str(emoji)
        for index, reaction in enumerate(self.reactions):
            if str(reaction.emoji) == to_check:
                break
        else:
            # didn't find anything so just return
            return

        del self.reactions[index]
        return reaction

    def _update(self, data: MessageUpdateEvent) -> None:
        # In an update scheme, 'author' key has to be handled before 'member'
        # otherwise they overwrite each other which is undesirable.
        # Since there's no good way to do this we have to iterate over every
        # handler rather than iterating over the keys which is a little slower
        for key, handler in self._HANDLERS:
            try:
                value = data[key]
            except KeyError:
                continue
            else:
                handler(self, value)

        # clear the cached properties
        for attr in self._CACHED_SLOTS:
            try:
                delattr(self, attr)
            except AttributeError:
                pass

    def _handle_edited_timestamp(self, value: str) -> None:
        self._edited_timestamp = utils.parse_time(value)

    def _handle_pinned(self, value: bool) -> None:
        self.pinned = value

    def _handle_flags(self, value: int) -> None:
        self.flags = MessageFlags._from_value(value)

    def _handle_application(self, value: MessageApplicationPayload) -> None:
        application = MessageApplication(state=self._state, data=value)
        self.application = application

    def _handle_activity(self, value: MessageActivityPayload) -> None:
        self.activity = value

    def _handle_mention_everyone(self, value: bool) -> None:
        self.mention_everyone = value

    def _handle_tts(self, value: bool) -> None:
        self.tts = value

    def _handle_type(self, value: int) -> None:
        self.type = try_enum(MessageType, value)

    def _handle_content(self, value: str) -> None:
        self.content = value

    def _handle_attachments(self, value: List[AttachmentPayload]) -> None:
        self.attachments = [Attachment(data=a, state=self._state) for a in value]

    def _handle_embeds(self, value: List[EmbedPayload]) -> None:
        self.embeds = [Embed.from_dict(data) for data in value]

    def _handle_nonce(self, value: Union[str, int]) -> None:
        self.nonce = value

    def _handle_author(self, author: UserPayload) -> None:
        self.author = self._state.store_user(author, cache=self.webhook_id is None)
        if isinstance(self.guild, Guild):
            found = self.guild.get_member(self.author.id)
            if found is not None:
                self.author = found

    def _handle_member(self, member: MemberPayload) -> None:
        # The gateway now gives us full Member objects sometimes with the following keys
        # deaf, mute, joined_at, roles
        # For the sake of performance I'm going to assume that the only
        # field that needs *updating* would be the joined_at field.
        # If there is no Member object (for some strange reason), then we can upgrade
        # ourselves to a more "partial" member object.
        author = self.author
        try:
            # Update member reference
            author._update_from_message(member)  # type: ignore
        except AttributeError:
            # It's a user here
            self.author = Member._from_message(message=self, data=member)

    def _handle_mentions(self, mentions: List[UserWithMemberPayload]) -> None:
        self.mentions = r = []
        guild = self.guild
        state = self._state
        if not isinstance(guild, Guild):
            self.mentions = [state.store_user(m) for m in mentions]
            return

        for mention in filter(None, mentions):
            id_search = int(mention['id'])
            member = guild.get_member(id_search)
            if member is not None:
                r.append(member)
            else:
                r.append(Member._try_upgrade(data=mention, guild=guild, state=state))

    def _handle_mention_roles(self, role_mentions: List[int]) -> None:
        self.role_mentions = []
        if isinstance(self.guild, Guild):
            for role_id in map(int, role_mentions):
                role = self.guild.get_role(role_id)
                if role is not None:
                    self.role_mentions.append(role)

    def _handle_components(self, data: List[ComponentPayload]) -> None:
        self.components = []

        for component_data in data:
            component = _component_factory(component_data)

            if component is not None:
                self.components.append(component)

    def _handle_interaction(self, data: MessageInteractionPayload):
        self._interaction = MessageInteraction(state=self._state, guild=self.guild, data=data)

    def _handle_interaction_metadata(self, data: MessageInteractionMetadataPayload):
        self.interaction_metadata = MessageInteractionMetadata(state=self._state, guild=self.guild, data=data)

    def _rebind_cached_references(
        self,
        new_guild: Guild,
        new_channel: Union[GuildChannel, Thread, PartialMessageable],
    ) -> None:
        self.guild = new_guild
        self.channel = new_channel  # type: ignore # Not all "GuildChannel" are messageable at the moment

    @utils.cached_slot_property('_cs_raw_mentions')
    def raw_mentions(self) -> List[int]:
        """List[:class:`int`]: A property that returns an array of user IDs matched with
        the syntax of ``<@user_id>`` in the message content.

        This allows you to receive the user IDs of mentioned users
        even in a private message context.
        """
        return [int(x) for x in re.findall(r'<@!?([0-9]{15,20})>', self.content)]

    @utils.cached_slot_property('_cs_raw_channel_mentions')
    def raw_channel_mentions(self) -> List[int]:
        """List[:class:`int`]: A property that returns an array of channel IDs matched with
        the syntax of ``<#channel_id>`` in the message content.
        """
        return [int(x) for x in re.findall(r'<#([0-9]{15,20})>', self.content)]

    @utils.cached_slot_property('_cs_raw_role_mentions')
    def raw_role_mentions(self) -> List[int]:
        """List[:class:`int`]: A property that returns an array of role IDs matched with
        the syntax of ``<@&role_id>`` in the message content.
        """
        return [int(x) for x in re.findall(r'<@&([0-9]{15,20})>', self.content)]

    @utils.cached_slot_property('_cs_channel_mentions')
    def channel_mentions(self) -> List[Union[GuildChannel, Thread]]:
        if self.guild is None:
            return []
        it = filter(None, map(self.guild._resolve_channel, self.raw_channel_mentions))
        return utils._unique(it)

    @utils.cached_slot_property('_cs_clean_content')
    def clean_content(self) -> str:
        """:class:`str`: A property that returns the content in a "cleaned up"
        manner. This basically means that mentions are transformed
        into the way the client shows it. e.g. ``<#id>`` will transform
        into ``#name``.

        This will also transform @everyone and @here mentions into
        non-mentions.

        .. note::

            This *does not* affect markdown. If you want to escape
            or remove markdown then use :func:`utils.escape_markdown` or :func:`utils.remove_markdown`
            respectively, along with this function.
        """

        if self.guild:

            def resolve_member(id: int) -> str:
                m = self.guild.get_member(id) or utils.get(self.mentions, id=id)  # type: ignore
                return f'@{m.display_name}' if m else '@deleted-user'

            def resolve_role(id: int) -> str:
                r = self.guild.get_role(id) or utils.get(self.role_mentions, id=id)  # type: ignore
                return f'@{r.name}' if r else '@deleted-role'

            def resolve_channel(id: int) -> str:
                c = self.guild._resolve_channel(id)  # type: ignore
                return f'#{c.name}' if c else '#deleted-channel'

        else:

            def resolve_member(id: int) -> str:
                m = utils.get(self.mentions, id=id)
                return f'@{m.display_name}' if m else '@deleted-user'

            def resolve_role(id: int) -> str:
                return '@deleted-role'

            def resolve_channel(id: int) -> str:
                return '#deleted-channel'

        transforms = {
            '@': resolve_member,
            '@!': resolve_member,
            '#': resolve_channel,
            '@&': resolve_role,
        }

        def repl(match: re.Match) -> str:
            type = match[1]
            id = int(match[2])
            transformed = transforms[type](id)
            return transformed

        result = re.sub(r'<(@[!&]?|#)([0-9]{15,20})>', repl, self.content)

        return escape_mentions(result)

    @property
    def created_at(self) -> datetime.datetime:
        """:class:`datetime.datetime`: The message's creation time in UTC."""
        return utils.snowflake_time(self.id)

    @property
    def edited_at(self) -> Optional[datetime.datetime]:
        """Optional[:class:`datetime.datetime`]: An aware UTC datetime object containing the edited time of the message."""
        return self._edited_timestamp

    @property
    def thread(self) -> Optional[Thread]:
        """Optional[:class:`Thread`]: The public thread created from this message, if it exists.

        .. note::

            For messages received via the gateway this does not retrieve archived threads, as they
            are not retained in the internal cache. Use :meth:`fetch_thread` instead.

        .. versionadded:: 2.4
        """
        if self.guild is not None:
            # Fall back to guild threads in case one was created after the message
            return self._thread or self.guild.get_thread(self.id)

    @property
    @deprecated('interaction_metadata')
    def interaction(self) -> Optional[MessageInteraction]:
        """Optional[:class:`~discord.MessageInteraction`]: The interaction that this message is a response to.

        .. versionadded:: 2.0
        .. deprecated:: 2.4
            This attribute is deprecated and will be removed in a future version. Use :attr:`.interaction_metadata` instead.
        """
        return self._interaction

    def is_system(self) -> bool:
        """:class:`bool`: Whether the message is a system message.

        A system message is a message that is constructed entirely by the Discord API
        in response to something.

        .. versionadded:: 1.3
        """
        return self.type not in (
            MessageType.default,
            MessageType.reply,
            MessageType.chat_input_command,
            MessageType.context_menu_command,
            MessageType.thread_starter_message,
        )

    @utils.cached_slot_property('_cs_system_content')
    def system_content(self) -> str:
        r""":class:`str`: A property that returns the content that is rendered
        regardless of the :attr:`Message.type`.

        In the case of :attr:`MessageType.default` and :attr:`MessageType.reply`\,
        this just returns the regular :attr:`Message.content`. Otherwise this
        returns an English message denoting the contents of the system message.
        """

        if self.type is MessageType.default:
            return self.content

        if self.type is MessageType.recipient_add:
            if self.channel.type is ChannelType.group:
                return f'{self.author.name} added {self.mentions[0].name} to the group.'
            else:
                return f'{self.author.name} added {self.mentions[0].name} to the thread.'

        if self.type is MessageType.recipient_remove:
            if self.channel.type is ChannelType.group:
                return f'{self.author.name} removed {self.mentions[0].name} from the group.'
            else:
                return f'{self.author.name} removed {self.mentions[0].name} from the thread.'

        if self.type is MessageType.channel_name_change:
            if getattr(self.channel, 'parent', self.channel).type in {ChannelType.forum, ChannelType.media}:
                return f'{self.author.name} changed the post title: **{self.content}**'
            else:
                return f'{self.author.name} changed the channel name: **{self.content}**'

        if self.type is MessageType.channel_icon_change:
            return f'{self.author.name} changed the group icon.'

        if self.type is MessageType.pins_add:
            return f'{self.author.name} pinned a message to this channel.'

        if self.type is MessageType.new_member:
            formats = [
                "{0} joined the party.",
                "{0} is here.",
                "Welcome, {0}. We hope you brought pizza.",
                "A wild {0} appeared.",
                "{0} just landed.",
                "{0} just slid into the server.",
                "{0} just showed up!",
                "Welcome {0}. Say hi!",
                "{0} hopped into the server.",
                "Everyone welcome {0}!",
                "Glad you're here, {0}.",
                "Good to see you, {0}.",
                "Yay you made it, {0}!",
            ]

            created_at_ms = int(self.created_at.timestamp() * 1000)
            return formats[created_at_ms % len(formats)].format(self.author.name)

        if self.type is MessageType.premium_guild_subscription:
            if not self.content:
                return f'{self.author.name} just boosted the server!'
            else:
                return f'{self.author.name} just boosted the server **{self.content}** times!'

        if self.type is MessageType.premium_guild_tier_1:
            if not self.content:
                return f'{self.author.name} just boosted the server! {self.guild} has achieved **Level 1!**'
            else:
                return f'{self.author.name} just boosted the server **{self.content}** times! {self.guild} has achieved **Level 1!**'

        if self.type is MessageType.premium_guild_tier_2:
            if not self.content:
                return f'{self.author.name} just boosted the server! {self.guild} has achieved **Level 2!**'
            else:
                return f'{self.author.name} just boosted the server **{self.content}** times! {self.guild} has achieved **Level 2!**'

        if self.type is MessageType.premium_guild_tier_3:
            if not self.content:
                return f'{self.author.name} just boosted the server! {self.guild} has achieved **Level 3!**'
            else:
                return f'{self.author.name} just boosted the server **{self.content}** times! {self.guild} has achieved **Level 3!**'

        if self.type is MessageType.channel_follow_add:
            return (
                f'{self.author.name} has added {self.content} to this channel. Its most important updates will show up here.'
            )

        if self.type is MessageType.guild_stream:
            # the author will be a Member
            return f'{self.author.name} is live! Now streaming {self.author.activity.name}'  # type: ignore

        if self.type is MessageType.guild_discovery_disqualified:
            return 'This server has been removed from Server Discovery because it no longer passes all the requirements. Check Server Settings for more details.'

        if self.type is MessageType.guild_discovery_requalified:
            return 'This server is eligible for Server Discovery again and has been automatically relisted!'

        if self.type is MessageType.guild_discovery_grace_period_initial_warning:
            return 'This server has failed Discovery activity requirements for 1 week. If this server fails for 4 weeks in a row, it will be automatically removed from Discovery.'

        if self.type is MessageType.guild_discovery_grace_period_final_warning:
            return 'This server has failed Discovery activity requirements for 3 weeks in a row. If this server fails for 1 more week, it will be removed from Discovery.'

        if self.type is MessageType.thread_created:
            return f'{self.author.name} started a thread: **{self.content}**. See all **threads**.'

        if self.type is MessageType.reply:
            return self.content

        if self.type is MessageType.thread_starter_message:
            if self.reference is None or self.reference.resolved is None:
                return 'Sorry, we couldn\'t load the first message in this thread'

            # the resolved message for the reference will be a Message
            return self.reference.resolved.content  # type: ignore

        if self.type is MessageType.guild_invite_reminder:
            return 'Wondering who to invite?\nStart by inviting anyone who can help you build the server!'

        if self.type is MessageType.role_subscription_purchase and self.role_subscription is not None:
            # TODO: figure out how the message looks like for is_renewal: true
            total_months = self.role_subscription.total_months_subscribed
            months = '1 month' if total_months == 1 else f'{total_months} months'
            return f'{self.author.name} joined {self.role_subscription.tier_name} and has been a subscriber of {self.guild} for {months}!'

        if self.type is MessageType.stage_start:
            return f'{self.author.name} started **{self.content}**.'

        if self.type is MessageType.stage_end:
            return f'{self.author.name} ended **{self.content}**.'

        if self.type is MessageType.stage_speaker:
            return f'{self.author.name} is now a speaker.'

        if self.type is MessageType.stage_raise_hand:
            return f'{self.author.name} requested to speak.'

        if self.type is MessageType.stage_topic:
            return f'{self.author.name} changed Stage topic: **{self.content}**.'

        if self.type is MessageType.guild_incident_alert_mode_enabled:
            dt = utils.parse_time(self.content)
            dt_content = utils.format_dt(dt)
            return f'{self.author.name} enabled security actions until {dt_content}.'

        if self.type is MessageType.guild_incident_alert_mode_disabled:
            return f'{self.author.name} disabled security actions.'

        if self.type is MessageType.guild_incident_report_raid:
            return f'{self.author.name} reported a raid in {self.guild}.'

        if self.type is MessageType.guild_incident_report_false_alarm:
            return f'{self.author.name} reported a false alarm in {self.guild}.'

        # Fallback for unknown message types
        return ''

    @overload
    async def edit(
        self,
        *,
        content: Optional[str] = ...,
        embed: Optional[Embed] = ...,
        attachments: Sequence[Union[Attachment, File]] = ...,
        suppress: bool = ...,
        delete_after: Optional[float] = ...,
        allowed_mentions: Optional[AllowedMentions] = ...,
        view: Optional[View] = ...,
    ) -> Message:
        ...

    @overload
    async def edit(
        self,
        *,
        content: Optional[str] = ...,
        embeds: Sequence[Embed] = ...,
        attachments: Sequence[Union[Attachment, File]] = ...,
        suppress: bool = ...,
        delete_after: Optional[float] = ...,
        allowed_mentions: Optional[AllowedMentions] = ...,
        view: Optional[View] = ...,
    ) -> Message:
        ...

    async def edit(
        self,
        *,
        content: Optional[str] = MISSING,
        embed: Optional[Embed] = MISSING,
        embeds: Sequence[Embed] = MISSING,
        attachments: Sequence[Union[Attachment, File]] = MISSING,
        suppress: bool = False,
        delete_after: Optional[float] = None,
        allowed_mentions: Optional[AllowedMentions] = MISSING,
        view: Optional[View] = MISSING,
    ) -> Message:
        """|coro|

        Edits the message.

        The content must be able to be transformed into a string via ``str(content)``.

        .. versionchanged:: 1.3
            The ``suppress`` keyword-only parameter was added.

        .. versionchanged:: 2.0
            Edits are no longer in-place, the newly edited message is returned instead.

        .. versionchanged:: 2.0
            This function will now raise :exc:`TypeError` instead of
            ``InvalidArgument``.

        Parameters
        -----------
        content: Optional[:class:`str`]
            The new content to replace the message with.
            Could be ``None`` to remove the content.
        embed: Optional[:class:`Embed`]
            The new embed to replace the original with.
            Could be ``None`` to remove the embed.
        embeds: List[:class:`Embed`]
            The new embeds to replace the original with. Must be a maximum of 10.
            To remove all embeds ``[]`` should be passed.

            .. versionadded:: 2.0
        attachments: List[Union[:class:`Attachment`, :class:`File`]]
            A list of attachments to keep in the message as well as new files to upload. If ``[]`` is passed
            then all attachments are removed.

            .. note::

                New files will always appear after current attachments.

            .. versionadded:: 2.0
        suppress: :class:`bool`
            Whether to suppress embeds for the message. This removes
            all the embeds if set to ``True``. If set to ``False``
            this brings the embeds back if they were suppressed.
            Using this parameter requires :attr:`~.Permissions.manage_messages`.
        delete_after: Optional[:class:`float`]
            If provided, the number of seconds to wait in the background
            before deleting the message we just edited. If the deletion fails,
            then it is silently ignored.
        allowed_mentions: Optional[:class:`~discord.AllowedMentions`]
            Controls the mentions being processed in this message. If this is
            passed, then the object is merged with :attr:`~discord.Client.allowed_mentions`.
            The merging behaviour only overrides attributes that have been explicitly passed
            to the object, otherwise it uses the attributes set in :attr:`~discord.Client.allowed_mentions`.
            If no object is passed at all then the defaults given by :attr:`~discord.Client.allowed_mentions`
            are used instead.

            .. versionadded:: 1.4
        view: Optional[:class:`~discord.ui.View`]
            The updated view to update this message with. If ``None`` is passed then
            the view is removed.

        Raises
        -------
        HTTPException
            Editing the message failed.
        Forbidden
            Tried to suppress a message without permissions or
            edited a message's content or embed that isn't yours.
        TypeError
            You specified both ``embed`` and ``embeds``

        Returns
        --------
        :class:`Message`
            The newly edited message.
        """

        if content is not MISSING:
            previous_allowed_mentions = self._state.allowed_mentions
        else:
            previous_allowed_mentions = None

        if suppress is not MISSING:
            flags = MessageFlags._from_value(self.flags.value)
            flags.suppress_embeds = suppress
        else:
            flags = MISSING

        if view is not MISSING:
            self._state.prevent_view_updates_for(self.id)

        with handle_message_parameters(
            content=content,
            flags=flags,
            embed=embed,
            embeds=embeds,
            attachments=attachments,
            view=view,
            allowed_mentions=allowed_mentions,
            previous_allowed_mentions=previous_allowed_mentions,
        ) as params:
            data = await self._state.http.edit_message(self.channel.id, self.id, params=params)
            message = Message(state=self._state, channel=self.channel, data=data)

        if view and not view.is_finished():
            self._state.store_view(view, self.id)

        if delete_after is not None:
            await self.delete(delay=delete_after)

        return message

    async def add_files(self, *files: File) -> Message:
        r"""|coro|

        Adds new files to the end of the message attachments.

        .. versionadded:: 2.0

        Parameters
        -----------
        \*files: :class:`File`
            New files to add to the message.

        Raises
        -------
        HTTPException
            Editing the message failed.
        Forbidden
            Tried to edit a message that isn't yours.

        Returns
        --------
        :class:`Message`
            The newly edited message.
        """
        return await self.edit(attachments=[*self.attachments, *files])

    async def remove_attachments(self, *attachments: Attachment) -> Message:
        r"""|coro|

        Removes attachments from the message.

        .. versionadded:: 2.0

        Parameters
        -----------
        \*attachments: :class:`Attachment`
            Attachments to remove from the message.

        Raises
        -------
        HTTPException
            Editing the message failed.
        Forbidden
            Tried to edit a message that isn't yours.

        Returns
        --------
        :class:`Message`
            The newly edited message.
        """
        return await self.edit(attachments=[a for a in self.attachments if a not in attachments])<|MERGE_RESOLUTION|>--- conflicted
+++ resolved
@@ -1570,9 +1570,6 @@
 
         return await self.channel.send(content, reference=self, **kwargs)
 
-<<<<<<< HEAD
-    def to_reference(self, *, fail_if_not_exists: bool = False) -> MessageReference:
-=======
     async def end_poll(self) -> Message:
         """|coro|
 
@@ -1598,7 +1595,6 @@
         return Message(state=self._state, channel=self.channel, data=data)
 
     def to_reference(self, *, fail_if_not_exists: bool = True) -> MessageReference:
->>>>>>> efe81a67
         """Creates a :class:`~discord.MessageReference` from the current message.
 
         .. versionadded:: 1.6
@@ -1807,13 +1803,8 @@
         'role_subscription',
         'application_id',
         'position',
-<<<<<<< HEAD
-        '_interaction_metadata',
-        '_data',
-=======
         'interaction_metadata',
         'poll',
->>>>>>> efe81a67
     )
 
     if TYPE_CHECKING:
