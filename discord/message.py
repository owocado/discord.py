"""
The MIT License (MIT)

Copyright (c) 2015-present Rapptz

Permission is hereby granted, free of charge, to any person obtaining a
copy of this software and associated documentation files (the "Software"),
to deal in the Software without restriction, including without limitation
the rights to use, copy, modify, merge, publish, distribute, sublicense,
and/or sell copies of the Software, and to permit persons to whom the
Software is furnished to do so, subject to the following conditions:

The above copyright notice and this permission notice shall be included in
all copies or substantial portions of the Software.

THE SOFTWARE IS PROVIDED "AS IS", WITHOUT WARRANTY OF ANY KIND, EXPRESS
OR IMPLIED, INCLUDING BUT NOT LIMITED TO THE WARRANTIES OF MERCHANTABILITY,
FITNESS FOR A PARTICULAR PURPOSE AND NONINFRINGEMENT. IN NO EVENT SHALL THE
AUTHORS OR COPYRIGHT HOLDERS BE LIABLE FOR ANY CLAIM, DAMAGES OR OTHER
LIABILITY, WHETHER IN AN ACTION OF CONTRACT, TORT OR OTHERWISE, ARISING
FROM, OUT OF OR IN CONNECTION WITH THE SOFTWARE OR THE USE OR OTHER
DEALINGS IN THE SOFTWARE.
"""

from __future__ import annotations

import asyncio
import datetime
import re
import io
from os import PathLike
from typing import (
    Dict,
    TYPE_CHECKING,
    Literal,
    Sequence,
    Union,
    List,
    Optional,
    Any,
    Callable,
    Tuple,
    ClassVar,
    Type,
    overload,
)

from . import utils
from .asset import Asset
from .reaction import Reaction
from .emoji import Emoji
from .partial_emoji import PartialEmoji
from .enums import InteractionType, MessageReferenceType, MessageType, ChannelType, try_enum, InteractionEphemeralityReason
from .errors import HTTPException
from .components import _component_factory
from .embeds import Embed
from .member import Member
from .flags import MessageFlags, AttachmentFlags
from .file import File
from .utils import escape_mentions, MISSING, deprecated
from .http import handle_message_parameters
from .guild import Guild
from .mixins import Hashable
from .sticker import StickerItem, GuildSticker
from .threads import Thread
from .channel import PartialMessageable
from .poll import Poll

if TYPE_CHECKING:
    from typing_extensions import Self

    from .types.message import (
        Message as MessagePayload,
        Attachment as AttachmentPayload,
        MessageReference as MessageReferencePayload,
        MessageSnapshot as MessageSnapshotPayload,
        MessageApplication as MessageApplicationPayload,
        MessageActivity as MessageActivityPayload,
        RoleSubscriptionData as RoleSubscriptionDataPayload,
        MessageInteractionMetadata as MessageInteractionMetadataPayload,
        CallMessage as CallMessagePayload,
    )

    from .types.interactions import MessageInteraction as MessageInteractionPayload

    from .types.components import Component as ComponentPayload
    from .types.threads import ThreadArchiveDuration
    from .types.member import (
        Member as MemberPayload,
        UserWithMember as UserWithMemberPayload,
    )
    from .types.user import User as UserPayload
    from .types.embed import Embed as EmbedPayload
    from .types.gateway import MessageReactionRemoveEvent, MessageUpdateEvent
    from .abc import Snowflake
    from .abc import GuildChannel, MessageableChannel
    from .components import ActionRow, ActionRowChildComponentType
    from .state import ConnectionState
    from .mentions import AllowedMentions
    from .user import User
    from .role import Role
    from .ui.view import View

    EmojiInputType = Union[Emoji, PartialEmoji, str]
    MessageComponentType = Union[ActionRow, ActionRowChildComponentType]


__all__ = (
    'Attachment',
    'Message',
    'PartialMessage',
    'MessageInteraction',
    'MessageReference',
    'MessageSnapshot',
    'DeletedReferencedMessage',
    'MessageApplication',
    'RoleSubscriptionInfo',
    'MessageInteractionMetadata',
    'CallMessage',
)


def convert_emoji_reaction(emoji: Union[EmojiInputType, Reaction]) -> str:
    if isinstance(emoji, Reaction):
        emoji = emoji.emoji

    if isinstance(emoji, Emoji):
        return f'{emoji.name}:{emoji.id}'
    if isinstance(emoji, PartialEmoji):
        return emoji._as_reaction()
    if isinstance(emoji, str):
        # Reactions can be in :name:id format, but not <:name:id>.
        # No existing emojis have <> in them, so this should be okay.
        return emoji.strip('<>')

    raise TypeError(f'emoji argument must be str, Emoji, or Reaction not {emoji.__class__.__name__}.')


class Attachment(Hashable):
    """Represents an attachment from Discord.

    .. container:: operations

        .. describe:: str(x)

            Returns the URL of the attachment.

        .. describe:: x == y

            Checks if the attachment is equal to another attachment.

        .. describe:: x != y

            Checks if the attachment is not equal to another attachment.

        .. describe:: hash(x)

            Returns the hash of the attachment.

    .. versionchanged:: 1.7
        Attachment can now be casted to :class:`str` and is hashable.

    Attributes
    ------------
    id: :class:`int`
        The attachment ID.
    size: :class:`int`
        The attachment size in bytes.
    height: Optional[:class:`int`]
        The attachment's height, in pixels. Only applicable to images and videos.
    width: Optional[:class:`int`]
        The attachment's width, in pixels. Only applicable to images and videos.
    filename: :class:`str`
        The attachment's filename.
    url: :class:`str`
        The attachment URL. If the message this attachment was attached
        to is deleted, then this will 404.
    proxy_url: :class:`str`
        The proxy URL. This is a cached version of the :attr:`~Attachment.url` in the
        case of images. When the message is deleted, this URL might be valid for a few
        minutes or not valid at all.
    content_type: Optional[:class:`str`]
        The attachment's `media type <https://en.wikipedia.org/wiki/Media_type>`_

        .. versionadded:: 1.7
    description: Optional[:class:`str`]
        The attachment's description. Only applicable to images.

        .. versionadded:: 2.0
    ephemeral: :class:`bool`
        Whether the attachment is ephemeral.

        .. versionadded:: 2.0
    duration: Optional[:class:`float`]
        The duration of the audio file in seconds. Returns ``None`` if it's not a voice message.

        .. versionadded:: 2.3
    waveform: Optional[:class:`bytes`]
        The waveform (amplitudes) of the audio in bytes. Returns ``None`` if it's not a voice message.

        .. versionadded:: 2.3
    title: Optional[:class:`str`]
        The normalised version of the attachment's filename.

        .. versionadded:: 2.5
    """

    __slots__ = (
        'id',
        'size',
        'height',
        'width',
        'filename',
        'url',
        'proxy_url',
        '_http',
        'content_type',
        'description',
        'ephemeral',
        'duration',
        'waveform',
        '_flags',
        'title',
    )

    def __init__(self, *, data: AttachmentPayload, state: ConnectionState):
        self.id: int = int(data['id'])
        self.size: int = data['size']
        self.height: Optional[int] = data.get('height')
        self.width: Optional[int] = data.get('width')
        self.filename: str = data['filename']
        self.url: str = data['url']
        self.proxy_url: str = data['proxy_url']
        self._http = state.http
        self.content_type: Optional[str] = data.get('content_type')
        self.description: Optional[str] = data.get('description')
        self.ephemeral: bool = data.get('ephemeral', False)
        self.duration: Optional[float] = data.get('duration_secs')
        self.title: Optional[str] = data.get('title')

        waveform = data.get('waveform')
        self.waveform: Optional[bytes] = utils._base64_to_bytes(waveform) if waveform is not None else None

        self._flags: int = data.get('flags', 0)

    @property
    def flags(self) -> AttachmentFlags:
        """:class:`AttachmentFlags`: The attachment's flags."""
        return AttachmentFlags._from_value(self._flags)

    def is_spoiler(self) -> bool:
        """:class:`bool`: Whether this attachment contains a spoiler."""
        return self.filename.startswith('SPOILER_')

    def is_voice_message(self) -> bool:
        """:class:`bool`: Whether this attachment is a voice message."""
        return self.duration is not None and 'voice-message' in self.url

    def __repr__(self) -> str:
        return f'<Attachment id={self.id} filename={self.filename!r} url={self.url!r}>'

    def __str__(self) -> str:
        return self.url or ''

    async def save(
        self,
        fp: Union[io.BufferedIOBase, PathLike[Any]],
        *,
        seek_begin: bool = True,
        use_cached: bool = False,
    ) -> int:
        """|coro|

        Saves this attachment into a file-like object.

        Parameters
        -----------
        fp: Union[:class:`io.BufferedIOBase`, :class:`os.PathLike`]
            The file-like object to save this attachment to or the filename
            to use. If a filename is passed then a file is created with that
            filename and used instead.
        seek_begin: :class:`bool`
            Whether to seek to the beginning of the file after saving is
            successfully done.
        use_cached: :class:`bool`
            Whether to use :attr:`proxy_url` rather than :attr:`url` when downloading
            the attachment. This will allow attachments to be saved after deletion
            more often, compared to the regular URL which is generally deleted right
            after the message is deleted. Note that this can still fail to download
            deleted attachments if too much time has passed and it does not work
            on some types of attachments.

        Raises
        --------
        HTTPException
            Saving the attachment failed.
        NotFound
            The attachment was deleted.

        Returns
        --------
        :class:`int`
            The number of bytes written.
        """
        data = await self.read(use_cached=use_cached)
        if isinstance(fp, io.BufferedIOBase):
            written = fp.write(data)
            if seek_begin:
                fp.seek(0)
            return written
        else:
            with open(fp, 'wb') as f:
                return f.write(data)

    async def read(self, *, use_cached: bool = False) -> bytes:
        """|coro|

        Retrieves the content of this attachment as a :class:`bytes` object.

        .. versionadded:: 1.1

        Parameters
        -----------
        use_cached: :class:`bool`
            Whether to use :attr:`proxy_url` rather than :attr:`url` when downloading
            the attachment. This will allow attachments to be saved after deletion
            more often, compared to the regular URL which is generally deleted right
            after the message is deleted. Note that this can still fail to download
            deleted attachments if too much time has passed and it does not work
            on some types of attachments.

        Raises
        ------
        HTTPException
            Downloading the attachment failed.
        Forbidden
            You do not have permissions to access this attachment
        NotFound
            The attachment was deleted.

        Returns
        -------
        :class:`bytes`
            The contents of the attachment.
        """
        url = self.proxy_url if use_cached else self.url
        data = await self._http.get_from_cdn(url)
        return data

    async def to_file(
        self,
        *,
        filename: Optional[str] = MISSING,
        description: Optional[str] = MISSING,
        use_cached: bool = False,
        spoiler: bool = False,
    ) -> File:
        """|coro|

        Converts the attachment into a :class:`File` suitable for sending via
        :meth:`abc.Messageable.send`.

        .. versionadded:: 1.3

        Parameters
        -----------
        filename: Optional[:class:`str`]
            The filename to use for the file. If not specified then the filename
            of the attachment is used instead.

            .. versionadded:: 2.0
        description: Optional[:class:`str`]
            The description to use for the file. If not specified then the
            description of the attachment is used instead.

            .. versionadded:: 2.0
        use_cached: :class:`bool`
            Whether to use :attr:`proxy_url` rather than :attr:`url` when downloading
            the attachment. This will allow attachments to be saved after deletion
            more often, compared to the regular URL which is generally deleted right
            after the message is deleted. Note that this can still fail to download
            deleted attachments if too much time has passed and it does not work
            on some types of attachments.

            .. versionadded:: 1.4
        spoiler: :class:`bool`
            Whether the file is a spoiler.

            .. versionadded:: 1.4

        Raises
        ------
        HTTPException
            Downloading the attachment failed.
        Forbidden
            You do not have permissions to access this attachment
        NotFound
            The attachment was deleted.

        Returns
        -------
        :class:`File`
            The attachment as a file suitable for sending.
        """

        data = await self.read(use_cached=use_cached)
        file_filename = filename if filename is not MISSING else self.filename
        file_description = description if description is not MISSING else self.description
        return File(io.BytesIO(data), filename=file_filename, description=file_description, spoiler=spoiler)

    def to_dict(self) -> AttachmentPayload:
        result: AttachmentPayload = {
            'filename': self.filename,
            'id': self.id,
            'proxy_url': self.proxy_url,
            'size': self.size,
            'url': self.url,
            'spoiler': self.is_spoiler(),
            'ephemeral': self.ephemeral,
            'duration_secs': self.duration,
            'flags': self._flags,
        }
        if self.height:
            result['height'] = self.height
        if self.width:
            result['width'] = self.width
        if self.content_type:
            result['content_type'] = self.content_type
        if self.description is not None:
            result['description'] = self.description
        return result


class DeletedReferencedMessage:
    """A special sentinel type given when the resolved message reference
    points to a deleted message.

    The purpose of this class is to separate referenced messages that could not be
    fetched and those that were previously fetched but have since been deleted.

    .. versionadded:: 1.6
    """

    __slots__ = ('_parent',)

    def __init__(self, parent: MessageReference):
        self._parent: MessageReference = parent

    def __repr__(self) -> str:
        return f"<DeletedReferencedMessage id={self.id} channel_id={self.channel_id} guild_id={self.guild_id!r}>"

    @property
    def id(self) -> int:
        """:class:`int`: The message ID of the deleted referenced message."""
        # the parent's message id won't be None here
        return self._parent.message_id  # type: ignore

    @property
    def channel_id(self) -> int:
        """:class:`int`: The channel ID of the deleted referenced message."""
        return self._parent.channel_id

    @property
    def guild_id(self) -> Optional[int]:
        """Optional[:class:`int`]: The guild ID of the deleted referenced message."""
        return self._parent.guild_id

    @property
    def jump_url(self) -> str:
        return f'https://discord.com/channels/{self.guild_id or "@me"}/{self.channel_id}/{self.id}'


class MessageSnapshot:
    """Represents a message snapshot attached to a forwarded message.

    .. versionadded:: 2.5

    Attributes
    -----------
    type: :class:`MessageType`
        The type of the forwarded message.
    content: :class:`str`
        The actual contents of the forwarded message.
    embeds: List[:class:`Embed`]
        A list of embeds the forwarded message has.
    attachments: List[:class:`Attachment`]
        A list of attachments given to the forwarded message.
    created_at: :class:`datetime.datetime`
        The forwarded message's time of creation.
    flags: :class:`MessageFlags`
        Extra features of the the message snapshot.
    stickers: List[:class:`StickerItem`]
        A list of sticker items given to the message.
    components: List[Union[:class:`ActionRow`, :class:`Button`, :class:`SelectMenu`]]
        A list of components in the message.
    """

    __slots__ = (
        '_cs_raw_channel_mentions',
        '_cs_cached_message',
        '_cs_raw_mentions',
        '_cs_raw_role_mentions',
        '_edited_timestamp',
        'attachments',
        'content',
        'embeds',
        'flags',
        'created_at',
        'type',
        'stickers',
        'components',
        '_state',
    )

    @classmethod
    def _from_value(
        cls,
        state: ConnectionState,
        message_snapshots: List[Dict[Literal['message'], MessageSnapshotPayload]],
    ) -> List[MessageSnapshot]:
        if not message_snapshots:
            return []

        return [MessageSnapshot(state, snapshot['message']) for snapshot in message_snapshots]

    def __init__(self, state: ConnectionState, data: MessageSnapshotPayload):
        self.type: MessageType = try_enum(MessageType, data['type'])
        self.content: str = data['content']
        self.embeds: List[Embed] = [Embed.from_dict(a) for a in data['embeds']]
        self.attachments: List[Attachment] = [Attachment(data=a, state=state) for a in data['attachments']]
        self.created_at: datetime.datetime = utils.parse_time(data['timestamp'])
        self._edited_timestamp: Optional[datetime.datetime] = utils.parse_time(data['edited_timestamp'])
        self.flags: MessageFlags = MessageFlags._from_value(data.get('flags', 0))
        self.stickers: List[StickerItem] = [StickerItem(data=d, state=state) for d in data.get('stickers_items', [])]

        self.components: List[MessageComponentType] = []
        for component_data in data.get('components', []):
            component = _component_factory(component_data)
            if component is not None:
                self.components.append(component)

        self._state: ConnectionState = state

    def __repr__(self) -> str:
        name = self.__class__.__name__
        return f'<{name} type={self.type!r} created_at={self.created_at!r} flags={self.flags!r}>'

    @utils.cached_slot_property('_cs_raw_mentions')
    def raw_mentions(self) -> List[int]:
        """List[:class:`int`]: A property that returns an array of user IDs matched with
        the syntax of ``<@user_id>`` in the message content.

        This allows you to receive the user IDs of mentioned users
        even in a private message context.
        """
        return [int(x) for x in re.findall(r'<@!?([0-9]{15,20})>', self.content)]

    @utils.cached_slot_property('_cs_raw_channel_mentions')
    def raw_channel_mentions(self) -> List[int]:
        """List[:class:`int`]: A property that returns an array of channel IDs matched with
        the syntax of ``<#channel_id>`` in the message content.
        """
        return [int(x) for x in re.findall(r'<#([0-9]{15,20})>', self.content)]

    @utils.cached_slot_property('_cs_raw_role_mentions')
    def raw_role_mentions(self) -> List[int]:
        """List[:class:`int`]: A property that returns an array of role IDs matched with
        the syntax of ``<@&role_id>`` in the message content.
        """
        return [int(x) for x in re.findall(r'<@&([0-9]{15,20})>', self.content)]

    @utils.cached_slot_property('_cs_cached_message')
    def cached_message(self) -> Optional[Message]:
        """Optional[:class:`Message`]: Returns the cached message this snapshot points to, if any."""
        state = self._state
        return (
            utils.find(
                lambda m: (
                    m.created_at == self.created_at
                    and m.edited_at == self.edited_at
                    and m.content == self.content
                    and m.embeds == self.embeds
                    and m.components == self.components
                    and m.stickers == self.stickers
                    and m.attachments == self.attachments
                    and m.flags == self.flags
                ),
                reversed(state._messages),
            )
            if state._messages
            else None
        )

    @property
    def edited_at(self) -> Optional[datetime.datetime]:
        """Optional[:class:`datetime.datetime`]: An aware UTC datetime object containing the edited time of the forwarded message."""
        return self._edited_timestamp


class MessageReference:
    """Represents a reference to a :class:`~discord.Message`.

    .. versionadded:: 1.5

    .. versionchanged:: 1.6
        This class can now be constructed by users.

    Attributes
    -----------
    type: :class:`MessageReferenceType`
        The type of message reference.

        .. versionadded:: 2.5
    message_id: Optional[:class:`int`]
        The id of the message referenced.
    channel_id: :class:`int`
        The channel id of the message referenced.
    guild_id: Optional[:class:`int`]
        The guild id of the message referenced.
    fail_if_not_exists: :class:`bool`
        Whether replying to the referenced message should raise :class:`HTTPException`
        if the message no longer exists or Discord could not fetch the message.

        .. versionadded:: 1.7

    resolved: Optional[Union[:class:`Message`, :class:`DeletedReferencedMessage`]]
        The message that this reference resolved to. If this is ``None``
        then the original message was not fetched either due to the Discord API
        not attempting to resolve it or it not being available at the time of creation.
        If the message was resolved at a prior point but has since been deleted then
        this will be of type :class:`DeletedReferencedMessage`.

        Currently, this is mainly the replied to message when a user replies to a message.

        .. versionadded:: 1.6
    """

    __slots__ = ('type','message_id', 'channel_id', 'guild_id', 'fail_if_not_exists', 'resolved', '_state')

    def __init__(
        self,
        *,
        message_id: int,
        channel_id: int,
        guild_id: Optional[int] = None,
        fail_if_not_exists: bool = True,
        type: MessageReferenceType = MessageReferenceType.reply,
    ):
        self._state: Optional[ConnectionState] = None
        self.type: MessageReferenceType = type
        self.resolved: Optional[Union[Message, DeletedReferencedMessage]] = None
        self.message_id: Optional[int] = message_id
        self.channel_id: int = channel_id
        self.guild_id: Optional[int] = guild_id
        self.fail_if_not_exists: bool = fail_if_not_exists

    @classmethod
    def with_state(cls, state: ConnectionState, data: MessageReferencePayload) -> Self:
        self = cls.__new__(cls)
        self.type = try_enum(MessageReferenceType, data.get('type', 0))
        self.message_id = utils._get_as_snowflake(data, 'message_id')
        self.channel_id = int(data['channel_id'])
        self.guild_id = utils._get_as_snowflake(data, 'guild_id')
        self.fail_if_not_exists = data.get('fail_if_not_exists', False)
        self._state = state
        self.resolved = None
        return self

    @classmethod
    def from_message(
        cls,
        message: PartialMessage,
        *,
        fail_if_not_exists: bool = True,
        type: MessageReferenceType = MessageReferenceType.reply,
    ) -> Self:
        """Creates a :class:`MessageReference` from an existing :class:`~discord.Message`.

        .. versionadded:: 1.6

        Parameters
        ----------
        message: :class:`~discord.Message`
            The message to be converted into a reference.
        fail_if_not_exists: :class:`bool`
            Whether replying to the referenced message should raise :class:`HTTPException`
            if the message no longer exists or Discord could not fetch the message.

            .. versionadded:: 1.7
        type: :class:`~discord.MessageReferenceType`
            The type of message reference this is.

            .. versionadded:: 2.5

        Returns
        -------
        :class:`MessageReference`
            A reference to the message.
        """
        self = cls(
            message_id=message.id,
            channel_id=message.channel.id,
            guild_id=getattr(message.guild, 'id', None),
            fail_if_not_exists=fail_if_not_exists,
            type=type,
        )
        self._state = message._state
        return self

    @property
    def cached_message(self) -> Optional[Message]:
        """Optional[:class:`~discord.Message`]: The cached message, if found in the internal message cache."""
        return self._state and self._state._get_message(self.message_id)

    @property
    def jump_url(self) -> str:
        """:class:`str`: Returns a URL that allows the client to jump to the referenced message.

        .. versionadded:: 1.7
        """
        guild_id = self.guild_id if self.guild_id is not None else '@me'
        return f'https://discord.com/channels/{guild_id}/{self.channel_id}/{self.message_id}'

    def __repr__(self) -> str:
        return f'<MessageReference message_id={self.message_id!r} channel_id={self.channel_id!r} guild_id={self.guild_id!r}>'

    def to_dict(self) -> MessageReferencePayload:
        result: Dict[str, Any] = (
            {'type': self.type.value, 'message_id': self.message_id} if self.message_id is not None else {}
        )
        result['channel_id'] = self.channel_id
        if self.guild_id is not None:
            result['guild_id'] = self.guild_id
        if self.fail_if_not_exists is not None:
            result['fail_if_not_exists'] = self.fail_if_not_exists
        return result  # type: ignore # Type checker doesn't understand these are the same.

    to_message_reference_dict = to_dict


class MessageInteraction(Hashable):
    """Represents the interaction that a :class:`Message` is a response to.

    .. versionadded:: 2.0

    .. container:: operations

        .. describe:: x == y

            Checks if two message interactions are equal.

        .. describe:: x != y

            Checks if two message interactions are not equal.

        .. describe:: hash(x)

            Returns the message interaction's hash.

    Attributes
    -----------
    id: :class:`int`
        The interaction ID.
    type: :class:`InteractionType`
        The interaction type.
    name: :class:`str`
        The name of the interaction.
    user: Union[:class:`User`, :class:`Member`]
        The user or member that invoked the interaction.
    """

    __slots__: Tuple[str, ...] = ('id', 'type', 'name', 'user')

    def __init__(self, *, state: ConnectionState, guild: Optional[Guild], data: MessageInteractionPayload) -> None:
        self.id: int = int(data['id'])
        self.type: InteractionType = try_enum(InteractionType, data['type'])
        self.name: str = data['name']
        self.user: Union[User, Member] = MISSING

        try:
            payload = data['member']
        except KeyError:
            self.user = state.create_user(data['user'])
        else:
            if guild is None:
                # This is an unfortunate data loss, but it's better than giving bad data
                # This is also an incredibly rare scenario.
                self.user = state.create_user(data['user'])
            else:
                payload['user'] = data['user']
                self.user = Member(data=payload, guild=guild, state=state)  # type: ignore

    def __repr__(self) -> str:
        return f'<MessageInteraction id={self.id} name={self.name!r} type={self.type!r} user={self.user!r}>'

    @property
    def created_at(self) -> datetime.datetime:
        """:class:`datetime.datetime`: The interaction's creation time in UTC."""
        return utils.snowflake_time(self.id)


class MessageInteractionMetadata(Hashable):
    """Represents the interaction metadata of a :class:`Message` if
    it was sent in response to an interaction.

    .. versionadded:: 2.4

    .. container:: operations

        .. describe:: x == y

            Checks if two message interactions are equal.

        .. describe:: x != y

            Checks if two message interactions are not equal.

        .. describe:: hash(x)

            Returns the message interaction's hash.

    Attributes
    -----------
    id: :class:`int`
        The interaction ID.
    type: :class:`InteractionType`
        The interaction type.
    user: :class:`User`
        The user that invoked the interaction.
    original_response_message_id: Optional[:class:`int`]
        The ID of the original response message if the message is a follow-up.
    interacted_message_id: Optional[:class:`int`]
        The ID of the message that containes the interactive components, if applicable.
    modal_interaction: Optional[:class:`.MessageInteractionMetadata`]
        The metadata of the modal submit interaction that triggered this interaction, if applicable.
    """

    __slots__: Tuple[str, ...] = (
        'id',
        'type',
        'user',
        'original_response_message_id',
        'interacted_message_id',
        'modal_interaction',
        'target_user',
        'ephemerality_reason',
        '_integration_owners',
        '_state',
        '_guild',
    )

    def __init__(self, *, state: ConnectionState, guild: Optional[Guild], data: MessageInteractionMetadataPayload) -> None:
        self._guild: Optional[Guild] = guild
        self._state: ConnectionState = state

        self.id: int = int(data['id'])
        self.type: InteractionType = try_enum(InteractionType, data['type'])
        self.user = state.create_user(data['user'])
        self._integration_owners: Dict[int, int] = {
            int(key): int(value) for key, value in data.get('authorizing_integration_owners', {}).items()
        }

        self.original_response_message_id: Optional[int] = None
        try:
            self.original_response_message_id = int(data['original_response_message_id'])
        except KeyError:
            pass

        self.interacted_message_id: Optional[int] = None
        try:
            self.interacted_message_id = int(data['interacted_message_id'])
        except KeyError:
            pass

        self.modal_interaction: Optional[MessageInteractionMetadata] = None
        try:
            self.modal_interaction = MessageInteractionMetadata(
                state=state, guild=guild, data=data['triggering_interaction_metadata']
            )
        except KeyError:
            pass

        self.target_user: Optional[User] = None
        if 'target_user' in data:
            self.target_user = state.create_user(data['target_user'])
        self.ephemerality_reason = try_enum(InteractionEphemeralityReason, data.get('ephemerality_reason') or 0)

    def __repr__(self) -> str:
        return f'<MessageInteraction id={self.id} type={self.type!r} user={self.user!r}>'

    @property
    def created_at(self) -> datetime.datetime:
        """:class:`datetime.datetime`: The interaction's creation time in UTC."""
        return utils.snowflake_time(self.id)

    @property
    def original_response_message(self) -> Optional[Message]:
        """Optional[:class:`~discord.Message`]: The original response message if the message
        is a follow-up and is found in cache.
        """
        if self.original_response_message_id:
            return self._state._get_message(self.original_response_message_id)
        return None

    @property
    def interacted_message(self) -> Optional[Message]:
        """Optional[:class:`~discord.Message`]: The message that
        containes the interactive components, if applicable and is found in cache.
        """
        if self.interacted_message_id:
            return self._state._get_message(self.interacted_message_id)
        return None

    def is_guild_integration(self) -> bool:
        """:class:`bool`: Returns ``True`` if the interaction is a guild integration."""
        if self._guild:
            return self._guild.id == self._integration_owners.get(0)

        return False

    def is_user_integration(self) -> bool:
        """:class:`bool`: Returns ``True`` if the interaction is a user integration."""
        return self.user.id == self._integration_owners.get(1)


def flatten_handlers(cls: Type[Message]) -> Type[Message]:
    prefix = len('_handle_')
    handlers = [
        (key[prefix:], value)
        for key, value in cls.__dict__.items()
        if key.startswith('_handle_') and key != '_handle_member'
    ]

    # store _handle_member last
    handlers.append(('member', cls._handle_member))
    cls._HANDLERS = handlers
    cls._CACHED_SLOTS = [attr for attr in cls.__slots__ if attr.startswith('_cs_')]
    return cls


class MessageApplication:
    """Represents a message's application data from a :class:`~discord.Message`.

    .. versionadded:: 2.0

    Attributes
    -----------
    id: :class:`int`
        The application ID.
    description: :class:`str`
        The application description.
    name: :class:`str`
        The application's name.
    """

    __slots__ = ('_state', '_icon', '_cover_image', 'id', 'description', 'name')

    def __init__(self, *, state: ConnectionState, data: MessageApplicationPayload) -> None:
        self._state: ConnectionState = state
        self.id: int = int(data['id'])
        self.description: str = data['description']
        self.name: str = data['name']
        self._icon: Optional[str] = data['icon']
        self._cover_image: Optional[str] = data.get('cover_image')

    def __str__(self) -> str:
        return self.name

    def __repr__(self) -> str:
        return f'<MessageApplication id={self.id} name={self.name!r} description={self.description!r}>'

    @property
    def icon(self) -> Optional[Asset]:
        """Optional[:class:`Asset`]: The application's icon, if any."""
        if self._icon:
            return Asset._from_app_icon(state=self._state, object_id=self.id, icon_hash=self._icon, asset_type='icon')
        return None

    @property
    def cover(self) -> Optional[Asset]:
        """Optional[:class:`Asset`]: The application's cover image, if any."""
        if self._cover_image:
            return Asset._from_app_icon(
                state=self._state, object_id=self.id, icon_hash=self._cover_image, asset_type='cover_image'
            )
        return None


class CallMessage:
    """Represents a message's call data in a private channel from a :class:`~discord.Message`.

    .. versionadded:: 2.5

    Attributes
    -----------
    ended_timestamp: Optional[:class:`datetime.datetime`]
        The timestamp the call has ended.
<<<<<<< HEAD
    participants: List[Optional[:class:`User`]]
=======
    participants: List[:class:`User`]
>>>>>>> a5f9350f
        A list of users that participated in the call.
    """

    __slots__ = ('_message', 'ended_timestamp', 'participants')

    def __repr__(self) -> str:
        return f'<CallMessage participants={self.participants!r}>'

    def __init__(self, *, state: ConnectionState, message: Message, data: CallMessagePayload):
        self._message: Message = message
        self.ended_timestamp: Optional[datetime.datetime] = utils.parse_time(data.get('ended_timestamp'))
<<<<<<< HEAD
        self.participants: List[Optional[User]] = []
=======
        self.participants: List[User] = []
>>>>>>> a5f9350f

        for user_id in data['participants']:
            user_id = int(user_id)
            if user_id == self._message.author.id:
                self.participants.append(self._message.author)  # type: ignore # can't be a Member here
            else:
<<<<<<< HEAD
                self.participants.append(state.get_user(user_id))
=======
                user = state.get_user(user_id)
                if user is not None:
                    self.participants.append(user)
>>>>>>> a5f9350f

    @property
    def duration(self) -> datetime.timedelta:
        """:class:`datetime.timedelta`: The duration the call has lasted or is already ongoing."""
        if self.ended_timestamp is None:
            return utils.utcnow() - self._message.created_at
        else:
            return self.ended_timestamp - self._message.created_at

    def is_ended(self) -> bool:
        """:class:`bool`: Whether the call is ended or not."""
        return self.ended_timestamp is not None


class RoleSubscriptionInfo:
    """Represents a message's role subscription information.

    This is currently only attached to messages of type :attr:`MessageType.role_subscription_purchase`.

    .. versionadded:: 2.0

    Attributes
    -----------
    role_subscription_listing_id: :class:`int`
        The ID of the SKU and listing that the user is subscribed to.
    tier_name: :class:`str`
        The name of the tier that the user is subscribed to.
    total_months_subscribed: :class:`int`
        The cumulative number of months that the user has been subscribed for.
    is_renewal: :class:`bool`
        Whether this notification is for a renewal rather than a new purchase.
    """

    __slots__ = (
        'role_subscription_listing_id',
        'tier_name',
        'total_months_subscribed',
        'is_renewal',
    )

    def __init__(self, data: RoleSubscriptionDataPayload) -> None:
        self.role_subscription_listing_id: int = int(data['role_subscription_listing_id'])
        self.tier_name: str = data['tier_name']
        self.total_months_subscribed: int = data['total_months_subscribed']
        self.is_renewal: bool = data['is_renewal']


class PartialMessage(Hashable):
    """Represents a partial message to aid with working messages when only
    a message and channel ID are present.

    There are two ways to construct this class. The first one is through
    the constructor itself, and the second is via the following:

    - :meth:`TextChannel.get_partial_message`
    - :meth:`VoiceChannel.get_partial_message`
    - :meth:`StageChannel.get_partial_message`
    - :meth:`Thread.get_partial_message`
    - :meth:`DMChannel.get_partial_message`

    Note that this class is trimmed down and has no rich attributes.

    .. versionadded:: 1.6

    .. container:: operations

        .. describe:: x == y

            Checks if two partial messages are equal.

        .. describe:: x != y

            Checks if two partial messages are not equal.

        .. describe:: hash(x)

            Returns the partial message's hash.

    Attributes
    -----------
    channel: Union[:class:`PartialMessageable`, :class:`TextChannel`, :class:`StageChannel`, :class:`VoiceChannel`, :class:`Thread`, :class:`DMChannel`]
        The channel associated with this partial message.
    id: :class:`int`
        The message ID.
    guild: Optional[:class:`Guild`]
        The guild that the partial message belongs to, if applicable.
    """

    __slots__ = ('channel', 'id', '_cs_guild', '_state', 'guild')

    def __init__(self, *, channel: MessageableChannel, id: int) -> None:
        if not isinstance(channel, PartialMessageable) and channel.type not in (
            ChannelType.text,
            ChannelType.voice,
            ChannelType.stage_voice,
            ChannelType.news,
            ChannelType.private,
            ChannelType.news_thread,
            ChannelType.public_thread,
            ChannelType.private_thread,
        ):
            raise TypeError(
                f'expected PartialMessageable, TextChannel, StageChannel, VoiceChannel, DMChannel or Thread not {type(channel)!r}'
            )

        self.channel: MessageableChannel = channel
        self._state: ConnectionState = channel._state
        self.id: int = id

        self.guild: Optional[Guild] = getattr(channel, 'guild', None)

    def _update(self, data: MessageUpdateEvent) -> None:
        # This is used for duck typing purposes.
        # Just do nothing with the data.
        pass

    # Also needed for duck typing purposes
    # n.b. not exposed
    pinned: Any = property(None, lambda x, y: None)

    def __repr__(self) -> str:
        return f'<PartialMessage id={self.id} channel={self.channel!r}>'

    @property
    def created_at(self) -> datetime.datetime:
        """:class:`datetime.datetime`: The partial message's creation time in UTC."""
        return utils.snowflake_time(self.id)

    @property
    def jump_url(self) -> str:
        """:class:`str`: Returns a URL that allows the client to jump to this message."""
        guild_id = getattr(self.guild, 'id', '@me')
        return f'https://discord.com/channels/{guild_id}/{self.channel.id}/{self.id}'

    @property
    def thread(self) -> Optional[Thread]:
        """Optional[:class:`Thread`]: The public thread created from this message, if it exists.

        .. note::

            This does not retrieve archived threads, as they are not retained in the internal
            cache. Use :meth:`fetch_thread` instead.

        .. versionadded:: 2.4
        """
        if self.guild is not None:
            return self.guild.get_thread(self.id)

    async def fetch(self) -> Message:
        """|coro|

        Fetches the partial message to a full :class:`Message`.

        Raises
        --------
        NotFound
            The message was not found.
        Forbidden
            You do not have the permissions required to get a message.
        HTTPException
            Retrieving the message failed.

        Returns
        --------
        :class:`Message`
            The full message.
        """

        data = await self._state.http.get_message(self.channel.id, self.id)
        return self._state.create_message(channel=self.channel, data=data)

    async def delete(self, *, delay: Optional[float] = None) -> None:
        """|coro|

        Deletes the message.

        Your own messages could be deleted without any proper permissions. However to
        delete other people's messages, you must have :attr:`~Permissions.manage_messages`.

        .. versionchanged:: 1.1
            Added the new ``delay`` keyword-only parameter.

        Parameters
        -----------
        delay: Optional[:class:`float`]
            If provided, the number of seconds to wait in the background
            before deleting the message. If the deletion fails then it is silently ignored.

        Raises
        ------
        Forbidden
            You do not have proper permissions to delete the message.
        NotFound
            The message was deleted already
        HTTPException
            Deleting the message failed.
        """
        if delay is not None:

            async def delete(delay: float):
                await asyncio.sleep(delay)
                try:
                    await self._state.http.delete_message(self.channel.id, self.id)
                except HTTPException:
                    pass

            utils.create_task(delete(delay))
        else:
            await self._state.http.delete_message(self.channel.id, self.id)

    @overload
    async def edit(
        self,
        *,
        content: Optional[str] = ...,
        embed: Optional[Embed] = ...,
        attachments: Sequence[Union[Attachment, File]] = ...,
        delete_after: Optional[float] = ...,
        allowed_mentions: Optional[AllowedMentions] = ...,
        view: Optional[View] = ...,
        suppress: bool = ...,
        suppress_embeds: bool = ...,
    ) -> Message:
        ...

    @overload
    async def edit(
        self,
        *,
        content: Optional[str] = ...,
        embeds: Sequence[Embed] = ...,
        attachments: Sequence[Union[Attachment, File]] = ...,
        delete_after: Optional[float] = ...,
        allowed_mentions: Optional[AllowedMentions] = ...,
        view: Optional[View] = ...,
        suppress: bool = ...,
        suppress_embeds: bool = ...,
    ) -> Message:
        ...

    async def edit(
        self,
        *,
        content: Optional[str] = MISSING,
        embed: Optional[Embed] = MISSING,
        embeds: Sequence[Embed] = MISSING,
        attachments: Sequence[Union[Attachment, File]] = MISSING,
        delete_after: Optional[float] = None,
        allowed_mentions: Optional[AllowedMentions] = MISSING,
        view: Optional[View] = MISSING,
        suppress: bool = MISSING,
        suppress_embeds: bool = MISSING,
    ) -> Message:
        """|coro|

        Edits the message.

        The content must be able to be transformed into a string via ``str(content)``.

        .. versionchanged:: 2.0
            Edits are no longer in-place, the newly edited message is returned instead.

        .. versionchanged:: 2.0
            This function will now raise :exc:`TypeError` instead of
            ``InvalidArgument``.

        Parameters
        -----------
        content: Optional[:class:`str`]
            The new content to replace the message with.
            Could be ``None`` to remove the content.
        embed: Optional[:class:`Embed`]
            The new embed to replace the original with.
            Could be ``None`` to remove the embed.
        embeds: List[:class:`Embed`]
            The new embeds to replace the original with. Must be a maximum of 10.
            To remove all embeds ``[]`` should be passed.

            .. versionadded:: 2.0
        attachments: List[Union[:class:`Attachment`, :class:`File`]]
            A list of attachments to keep in the message as well as new files to upload. If ``[]`` is passed
            then all attachments are removed.

            .. note::

                New files will always appear after current attachments.

            .. versionadded:: 2.0
        delete_after: Optional[:class:`float`]
            If provided, the number of seconds to wait in the background
            before deleting the message we just edited. If the deletion fails,
            then it is silently ignored.
        allowed_mentions: Optional[:class:`~discord.AllowedMentions`]
            Controls the mentions being processed in this message. If this is
            passed, then the object is merged with :attr:`~discord.Client.allowed_mentions`.
            The merging behaviour only overrides attributes that have been explicitly passed
            to the object, otherwise it uses the attributes set in :attr:`~discord.Client.allowed_mentions`.
            If no object is passed at all then the defaults given by :attr:`~discord.Client.allowed_mentions`
            are used instead.

            .. versionadded:: 1.4
        view: Optional[:class:`~discord.ui.View`]
            The updated view to update this message with. If ``None`` is passed then
            the view is removed.
        suppress: :class:`bool`
            Whether to suppress embeds for the message. This removes
            all the embeds if set to ``True``. If set to ``False``
            this brings the embeds back if they were suppressed.
            Using this parameter requires :attr:`~.Permissions.manage_messages`.

        Raises
        -------
        HTTPException
            Editing the message failed.
        Forbidden
            Tried to suppress a message without permissions or
            edited a message's content or embed that isn't yours.
        NotFound
            This message does not exist.
        TypeError
            You specified both ``embed`` and ``embeds``

        Returns
        --------
        :class:`Message`
            The newly edited message.
        """

        if content is not MISSING:
            previous_allowed_mentions = self._state.allowed_mentions
        else:
            previous_allowed_mentions = None

        if view is not MISSING:
            self._state.prevent_view_updates_for(self.id)

        if suppress is not MISSING:
            flags = MessageFlags._from_value(0)
            flags.suppress_embeds = suppress
        elif suppress_embeds is not MISSING:
            flags = MessageFlags._from_value(0)
            flags.suppress_embeds = suppress_embeds
        else:
            flags = MISSING

        with handle_message_parameters(
            content=content,
            embed=embed,
            embeds=embeds,
            attachments=attachments,
            view=view,
            allowed_mentions=allowed_mentions,
            previous_allowed_mentions=previous_allowed_mentions,
            flags=flags,
        ) as params:
            data = await self._state.http.edit_message(self.channel.id, self.id, params=params)
            message = Message(state=self._state, channel=self.channel, data=data)

        if view and not view.is_finished():
            interaction: Optional[MessageInteraction] = getattr(self, 'interaction', None)
            if interaction is not None:
                self._state.store_view(view, self.id, interaction_id=interaction.id)
            else:
                self._state.store_view(view, self.id)

        if delete_after is not None:
            await self.delete(delay=delete_after)

        return message

    async def publish(self) -> None:
        """|coro|

        Publishes this message to the channel's followers.

        The message must have been sent in a news channel.
        You must have :attr:`~Permissions.send_messages` to do this.

        If the message is not your own then :attr:`~Permissions.manage_messages`
        is also needed.

        Raises
        -------
        Forbidden
            You do not have the proper permissions to publish this message
            or the channel is not a news channel.
        HTTPException
            Publishing the message failed.
        """

        await self._state.http.publish_message(self.channel.id, self.id)

    async def pin(self, *, reason: Optional[str] = None) -> None:
        """|coro|

        Pins the message.

        You must have :attr:`~Permissions.manage_messages` to do
        this in a non-private channel context.

        Parameters
        -----------
        reason: Optional[:class:`str`]
            The reason for pinning the message. Shows up on the audit log.

            .. versionadded:: 1.4

        Raises
        -------
        Forbidden
            You do not have permissions to pin the message.
        NotFound
            The message or channel was not found or deleted.
        HTTPException
            Pinning the message failed, probably due to the channel
            having more than 50 pinned messages.
        """

        await self._state.http.pin_message(self.channel.id, self.id, reason=reason)
        # pinned exists on PartialMessage for duck typing purposes
        self.pinned = True

    async def unpin(self, *, reason: Optional[str] = None) -> None:
        """|coro|

        Unpins the message.

        You must have :attr:`~Permissions.manage_messages` to do
        this in a non-private channel context.

        Parameters
        -----------
        reason: Optional[:class:`str`]
            The reason for unpinning the message. Shows up on the audit log.

            .. versionadded:: 1.4

        Raises
        -------
        Forbidden
            You do not have permissions to unpin the message.
        NotFound
            The message or channel was not found or deleted.
        HTTPException
            Unpinning the message failed.
        """

        await self._state.http.unpin_message(self.channel.id, self.id, reason=reason)
        # pinned exists on PartialMessage for duck typing purposes
        self.pinned = False

    async def add_reaction(self, emoji: Union[EmojiInputType, Reaction], /) -> None:
        """|coro|

        Adds a reaction to the message.

        The emoji may be a unicode emoji or a custom guild :class:`Emoji`.

        You must have :attr:`~Permissions.read_message_history`
        to do this. If nobody else has reacted to the message using this
        emoji, :attr:`~Permissions.add_reactions` is required.

        .. versionchanged:: 2.0

            ``emoji`` parameter is now positional-only.

        .. versionchanged:: 2.0
            This function will now raise :exc:`TypeError` instead of
            ``InvalidArgument``.

        Parameters
        ------------
        emoji: Union[:class:`Emoji`, :class:`Reaction`, :class:`PartialEmoji`, :class:`str`]
            The emoji to react with.

        Raises
        --------
        HTTPException
            Adding the reaction failed.
        Forbidden
            You do not have the proper permissions to react to the message.
        NotFound
            The emoji you specified was not found.
        TypeError
            The emoji parameter is invalid.
        """

        emoji = convert_emoji_reaction(emoji)
        await self._state.http.add_reaction(self.channel.id, self.id, emoji)

    async def remove_reaction(self, emoji: Union[EmojiInputType, Reaction], member: Snowflake) -> None:
        """|coro|

        Remove a reaction by the member from the message.

        The emoji may be a unicode emoji or a custom guild :class:`Emoji`.

        If the reaction is not your own (i.e. ``member`` parameter is not you) then
        :attr:`~Permissions.manage_messages` is needed.

        The ``member`` parameter must represent a member and meet
        the :class:`abc.Snowflake` abc.

        .. versionchanged:: 2.0
            This function will now raise :exc:`TypeError` instead of
            ``InvalidArgument``.

        Parameters
        ------------
        emoji: Union[:class:`Emoji`, :class:`Reaction`, :class:`PartialEmoji`, :class:`str`]
            The emoji to remove.
        member: :class:`abc.Snowflake`
            The member for which to remove the reaction.

        Raises
        --------
        HTTPException
            Removing the reaction failed.
        Forbidden
            You do not have the proper permissions to remove the reaction.
        NotFound
            The member or emoji you specified was not found.
        TypeError
            The emoji parameter is invalid.
        """

        emoji = convert_emoji_reaction(emoji)

        if member.id == self._state.self_id:
            await self._state.http.remove_own_reaction(self.channel.id, self.id, emoji)
        else:
            await self._state.http.remove_reaction(self.channel.id, self.id, emoji, member.id)

    async def clear_reaction(self, emoji: Union[EmojiInputType, Reaction]) -> None:
        """|coro|

        Clears a specific reaction from the message.

        The emoji may be a unicode emoji or a custom guild :class:`Emoji`.

        You must have :attr:`~Permissions.manage_messages` to do this.

        .. versionadded:: 1.3

        .. versionchanged:: 2.0
            This function will now raise :exc:`TypeError` instead of
            ``InvalidArgument``.

        Parameters
        -----------
        emoji: Union[:class:`Emoji`, :class:`Reaction`, :class:`PartialEmoji`, :class:`str`]
            The emoji to clear.

        Raises
        --------
        HTTPException
            Clearing the reaction failed.
        Forbidden
            You do not have the proper permissions to clear the reaction.
        NotFound
            The emoji you specified was not found.
        TypeError
            The emoji parameter is invalid.
        """

        emoji = convert_emoji_reaction(emoji)
        await self._state.http.clear_single_reaction(self.channel.id, self.id, emoji)

    async def clear_reactions(self) -> None:
        """|coro|

        Removes all the reactions from the message.

        You must have :attr:`~Permissions.manage_messages` to do this.

        Raises
        --------
        HTTPException
            Removing the reactions failed.
        Forbidden
            You do not have the proper permissions to remove all the reactions.
        """
        await self._state.http.clear_reactions(self.channel.id, self.id)

    async def create_thread(
        self,
        *,
        name: str,
        auto_archive_duration: ThreadArchiveDuration = MISSING,
        slowmode_delay: Optional[int] = None,
        reason: Optional[str] = None,
    ) -> Thread:
        """|coro|

        Creates a public thread from this message.

        You must have :attr:`~discord.Permissions.create_public_threads` in order to
        create a public thread from a message.

        The channel this message belongs in must be a :class:`TextChannel`.

        .. versionadded:: 2.0

        Parameters
        -----------
        name: :class:`str`
            The name of the thread.
        auto_archive_duration: :class:`int`
            The duration in minutes before a thread is automatically hidden from the channel list.
            If not provided, the channel's default auto archive duration is used.

            Must be one of ``60``, ``1440``, ``4320``, or ``10080``, if provided.
        slowmode_delay: Optional[:class:`int`]
            Specifies the slowmode rate limit for user in this channel, in seconds.
            The maximum value possible is ``21600``. By default no slowmode rate limit
            if this is ``None``.
        reason: Optional[:class:`str`]
            The reason for creating a new thread. Shows up on the audit log.

        Raises
        -------
        Forbidden
            You do not have permissions to create a thread.
        HTTPException
            Creating the thread failed.
        ValueError
            This message does not have guild info attached.

        Returns
        --------
        :class:`.Thread`
            The created thread.
        """
        if self.guild is None:
            raise ValueError('This message does not have guild info attached.')

        default_auto_archive_duration: ThreadArchiveDuration = getattr(self.channel, 'default_auto_archive_duration', 1440)
        data = await self._state.http.start_thread_with_message(
            self.channel.id,
            self.id,
            name=name,
            auto_archive_duration=auto_archive_duration or default_auto_archive_duration,
            rate_limit_per_user=slowmode_delay,
            reason=reason,
        )
        return Thread(guild=self.guild, state=self._state, data=data)

    async def fetch_thread(self) -> Thread:
        """|coro|

        Retrieves the public thread attached to this message.

        .. note::

            This method is an API call. For general usage, consider :attr:`thread` instead.

        .. versionadded:: 2.4

        Raises
        -------
        InvalidData
            An unknown channel type was received from Discord
            or the guild the thread belongs to is not the same
            as the one in this object points to.
        HTTPException
            Retrieving the thread failed.
        NotFound
            There is no thread attached to this message.
        Forbidden
            You do not have permission to fetch this channel.

        Returns
        --------
        :class:`.Thread`
            The public thread attached to this message.
        """
        if self.guild is None:
            raise ValueError('This message does not have guild info attached.')

        return await self.guild.fetch_channel(self.id)  # type: ignore  # Can only be Thread in this case

    @overload
    async def reply(
        self,
        content: Optional[str] = ...,
        *,
        tts: bool = ...,
        embed: Embed = ...,
        file: File = ...,
        stickers: Sequence[Union[GuildSticker, StickerItem]] = ...,
        delete_after: float = ...,
        nonce: Union[str, int] = ...,
        allowed_mentions: AllowedMentions = ...,
        reference: Union[Message, MessageReference, PartialMessage] = ...,
        mention_author: bool = ...,
        view: View = ...,
        suppress_embeds: bool = ...,
        silent: bool = ...,
        poll: Poll = ...,
    ) -> Message:
        ...

    @overload
    async def reply(
        self,
        content: Optional[str] = ...,
        *,
        tts: bool = ...,
        embed: Embed = ...,
        files: Sequence[File] = ...,
        stickers: Sequence[Union[GuildSticker, StickerItem]] = ...,
        delete_after: float = ...,
        nonce: Union[str, int] = ...,
        allowed_mentions: AllowedMentions = ...,
        reference: Union[Message, MessageReference, PartialMessage] = ...,
        mention_author: bool = ...,
        view: View = ...,
        suppress_embeds: bool = ...,
        silent: bool = ...,
        poll: Poll = ...,
    ) -> Message:
        ...

    @overload
    async def reply(
        self,
        content: Optional[str] = ...,
        *,
        tts: bool = ...,
        embeds: Sequence[Embed] = ...,
        file: File = ...,
        stickers: Sequence[Union[GuildSticker, StickerItem]] = ...,
        delete_after: float = ...,
        nonce: Union[str, int] = ...,
        allowed_mentions: AllowedMentions = ...,
        reference: Union[Message, MessageReference, PartialMessage] = ...,
        mention_author: bool = ...,
        view: View = ...,
        suppress_embeds: bool = ...,
        silent: bool = ...,
        poll: Poll = ...,
    ) -> Message:
        ...

    @overload
    async def reply(
        self,
        content: Optional[str] = ...,
        *,
        tts: bool = ...,
        embeds: Sequence[Embed] = ...,
        files: Sequence[File] = ...,
        stickers: Sequence[Union[GuildSticker, StickerItem]] = ...,
        delete_after: float = ...,
        nonce: Union[str, int] = ...,
        allowed_mentions: AllowedMentions = ...,
        reference: Union[Message, MessageReference, PartialMessage] = ...,
        mention_author: bool = ...,
        view: View = ...,
        suppress_embeds: bool = ...,
        silent: bool = ...,
        poll: Poll = ...,
    ) -> Message:
        ...

    async def reply(self, content: Optional[str] = None, **kwargs: Any) -> Message:
        """|coro|

        A shortcut method to :meth:`.abc.Messageable.send` to reply to the
        :class:`.Message`.

        .. versionadded:: 1.6

        .. versionchanged:: 2.0
            This function will now raise :exc:`TypeError` or
            :exc:`ValueError` instead of ``InvalidArgument``.

        Raises
        --------
        ~discord.HTTPException
            Sending the message failed.
        ~discord.Forbidden
            You do not have the proper permissions to send the message.
        ValueError
            The ``files`` list is not of the appropriate size
        TypeError
            You specified both ``file`` and ``files``.

        Returns
        ---------
        :class:`.Message`
            The message that was sent.
        """

        return await self.channel.send(content, reference=self, **kwargs)

    async def end_poll(self) -> Message:
        """|coro|

        Ends the :class:`Poll` attached to this message.

        This can only be done if you are the message author.

        If the poll was successfully ended, then it returns the updated :class:`Message`.

        Raises
        ------
        ~discord.HTTPException
            Ending the poll failed.

        Returns
        -------
        :class:`.Message`
            The updated message.
        """

        data = await self._state.http.end_poll(self.channel.id, self.id)

        return Message(state=self._state, channel=self.channel, data=data)

    def to_reference(
        self,
        *,
        fail_if_not_exists: bool = True,
        type: MessageReferenceType = MessageReferenceType.reply,
    ) -> MessageReference:
        """Creates a :class:`~discord.MessageReference` from the current message.

        .. versionadded:: 1.6

        Parameters
        ----------
        fail_if_not_exists: :class:`bool`
            Whether replying using the message reference should raise :class:`HTTPException`
            if the message no longer exists or Discord could not fetch the message.

            .. versionadded:: 1.7
        type: :class:`MessageReferenceType`
            The type of message reference.

            .. versionadded:: 2.5

        Returns
        ---------
        :class:`~discord.MessageReference`
            The reference to this message.
        """

        return MessageReference.from_message(self, fail_if_not_exists=fail_if_not_exists, type=type)

    async def forward(
        self,
        destination: MessageableChannel,
        *,
        fail_if_not_exists: bool = True,
    ) -> Message:
        """|coro|

        Forwards this message to a channel.

        .. versionadded:: 2.5

        Parameters
        ----------
        destination: :class:`~discord.abc.Messageable`
            The channel to forward this message to.
        fail_if_not_exists: :class:`bool`
            Whether replying using the message reference should raise :class:`HTTPException`
            if the message no longer exists or Discord could not fetch the message.

        Raises
        ------
        ~discord.HTTPException
            Forwarding the message failed.

        Returns
        -------
        :class:`.Message`
            The message sent to the channel.
        """
        reference = self.to_reference(
            fail_if_not_exists=fail_if_not_exists,
            type=MessageReferenceType.forward,
        )
        ret = await destination.send(reference=reference)
        return ret

    def to_message_reference_dict(self) -> MessageReferencePayload:
        data: MessageReferencePayload = {
            'message_id': self.id,
            'channel_id': self.channel.id,
        }

        if self.guild is not None:
            data['guild_id'] = self.guild.id

        return data


@flatten_handlers
class Message(PartialMessage, Hashable):
    r"""Represents a message from Discord.

    .. container:: operations

        .. describe:: x == y

            Checks if two messages are equal.

        .. describe:: x != y

            Checks if two messages are not equal.

        .. describe:: hash(x)

            Returns the message's hash.

    Attributes
    -----------
    tts: :class:`bool`
        Specifies if the message was done with text-to-speech.
        This can only be accurately received in :func:`on_message` due to
        a discord limitation.
    type: :class:`MessageType`
        The type of message. In most cases this should not be checked, but it is helpful
        in cases where it might be a system message for :attr:`system_content`.
    author: Union[:class:`Member`, :class:`abc.User`]
        A :class:`Member` that sent the message. If :attr:`channel` is a
        private channel or the user has the left the guild, then it is a :class:`User` instead.
    content: :class:`str`
        The actual contents of the message.
        If :attr:`Intents.message_content` is not enabled this will always be an empty string
        unless the bot is mentioned or the message is a direct message.
    nonce: Optional[Union[:class:`str`, :class:`int`]]
        The value used by the discord guild and the client to verify that the message is successfully sent.
        This is not stored long term within Discord's servers and is only used ephemerally.
    embeds: List[:class:`Embed`]
        A list of embeds the message has.
        If :attr:`Intents.message_content` is not enabled this will always be an empty list
        unless the bot is mentioned or the message is a direct message.
    channel: Union[:class:`TextChannel`, :class:`StageChannel`, :class:`VoiceChannel`, :class:`Thread`, :class:`DMChannel`, :class:`GroupChannel`, :class:`PartialMessageable`]
        The :class:`TextChannel` or :class:`Thread` that the message was sent from.
        Could be a :class:`DMChannel` or :class:`GroupChannel` if it's a private message.
    reference: Optional[:class:`~discord.MessageReference`]
        The message that this message references. This is only applicable to messages of
        type :attr:`MessageType.pins_add`, crossposted messages created by a
        followed channel integration, or message replies.

        .. versionadded:: 1.5

    mention_everyone: :class:`bool`
        Specifies if the message mentions everyone.

        .. note::

            This does not check if the ``@everyone`` or the ``@here`` text is in the message itself.
            Rather this boolean indicates if either the ``@everyone`` or the ``@here`` text is in the message
            **and** it did end up mentioning.
    mentions: List[:class:`abc.User`]
        A list of :class:`Member` that were mentioned. If the message is in a private message
        then the list will be of :class:`User` instead. For messages that are not of type
        :attr:`MessageType.default`\, this array can be used to aid in system messages.
        For more information, see :attr:`system_content`.

        .. warning::

            The order of the mentions list is not in any particular order so you should
            not rely on it. This is a Discord limitation, not one with the library.
    channel_mentions: List[Union[:class:`abc.GuildChannel`, :class:`Thread`]]
        A list of :class:`abc.GuildChannel` or :class:`Thread` that were mentioned. If the message is
        in a private message then the list is always empty.
    role_mentions: List[:class:`Role`]
        A list of :class:`Role` that were mentioned. If the message is in a private message
        then the list is always empty.
    id: :class:`int`
        The message ID.
    webhook_id: Optional[:class:`int`]
        If this message was sent by a webhook, then this is the webhook ID's that sent this
        message.
    attachments: List[:class:`Attachment`]
        A list of attachments given to a message.
        If :attr:`Intents.message_content` is not enabled this will always be an empty list
        unless the bot is mentioned or the message is a direct message.
    pinned: :class:`bool`
        Specifies if the message is currently pinned.
    flags: :class:`MessageFlags`
        Extra features of the message.

        .. versionadded:: 1.3

    reactions : List[:class:`Reaction`]
        Reactions to a message. Reactions can be either custom emoji or standard unicode emoji.
    activity: Optional[:class:`dict`]
        The activity associated with this message. Sent with Rich-Presence related messages that for
        example, request joining, spectating, or listening to or with another member.

        It is a dictionary with the following optional keys:

        - ``type``: An integer denoting the type of message activity being requested.
        - ``party_id``: The party ID associated with the party.
    application: Optional[:class:`~discord.MessageApplication`]
        The rich presence enabled application associated with this message.

        .. versionchanged:: 2.0
            Type is now :class:`MessageApplication` instead of :class:`dict`.

    stickers: List[:class:`StickerItem`]
        A list of sticker items given to the message.

        .. versionadded:: 1.6
    components: List[Union[:class:`ActionRow`, :class:`Button`, :class:`SelectMenu`]]
        A list of components in the message.
        If :attr:`Intents.message_content` is not enabled this will always be an empty list
        unless the bot is mentioned or the message is a direct message.

        .. versionadded:: 2.0
    role_subscription: Optional[:class:`RoleSubscriptionInfo`]
        The data of the role subscription purchase or renewal that prompted this
        :attr:`MessageType.role_subscription_purchase` message.

        .. versionadded:: 2.2
    application_id: Optional[:class:`int`]
        The application ID of the application that created this message if this
        message was sent by an application-owned webhook or an interaction.

        .. versionadded:: 2.2
    position: Optional[:class:`int`]
        A generally increasing integer with potentially gaps or duplicates that represents
        the approximate position of the message in a thread.

        .. versionadded:: 2.2
    guild: Optional[:class:`Guild`]
        The guild that the message belongs to, if applicable.
    interaction_metadata: Optional[:class:`.MessageInteractionMetadata`]
        The metadata of the interaction that this message is a response to.

        .. versionadded:: 2.4
    poll: Optional[:class:`Poll`]
        The poll attached to this message.

        .. versionadded:: 2.4
<<<<<<< HEAD
    call: Optional[:class:`MessageCall`]
        The call associated with this message.

        .. versionadded:: 2.5
    message_snapshots: List[:class:`MessageSnapshot`]
        The message snapshots attached to this message.

        .. versionadded:: 2.5
=======
    call: Optional[:class:`CallMessage`]
        The call associated with this message.

        .. versionadded:: 2.5
>>>>>>> a5f9350f
    """

    __slots__: Tuple[str, ...] = (
        '_edited_timestamp',
        '_cs_channel_mentions',
        '_cs_raw_mentions',
        '_cs_clean_content',
        '_cs_raw_channel_mentions',
        '_cs_raw_role_mentions',
        '_cs_system_content',
        '_thread',
        'tts',
        'content',
        'webhook_id',
        'mention_everyone',
        'embeds',
        'mentions',
        'author',
        'attachments',
        'nonce',
        'pinned',
        'role_mentions',
        'type',
        'flags',
        'reactions',
        'reference',
        'application',
        'activity',
        'stickers',
        'components',
        '_interaction',
        'role_subscription',
        'application_id',
        'position',
        'interaction_metadata',
        'poll',
        'call',
<<<<<<< HEAD
        'message_snapshots',
        '_data',
=======
>>>>>>> a5f9350f
    )

    if TYPE_CHECKING:
        _HANDLERS: ClassVar[List[Tuple[str, Callable[..., None]]]]
        _CACHED_SLOTS: ClassVar[List[str]]
        # guild: Optional[Guild]
        reference: Optional[MessageReference]
        mentions: List[Union[User, Member]]
        author: Union[User, Member]
        role_mentions: List[Role]
        components: List[MessageComponentType]

    def __init__(
        self,
        *,
        state: ConnectionState,
        channel: MessageableChannel,
        data: MessagePayload,
    ) -> None:
        self.channel: MessageableChannel = channel
        self.id: int = int(data['id'])
        self._state: ConnectionState = state
        self.webhook_id: Optional[int] = utils._get_as_snowflake(data, 'webhook_id')
        self.reactions: List[Reaction] = [Reaction(message=self, data=d) for d in data.get('reactions', [])]
        self.attachments: List[Attachment] = [Attachment(data=a, state=self._state) for a in data['attachments']]
        self.embeds: List[Embed] = [Embed.from_dict(a) for a in data['embeds']]
        self.activity: Optional[MessageActivityPayload] = data.get('activity')
        self._edited_timestamp: Optional[datetime.datetime] = utils.parse_time(data['edited_timestamp'])
        self.type: MessageType = try_enum(MessageType, data['type'])
        self.pinned: bool = data['pinned']
        self.flags: MessageFlags = MessageFlags._from_value(data.get('flags', 0))
        self.mention_everyone: bool = data['mention_everyone']
        self.tts: bool = data['tts']
        self.content: str = data['content']
        self.nonce: Optional[Union[int, str]] = data.get('nonce')
        self.position: Optional[int] = data.get('position')
        self.application_id: Optional[int] = utils._get_as_snowflake(data, 'application_id')
        self.stickers: List[StickerItem] = [StickerItem(data=d, state=state) for d in data.get('sticker_items', [])]
        self.message_snapshots: List[MessageSnapshot] = MessageSnapshot._from_value(
            state, data.get('message_snapshots') or []
        )

        self.poll: Optional[Poll] = None
        try:
            self.poll = Poll._from_data(data=data['poll'], message=self, state=state)
        except KeyError:
            pass

        try:
            # if the channel doesn't have a guild attribute, we handle that
            self.guild = channel.guild
        except AttributeError:
            self.guild = state._get_guild(utils._get_as_snowflake(data, 'guild_id'))

        self._thread: Optional[Thread] = None

        if self.guild is not None:
            try:
                thread = data['thread']
            except KeyError:
                pass
            else:
                self._thread = self.guild.get_thread(int(thread['id']))

                if self._thread is not None:
                    self._thread._update(thread)
                else:
                    self._thread = Thread(guild=self.guild, state=state, data=thread)

        self._interaction: Optional[MessageInteraction] = None

        # deprecated
        try:
            interaction = data['interaction']
        except KeyError:
            pass
        else:
            self._interaction = MessageInteraction(state=state, guild=self.guild, data=interaction)

        self.interaction_metadata: Optional[MessageInteractionMetadata] = None
        try:
            interaction_metadata = data['interaction_metadata']
        except KeyError:
            pass
        else:
            self.interaction_metadata = MessageInteractionMetadata(state=state, guild=self.guild, data=interaction_metadata)

        try:
            ref = data['message_reference']
        except KeyError:
            self.reference = None
        else:
            self.reference = ref = MessageReference.with_state(state, ref)
            try:
                resolved = data['referenced_message']
            except KeyError:
                pass
            else:
                if resolved is None:
                    ref.resolved = DeletedReferencedMessage(ref)
                else:
                    # Right now the channel IDs match but maybe in the future they won't.
                    if ref.channel_id == channel.id:
                        chan = channel
                    elif isinstance(channel, Thread) and channel.parent_id == ref.channel_id:
                        chan = channel
                    else:
                        chan, _ = state._get_guild_channel(resolved, ref.guild_id)

                    # the channel will be the correct type here
                    ref.resolved = self.__class__(channel=chan, data=resolved, state=state)  # type: ignore

                    if self.type is MessageType.poll_result and ref.resolved.poll:
                        ref.resolved.poll._update_results_from_message(self)

        self.application: Optional[MessageApplication] = None
        try:
            application = data['application']
        except KeyError:
            pass
        else:
            self.application = MessageApplication(state=self._state, data=application)

        self.role_subscription: Optional[RoleSubscriptionInfo] = None
        try:
            role_subscription = data['role_subscription_data']
        except KeyError:
            pass
        else:
            self.role_subscription = RoleSubscriptionInfo(role_subscription)

        for handler in ('author', 'member', 'mentions', 'mention_roles', 'components', 'call'):
            try:
                getattr(self, f'_handle_{handler}')(data[handler])
            except KeyError:
                continue

        self._data = utils._to_json(data).encode(errors='ignore')

    def __repr__(self) -> str:
        name = self.__class__.__name__
        return (
            f'<{name} id={self.id} type={self.type!r} channel={self.channel!r} author={self.author!r} flags={self.flags!r}>'
        )

    def _try_patch(self, data: MessagePayload, key: str, transform=None) -> None:
        try:
            value = data[key]
        except KeyError:
            pass
        else:
            if transform is None:
                setattr(self, key, value)
            else:
                setattr(self, key, transform(value))

    def _add_reaction(self, data, emoji, user_id) -> Reaction:
        reaction = utils.find(lambda r: r.emoji == emoji, self.reactions)
        is_me = data['me'] = user_id == self._state.self_id

        if reaction is None:
            reaction = Reaction(message=self, data=data, emoji=emoji)
            self.reactions.append(reaction)
        else:
            reaction.count += 1
            if is_me:
                reaction.me = is_me

        return reaction

    def _remove_reaction(self, data: MessageReactionRemoveEvent, emoji: EmojiInputType, user_id: int) -> Reaction:
        reaction = utils.find(lambda r: r.emoji == emoji, self.reactions)

        if reaction is None:
            # already removed?
            raise ValueError('Emoji already removed?')

        # if reaction isn't in the list, we crash. This means discord
        # sent bad data, or we stored improperly
        reaction.count -= 1

        if user_id == self._state.self_id:
            reaction.me = False
        if reaction.count == 0:
            # this raises ValueError if something went wrong as well.
            self.reactions.remove(reaction)

        return reaction

    def _clear_emoji(self, emoji: PartialEmoji) -> Optional[Reaction]:
        to_check = str(emoji)
        for index, reaction in enumerate(self.reactions):
            if str(reaction.emoji) == to_check:
                break
        else:
            # didn't find anything so just return
            return

        del self.reactions[index]
        return reaction

    def _update(self, data: MessageUpdateEvent) -> None:
        # In an update scheme, 'author' key has to be handled before 'member'
        # otherwise they overwrite each other which is undesirable.
        # Since there's no good way to do this we have to iterate over every
        # handler rather than iterating over the keys which is a little slower
        for key, handler in self._HANDLERS:
            try:
                value = data[key]
            except KeyError:
                continue
            else:
                handler(self, value)

        # clear the cached properties
        for attr in self._CACHED_SLOTS:
            try:
                delattr(self, attr)
            except AttributeError:
                pass

    def _handle_edited_timestamp(self, value: str) -> None:
        self._edited_timestamp = utils.parse_time(value)

    def _handle_pinned(self, value: bool) -> None:
        self.pinned = value

    def _handle_flags(self, value: int) -> None:
        self.flags = MessageFlags._from_value(value)

    def _handle_application(self, value: MessageApplicationPayload) -> None:
        application = MessageApplication(state=self._state, data=value)
        self.application = application

    def _handle_activity(self, value: MessageActivityPayload) -> None:
        self.activity = value

    def _handle_mention_everyone(self, value: bool) -> None:
        self.mention_everyone = value

    def _handle_tts(self, value: bool) -> None:
        self.tts = value

    def _handle_type(self, value: int) -> None:
        self.type = try_enum(MessageType, value)

    def _handle_content(self, value: str) -> None:
        self.content = value

    def _handle_attachments(self, value: List[AttachmentPayload]) -> None:
        self.attachments = [Attachment(data=a, state=self._state) for a in value]

    def _handle_embeds(self, value: List[EmbedPayload]) -> None:
        self.embeds = [Embed.from_dict(data) for data in value]

    def _handle_nonce(self, value: Union[str, int]) -> None:
        self.nonce = value

    def _handle_author(self, author: UserPayload) -> None:
        self.author = self._state.store_user(author, cache=self.webhook_id is None)
        if isinstance(self.guild, Guild):
            found = self.guild.get_member(self.author.id)
            if found is not None:
                self.author = found

    def _handle_member(self, member: MemberPayload) -> None:
        # The gateway now gives us full Member objects sometimes with the following keys
        # deaf, mute, joined_at, roles
        # For the sake of performance I'm going to assume that the only
        # field that needs *updating* would be the joined_at field.
        # If there is no Member object (for some strange reason), then we can upgrade
        # ourselves to a more "partial" member object.
        author = self.author
        try:
            # Update member reference
            author._update_from_message(member)  # type: ignore
        except AttributeError:
            # It's a user here
            self.author = Member._from_message(message=self, data=member)

    def _handle_mentions(self, mentions: List[UserWithMemberPayload]) -> None:
        self.mentions = r = []
        guild = self.guild
        state = self._state
        if not isinstance(guild, Guild):
            self.mentions = [state.store_user(m) for m in mentions]
            return

        for mention in filter(None, mentions):
            id_search = int(mention['id'])
            member = guild.get_member(id_search)
            if member is not None:
                r.append(member)
            else:
                r.append(Member._try_upgrade(data=mention, guild=guild, state=state))

    def _handle_mention_roles(self, role_mentions: List[int]) -> None:
        self.role_mentions = []
        if isinstance(self.guild, Guild):
            for role_id in map(int, role_mentions):
                role = self.guild.get_role(role_id)
                if role is not None:
                    self.role_mentions.append(role)

    def _handle_components(self, data: List[ComponentPayload]) -> None:
        self.components = []

        for component_data in data:
            component = _component_factory(component_data)

            if component is not None:
                self.components.append(component)

    def _handle_interaction(self, data: MessageInteractionPayload):
        self._interaction = MessageInteraction(state=self._state, guild=self.guild, data=data)

    def _handle_interaction_metadata(self, data: MessageInteractionMetadataPayload):
        self.interaction_metadata = MessageInteractionMetadata(state=self._state, guild=self.guild, data=data)

<<<<<<< HEAD
    def _handle_call(self, data: Optional[CallMessagePayload]):
=======
    def _handle_call(self, data: CallMessagePayload):
>>>>>>> a5f9350f
        self.call: Optional[CallMessage]
        if data is not None:
            self.call = CallMessage(state=self._state, message=self, data=data)
        else:
            self.call = None

    def _rebind_cached_references(
        self,
        new_guild: Guild,
        new_channel: Union[GuildChannel, Thread, PartialMessageable],
    ) -> None:
        self.guild = new_guild
        self.channel = new_channel  # type: ignore # Not all "GuildChannel" are messageable at the moment

    @utils.cached_slot_property('_cs_raw_mentions')
    def raw_mentions(self) -> List[int]:
        """List[:class:`int`]: A property that returns an array of user IDs matched with
        the syntax of ``<@user_id>`` in the message content.

        This allows you to receive the user IDs of mentioned users
        even in a private message context.
        """
        return [int(x) for x in re.findall(r'<@!?([0-9]{15,20})>', self.content)]

    @utils.cached_slot_property('_cs_raw_channel_mentions')
    def raw_channel_mentions(self) -> List[int]:
        """List[:class:`int`]: A property that returns an array of channel IDs matched with
        the syntax of ``<#channel_id>`` in the message content.
        """
        return [int(x) for x in re.findall(r'<#([0-9]{15,20})>', self.content)]

    @utils.cached_slot_property('_cs_raw_role_mentions')
    def raw_role_mentions(self) -> List[int]:
        """List[:class:`int`]: A property that returns an array of role IDs matched with
        the syntax of ``<@&role_id>`` in the message content.
        """
        return [int(x) for x in re.findall(r'<@&([0-9]{15,20})>', self.content)]

    @utils.cached_slot_property('_cs_channel_mentions')
    def channel_mentions(self) -> List[Union[GuildChannel, Thread]]:
        if self.guild is None:
            return []
        it = filter(None, map(self.guild._resolve_channel, self.raw_channel_mentions))
        return utils._unique(it)

    @utils.cached_slot_property('_cs_clean_content')
    def clean_content(self) -> str:
        """:class:`str`: A property that returns the content in a "cleaned up"
        manner. This basically means that mentions are transformed
        into the way the client shows it. e.g. ``<#id>`` will transform
        into ``#name``.

        This will also transform @everyone and @here mentions into
        non-mentions.

        .. note::

            This *does not* affect markdown. If you want to escape
            or remove markdown then use :func:`utils.escape_markdown` or :func:`utils.remove_markdown`
            respectively, along with this function.
        """

        if self.guild:

            def resolve_member(id: int) -> str:
                m = self.guild.get_member(id) or utils.get(self.mentions, id=id)  # type: ignore
                return f'@{m.display_name}' if m else '@deleted-user'

            def resolve_role(id: int) -> str:
                r = self.guild.get_role(id) or utils.get(self.role_mentions, id=id)  # type: ignore
                return f'@{r.name}' if r else '@deleted-role'

            def resolve_channel(id: int) -> str:
                c = self.guild._resolve_channel(id)  # type: ignore
                return f'#{c.name}' if c else '#deleted-channel'

        else:

            def resolve_member(id: int) -> str:
                m = utils.get(self.mentions, id=id)
                return f'@{m.display_name}' if m else '@deleted-user'

            def resolve_role(id: int) -> str:
                return '@deleted-role'

            def resolve_channel(id: int) -> str:
                return '#deleted-channel'

        transforms = {
            '@': resolve_member,
            '@!': resolve_member,
            '#': resolve_channel,
            '@&': resolve_role,
        }

        def repl(match: re.Match) -> str:
            type = match[1]
            id = int(match[2])
            transformed = transforms[type](id)
            return transformed

        result = re.sub(r'<(@[!&]?|#)([0-9]{15,20})>', repl, self.content)

        return escape_mentions(result)

    @property
    def created_at(self) -> datetime.datetime:
        """:class:`datetime.datetime`: The message's creation time in UTC."""
        return utils.snowflake_time(self.id)

    @property
    def edited_at(self) -> Optional[datetime.datetime]:
        """Optional[:class:`datetime.datetime`]: An aware UTC datetime object containing the edited time of the message."""
        return self._edited_timestamp

    @property
    def thread(self) -> Optional[Thread]:
        """Optional[:class:`Thread`]: The public thread created from this message, if it exists.

        .. note::

            For messages received via the gateway this does not retrieve archived threads, as they
            are not retained in the internal cache. Use :meth:`fetch_thread` instead.

        .. versionadded:: 2.4
        """
        if self.guild is not None:
            # Fall back to guild threads in case one was created after the message
            return self._thread or self.guild.get_thread(self.id)

    @property
    @deprecated('interaction_metadata')
    def interaction(self) -> Optional[MessageInteraction]:
        """Optional[:class:`~discord.MessageInteraction`]: The interaction that this message is a response to.

        .. versionadded:: 2.0
        .. deprecated:: 2.4
            This attribute is deprecated and will be removed in a future version. Use :attr:`.interaction_metadata` instead.
        """
        return self._interaction

    def is_system(self) -> bool:
        """:class:`bool`: Whether the message is a system message.

        A system message is a message that is constructed entirely by the Discord API
        in response to something.

        .. versionadded:: 1.3
        """
        return self.type not in (
            MessageType.default,
            MessageType.reply,
            MessageType.chat_input_command,
            MessageType.context_menu_command,
            MessageType.thread_starter_message,
            MessageType.poll_result,
        )

    @utils.cached_slot_property('_cs_system_content')
    def system_content(self) -> str:
        r""":class:`str`: A property that returns the content that is rendered
        regardless of the :attr:`Message.type`.

        In the case of :attr:`MessageType.default` and :attr:`MessageType.reply`\,
        this just returns the regular :attr:`Message.content`. Otherwise this
        returns an English message denoting the contents of the system message.
        """

        if self.type is MessageType.default:
            return self.content

        if self.type is MessageType.recipient_add:
            if self.channel.type is ChannelType.group:
                return f'{self.author.name} added {self.mentions[0].name} to the group.'
            else:
                return f'{self.author.name} added {self.mentions[0].name} to the thread.'

        if self.type is MessageType.recipient_remove:
            if self.channel.type is ChannelType.group:
                return f'{self.author.name} removed {self.mentions[0].name} from the group.'
            else:
                return f'{self.author.name} removed {self.mentions[0].name} from the thread.'

        if self.type is MessageType.channel_name_change:
            if getattr(self.channel, 'parent', self.channel).type in (ChannelType.forum, ChannelType.media):
                return f'{self.author.name} changed the post title: **{self.content}**'
            else:
                return f'{self.author.name} changed the channel name: **{self.content}**'

        if self.type is MessageType.channel_icon_change:
            return f'{self.author.name} changed the group icon.'

        if self.type is MessageType.pins_add:
            return f'{self.author.name} pinned a message to this channel.'

        if self.type is MessageType.new_member:
            formats: tuple[str, ...] = (
                "{0} joined the party.",
                "{0} is here.",
                "Welcome, {0}. We hope you brought pizza.",
                "A wild {0} appeared.",
                "{0} just landed.",
                "{0} just slid into the server.",
                "{0} just showed up!",
                "Welcome {0}. Say hi!",
                "{0} hopped into the server.",
                "Everyone welcome {0}!",
                "Glad you're here, {0}.",
                "Good to see you, {0}.",
                "Yay you made it, {0}!",
            )
            if self.guild and 'CLAN' in self.guild.features:
                formats: tuple[str, ...] = (
                    "Everyone welcome {0} to the Guild!",
                    "A new member has spawned. Say hi to {0}.",
                    "{0} just joined the Guild. We hope you brought pizza.",
                    "Glad you're here, {0}, welcome to the Guild.",
                    "New recruit! {0} joined the Guild.",
                    "Round of applause for the newest Guild member, {0}. Just for being here.",
                    "Rolling out the red carpet for {0}. Say hi!",
                    "Yahaha! {0} found us!",
                    "Get ready everyone -- a {0} has appeared!",
                    "Roses are red, violets are blue, {0} just joined the Guild with you.",
                )

            created_at_ms = int(self.created_at.timestamp() * 1000)
            return formats[created_at_ms % len(formats)].format(self.author.name)

        if self.type is MessageType.premium_guild_subscription:
            if not self.content:
                return f'{self.author.name} just boosted the server!'
            else:
                return f'{self.author.name} just boosted the server **{self.content}** times!'

        if self.type is MessageType.premium_guild_tier_1:
            if not self.content:
                return f'{self.author.name} just boosted the server! {self.guild} has achieved **Level 1!**'
            else:
                return f'{self.author.name} just boosted the server **{self.content}** times! {self.guild} has achieved **Level 1!**'

        if self.type is MessageType.premium_guild_tier_2:
            if not self.content:
                return f'{self.author.name} just boosted the server! {self.guild} has achieved **Level 2!**'
            else:
                return f'{self.author.name} just boosted the server **{self.content}** times! {self.guild} has achieved **Level 2!**'

        if self.type is MessageType.premium_guild_tier_3:
            if not self.content:
                return f'{self.author.name} just boosted the server! {self.guild} has achieved **Level 3!**'
            else:
                return f'{self.author.name} just boosted the server **{self.content}** times! {self.guild} has achieved **Level 3!**'

        if self.type is MessageType.channel_follow_add:
            return (
                f'{self.author.name} has added {self.content} to this channel. Its most important updates will show up here.'
            )

        if self.type is MessageType.guild_stream:
            # the author will be a Member
            return f'{self.author.name} is live! Now streaming {self.author.activity.name}'  # type: ignore

        if self.type is MessageType.guild_discovery_disqualified:
            return 'This server has been removed from Server Discovery because it no longer passes all the requirements. Check Server Settings for more details.'

        if self.type is MessageType.guild_discovery_requalified:
            return 'This server is eligible for Server Discovery again and has been automatically relisted!'

        if self.type is MessageType.guild_discovery_grace_period_initial_warning:
            return 'This server has failed Discovery activity requirements for 1 week. If this server fails for 4 weeks in a row, it will be automatically removed from Discovery.'

        if self.type is MessageType.guild_discovery_grace_period_final_warning:
            return 'This server has failed Discovery activity requirements for 3 weeks in a row. If this server fails for 1 more week, it will be removed from Discovery.'

        if self.type is MessageType.thread_created:
            return f'{self.author.name} started a thread: **{self.content}**. See all **threads**.'

        if self.type is MessageType.reply:
            return self.content

        if self.type is MessageType.thread_starter_message:
            if self.reference is None or self.reference.resolved is None:
                return 'Sorry, we couldn\'t load the first message in this thread'

            # the resolved message for the reference will be a Message
            return self.reference.resolved.content  # type: ignore

        if self.type is MessageType.guild_invite_reminder:
            return 'Wondering who to invite?\nStart by inviting anyone who can help you build the server!'

        if self.type is MessageType.role_subscription_purchase and self.role_subscription is not None:
            total_months = self.role_subscription.total_months_subscribed
            months = '1 month' if total_months == 1 else f'{total_months} months'
            action = 'renewed' if self.role_subscription.is_renewal else 'joined'
            shop_page = f'[{self.guild}](https://discord.com/channels/{self.guild.id}/role-subscriptions)'
            return f'{self.author.name} {action} **{self.role_subscription.tier_name}** and has been a subscriber of {shop_page} for {months}!'

        if self.type is MessageType.stage_start:
            return f'{self.author.name} started **{self.content}**.'

        if self.type is MessageType.stage_end:
            return f'{self.author.name} ended **{self.content}**.'

        if self.type is MessageType.stage_speaker:
            return f'{self.author.name} is now a speaker.'

        if self.type is MessageType.stage_raise_hand:
            return f'{self.author.name} requested to speak.'

        if self.type is MessageType.stage_topic:
            return f'{self.author.name} changed Stage topic: **{self.content}**.'

        if self.type is MessageType.guild_application_premium_subscription:
            app = self.application.name if self.application is not None else 'a deleted application'
            return f'{self.author.name} upgraded {app} to premium for this server!'

        if self.type is MessageType.guild_incident_alert_mode_enabled:
            dt = utils.parse_time(self.content)
            dt_content = utils.format_dt(dt)
            return f'{self.author.name} enabled security actions until {dt_content}.'

        if self.type is MessageType.guild_incident_alert_mode_disabled:
            return f'{self.author.name} disabled security actions.'

        if self.type is MessageType.guild_incident_report_raid:
            return f'{self.author.name} reported a raid in {self.guild}.'

        if self.type is MessageType.guild_incident_report_false_alarm:
            return f'{self.author.name} reported a false alarm in {self.guild}.'

        if self.type is MessageType.call:
            call_ended = self.call.ended_timestamp is not None  # type: ignore # call can't be None here
            missed = self._state.user not in self.call.participants  # type: ignore # call can't be None here

            if call_ended:
                duration = utils._format_call_duration(self.call.duration)  # type: ignore # call can't be None here
                if missed:
                    return 'You missed a call from {0.author.name} that lasted {1}.'.format(self, duration)
                else:
                    return '{0.author.name} started a call that lasted {1}.'.format(self, duration)
            else:
                if missed:
                    return '{0.author.name} started a call. \N{EM DASH} Join the call'.format(self)
                else:
                    return '{0.author.name} started a call.'.format(self)

<<<<<<< HEAD
        if self.type is MessageType.purchase_notification:
            return f'{self.author.name} has purchased a server product.'

        if self.type is MessageType.poll_result:
            embed = self.embeds[0]  # Will always have 1 embed
            poll_title = utils.get(embed.fields, name='poll_question_text')
            if self.reference:
                if not self.reference.guild_id and self.guild: # Discord WTF
                    self.reference.guild_id = self.guild.id
                jump_url = f'[{poll_title.value if poll_title else '???'}]({self.reference.jump_url})'
            else:
                jump_url = poll_title.value if poll_title else '???'
            return f'{self.author.display_name}’s poll **{jump_url}** has closed.'

        if self.type is MessageType.channel_linked_to_lobby:
            return f'{self.author.name} has connected this channel to **{self.application}**. Messages are now syncing.'

        if self.type is MessageType.in_game_message_nux:
            return f'{self.author.name} messaged you from {self.application}. In-game chat may not include rich messaging features such as images, polls, or apps.'

=======
>>>>>>> a5f9350f
        # Fallback for unknown message types
        return ''

    @overload
    async def edit(
        self,
        *,
        content: Optional[str] = ...,
        embed: Optional[Embed] = ...,
        attachments: Sequence[Union[Attachment, File]] = ...,
        suppress: bool = ...,
        delete_after: Optional[float] = ...,
        allowed_mentions: Optional[AllowedMentions] = ...,
        view: Optional[View] = ...,
        suppress_embeds: bool = ...,
    ) -> Message:
        ...

    @overload
    async def edit(
        self,
        *,
        content: Optional[str] = ...,
        embeds: Sequence[Embed] = ...,
        attachments: Sequence[Union[Attachment, File]] = ...,
        suppress: bool = ...,
        delete_after: Optional[float] = ...,
        allowed_mentions: Optional[AllowedMentions] = ...,
        view: Optional[View] = ...,
        suppress_embeds: bool = ...,
    ) -> Message:
        ...

    async def edit(
        self,
        *,
        content: Optional[str] = MISSING,
        embed: Optional[Embed] = MISSING,
        embeds: Sequence[Embed] = MISSING,
        attachments: Sequence[Union[Attachment, File]] = MISSING,
        suppress: bool = False,
        delete_after: Optional[float] = None,
        allowed_mentions: Optional[AllowedMentions] = MISSING,
        view: Optional[View] = MISSING,
        suppress_embeds: bool = False,
    ) -> Message:
        """|coro|

        Edits the message.

        The content must be able to be transformed into a string via ``str(content)``.

        .. versionchanged:: 1.3
            The ``suppress`` keyword-only parameter was added.

        .. versionchanged:: 2.0
            Edits are no longer in-place, the newly edited message is returned instead.

        .. versionchanged:: 2.0
            This function will now raise :exc:`TypeError` instead of
            ``InvalidArgument``.

        Parameters
        -----------
        content: Optional[:class:`str`]
            The new content to replace the message with.
            Could be ``None`` to remove the content.
        embed: Optional[:class:`Embed`]
            The new embed to replace the original with.
            Could be ``None`` to remove the embed.
        embeds: List[:class:`Embed`]
            The new embeds to replace the original with. Must be a maximum of 10.
            To remove all embeds ``[]`` should be passed.

            .. versionadded:: 2.0
        attachments: List[Union[:class:`Attachment`, :class:`File`]]
            A list of attachments to keep in the message as well as new files to upload. If ``[]`` is passed
            then all attachments are removed.

            .. note::

                New files will always appear after current attachments.

            .. versionadded:: 2.0
        suppress: :class:`bool`
            Whether to suppress embeds for the message. This removes
            all the embeds if set to ``True``. If set to ``False``
            this brings the embeds back if they were suppressed.
            Using this parameter requires :attr:`~.Permissions.manage_messages`.
        delete_after: Optional[:class:`float`]
            If provided, the number of seconds to wait in the background
            before deleting the message we just edited. If the deletion fails,
            then it is silently ignored.
        allowed_mentions: Optional[:class:`~discord.AllowedMentions`]
            Controls the mentions being processed in this message. If this is
            passed, then the object is merged with :attr:`~discord.Client.allowed_mentions`.
            The merging behaviour only overrides attributes that have been explicitly passed
            to the object, otherwise it uses the attributes set in :attr:`~discord.Client.allowed_mentions`.
            If no object is passed at all then the defaults given by :attr:`~discord.Client.allowed_mentions`
            are used instead.

            .. versionadded:: 1.4
        view: Optional[:class:`~discord.ui.View`]
            The updated view to update this message with. If ``None`` is passed then
            the view is removed.

        Raises
        -------
        HTTPException
            Editing the message failed.
        Forbidden
            Tried to suppress a message without permissions or
            edited a message's content or embed that isn't yours.
        NotFound
            This message does not exist.
        TypeError
            You specified both ``embed`` and ``embeds``

        Returns
        --------
        :class:`Message`
            The newly edited message.
        """

        if content is not MISSING:
            previous_allowed_mentions = self._state.allowed_mentions
        else:
            previous_allowed_mentions = None

        if suppress is not MISSING:
            flags = MessageFlags._from_value(self.flags.value)
            flags.suppress_embeds = suppress
        elif suppress_embeds is not MISSING:
            flags = MessageFlags._from_value(self.flags.value)
            flags.suppress_embeds = suppress_embeds
        else:
            flags = MISSING

        if view is not MISSING:
            self._state.prevent_view_updates_for(self.id)

        with handle_message_parameters(
            content=content,
            flags=flags,
            embed=embed,
            embeds=embeds,
            attachments=attachments,
            view=view,
            allowed_mentions=allowed_mentions,
            previous_allowed_mentions=previous_allowed_mentions,
        ) as params:
            data = await self._state.http.edit_message(self.channel.id, self.id, params=params)
            message = Message(state=self._state, channel=self.channel, data=data)

        if view and not view.is_finished():
            self._state.store_view(view, self.id)

        if delete_after is not None:
            await self.delete(delay=delete_after)

        return message

    async def add_files(self, *files: File) -> Message:
        r"""|coro|

        Adds new files to the end of the message attachments.

        .. versionadded:: 2.0

        Parameters
        -----------
        \*files: :class:`File`
            New files to add to the message.

        Raises
        -------
        HTTPException
            Editing the message failed.
        Forbidden
            Tried to edit a message that isn't yours.

        Returns
        --------
        :class:`Message`
            The newly edited message.
        """
        return await self.edit(attachments=[*self.attachments, *files])

    async def remove_attachments(self, *attachments: Attachment) -> Message:
        r"""|coro|

        Removes attachments from the message.

        .. versionadded:: 2.0

        Parameters
        -----------
        \*attachments: :class:`Attachment`
            Attachments to remove from the message.

        Raises
        -------
        HTTPException
            Editing the message failed.
        Forbidden
            Tried to edit a message that isn't yours.

        Returns
        --------
        :class:`Message`
            The newly edited message.
        """
        return await self.edit(attachments=[a for a in self.attachments if a not in attachments])

    def to_dict(self) -> MessagePayload:
        return utils._from_json(self._data.decode(errors='ignore'))<|MERGE_RESOLUTION|>--- conflicted
+++ resolved
@@ -78,6 +78,7 @@
         MessageActivity as MessageActivityPayload,
         RoleSubscriptionData as RoleSubscriptionDataPayload,
         MessageInteractionMetadata as MessageInteractionMetadataPayload,
+        CallMessage as CallMessagePayload,
         CallMessage as CallMessagePayload,
     )
 
@@ -995,11 +996,7 @@
     -----------
     ended_timestamp: Optional[:class:`datetime.datetime`]
         The timestamp the call has ended.
-<<<<<<< HEAD
     participants: List[Optional[:class:`User`]]
-=======
-    participants: List[:class:`User`]
->>>>>>> a5f9350f
         A list of users that participated in the call.
     """
 
@@ -1011,24 +1008,14 @@
     def __init__(self, *, state: ConnectionState, message: Message, data: CallMessagePayload):
         self._message: Message = message
         self.ended_timestamp: Optional[datetime.datetime] = utils.parse_time(data.get('ended_timestamp'))
-<<<<<<< HEAD
         self.participants: List[Optional[User]] = []
-=======
-        self.participants: List[User] = []
->>>>>>> a5f9350f
 
         for user_id in data['participants']:
             user_id = int(user_id)
             if user_id == self._message.author.id:
                 self.participants.append(self._message.author)  # type: ignore # can't be a Member here
             else:
-<<<<<<< HEAD
                 self.participants.append(state.get_user(user_id))
-=======
-                user = state.get_user(user_id)
-                if user is not None:
-                    self.participants.append(user)
->>>>>>> a5f9350f
 
     @property
     def duration(self) -> datetime.timedelta:
@@ -2070,7 +2057,6 @@
         The poll attached to this message.
 
         .. versionadded:: 2.4
-<<<<<<< HEAD
     call: Optional[:class:`MessageCall`]
         The call associated with this message.
 
@@ -2079,12 +2065,6 @@
         The message snapshots attached to this message.
 
         .. versionadded:: 2.5
-=======
-    call: Optional[:class:`CallMessage`]
-        The call associated with this message.
-
-        .. versionadded:: 2.5
->>>>>>> a5f9350f
     """
 
     __slots__: Tuple[str, ...] = (
@@ -2122,11 +2102,8 @@
         'interaction_metadata',
         'poll',
         'call',
-<<<<<<< HEAD
         'message_snapshots',
         '_data',
-=======
->>>>>>> a5f9350f
     )
 
     if TYPE_CHECKING:
@@ -2446,11 +2423,7 @@
     def _handle_interaction_metadata(self, data: MessageInteractionMetadataPayload):
         self.interaction_metadata = MessageInteractionMetadata(state=self._state, guild=self.guild, data=data)
 
-<<<<<<< HEAD
     def _handle_call(self, data: Optional[CallMessagePayload]):
-=======
-    def _handle_call(self, data: CallMessagePayload):
->>>>>>> a5f9350f
         self.call: Optional[CallMessage]
         if data is not None:
             self.call = CallMessage(state=self._state, message=self, data=data)
@@ -2796,7 +2769,6 @@
                 else:
                     return '{0.author.name} started a call.'.format(self)
 
-<<<<<<< HEAD
         if self.type is MessageType.purchase_notification:
             return f'{self.author.name} has purchased a server product.'
 
@@ -2817,8 +2789,6 @@
         if self.type is MessageType.in_game_message_nux:
             return f'{self.author.name} messaged you from {self.application}. In-game chat may not include rich messaging features such as images, polls, or apps.'
 
-=======
->>>>>>> a5f9350f
         # Fallback for unknown message types
         return ''
 
